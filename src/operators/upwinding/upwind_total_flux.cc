/* -*-  mode: c++; indent-tabs-mode: nil -*- */

// -----------------------------------------------------------------------------
// ATS
//
// License: see $ATS_DIR/COPYRIGHT
// Author: Ethan Coon (ecoon@lanl.gov)
//
// Scheme for taking coefficients for div-grad operators from cells to
// faces.
// -----------------------------------------------------------------------------

#include "Mesh.hh"
#include "CompositeVector.hh"
#include "State.hh"
#include "Debugger.hh"
#include "VerboseObject.hh"
#include "upwind_total_flux.hh"
#include "Epetra_IntVector.h"

namespace Amanzi {
namespace Operators {

UpwindTotalFlux::UpwindTotalFlux(std::string pkname,
                                 std::string cell_coef,
                                 std::string face_coef,
                                 std::string flux,
                                 double flux_eps) :
    pkname_(pkname),
    cell_coef_(cell_coef),
    face_coef_(face_coef),
    flux_(flux),
    flux_eps_(flux_eps) {};


void UpwindTotalFlux::Update(const Teuchos::Ptr<State>& S,
                             const Teuchos::Ptr<Debugger>& db) {

  Teuchos::RCP<const CompositeVector> cell = S->GetFieldData(cell_coef_);
  Teuchos::RCP<const CompositeVector> flux = S->GetFieldData(flux_);
  Teuchos::RCP<CompositeVector> face = S->GetFieldData(face_coef_, pkname_);
  CalculateCoefficientsOnFaces(*cell, "cell", *flux, face.ptr(), "face", db);
};


void UpwindTotalFlux::Update(const Teuchos::Ptr<State>& S,
                             const std::string cell_key,
                             const std::string cell_component,
                             const std::string face_key,
                             const std::string face_component,
                             const Teuchos::Ptr<Debugger>& db) {

  Teuchos::RCP<const CompositeVector> cell = S->GetFieldData(cell_key);
  Teuchos::RCP<const CompositeVector> flux = S->GetFieldData(flux_);
  Teuchos::RCP<CompositeVector> face = S->GetFieldData(face_key, pkname_);
  CalculateCoefficientsOnFaces(*cell,cell_component,*flux,face.ptr(),face_component,db);

};

  
void UpwindTotalFlux::CalculateCoefficientsOnFaces(
        const CompositeVector& cell_coef,
        const std::string cell_component,
        const CompositeVector& flux,
        const Teuchos::Ptr<CompositeVector>& face_coef,
        const std::string face_component,
        const Teuchos::Ptr<Debugger>& db) {
  Teuchos::RCP<const AmanziMesh::Mesh> mesh = face_coef->Mesh();

  // initialize the face coefficients
  if (face_coef->HasComponent(cell_component)) {
    face_coef->ViewComponent(cell_component,true)->PutScalar(1.0);
  }

  // communicate needed ghost values
  cell_coef.ScatterMasterToGhosted(cell_component);

  // pull out vectors
  const Epetra_MultiVector& flux_v = *flux.ViewComponent("face",false);
  Epetra_MultiVector& coef_faces = *face_coef->ViewComponent(face_component,false);
  const Epetra_MultiVector& coef_cells = *cell_coef.ViewComponent(cell_component,true);

  // Identify upwind/downwind cells for each local face.  Note upwind/downwind
  // may be a ghost cell.
  Epetra_IntVector upwind_cell(*face_coef->ComponentMap(face_component,true));
  upwind_cell.PutValue(-1);
  Epetra_IntVector downwind_cell(*face_coef->ComponentMap(face_component,true));
  downwind_cell.PutValue(-1);

  AmanziMesh::Entity_ID_List faces;
  std::vector<int> fdirs;
  int nfaces_local = flux.size("face",false);

<<<<<<< HEAD
  int ncells = cell_coef.size(cell_component,true);
=======
  bool has_cells = face_coef->HasComponent("cell");
  Teuchos::RCP<Epetra_MultiVector> face_cell_coef;
  if (has_cells)
    face_cell_coef = face_coef->ViewComponent("cell", true);

  int ncells = cell_coef.size("cell",true);
>>>>>>> 99e5485c
  for (int c=0; c!=ncells; ++c) {
    mesh->cell_get_faces_and_dirs(c, &faces, &fdirs);   

    for (unsigned int n=0; n!=faces.size(); ++n) {
      int f = faces[n];

<<<<<<< HEAD
      if  (face_coef->HasComponent(cell_component)) {        
        (*face_coef->ViewComponent(cell_component,true))[0][c] = coef_cells[0][c];
      }
=======
      if (has_cells) (*face_cell_coef)[0][c] = coef_cells[0][c];
>>>>>>> 99e5485c

      if (f < nfaces_local) {
        if (flux_v[0][f] * fdirs[n] > 0) {
          upwind_cell[f] = c;
        } else if (flux_v[0][f] * fdirs[n] < 0) {
          downwind_cell[f] = c;
        } else {
          // We don't care, but we have to get one into upwind and the other
          // into downwind.
          if (upwind_cell[f] == -1) {
            upwind_cell[f] = c;
          } else {
            downwind_cell[f] = c;
          }
        }
      }
    }
  }

  // Determine the face coefficient of local faces.
  // These parameters may be key to a smooth convergence rate near zero flux.
  //  double flow_eps_factor = 1.;
  //  double min_flow_eps = 1.e-8;
  double coefs[2];

  int nfaces = face_coef->size(face_component,false);
  for (int f=0; f!=nfaces; ++f) {
    int uw = upwind_cell[f];
    int dw = downwind_cell[f];
    AMANZI_ASSERT(!((uw == -1) && (dw == -1)));

   
    // Teuchos::RCP<VerboseObject> dcvo_dw = Teuchos::null;
    // Teuchos::RCP<VerboseObject> dcvo_uw = Teuchos::null;

    // if (uw >= 0)
    //   dcvo_uw = db->GetVerboseObject(uw, face_coef->Mesh()->get_comm()->MyPID());
    // if (dw >= 0)
    //   dcvo_dw = db->GetVerboseObject(dw, face_coef->Mesh()->get_comm()->MyPID());

    // uw coef
    if (uw == -1) {
      coefs[0] = coef_faces[0][f];
    } else {
      coefs[0] = coef_cells[0][uw];
    }

    // dw coef
    if (dw == -1) {
      coefs[1] = coef_faces[0][f];
    } else {
      coefs[1] = coef_cells[0][dw];
    }

    // Determine the size of the overlap region, a smooth transition region
    // near zero flux
    // double flow_eps = std::max(( 1.0 - std::abs(coefs[0] - coefs[1]) )
    //         * std::sqrt(coefs[0] * coefs[1]) * flow_eps_factor,
    //         min_flow_eps);
    double flow_eps = flux_eps_;

    // Determine the coefficient
    if (std::abs(flux_v[0][f]) >= flow_eps) {
      coef_faces[0][f] = coefs[0];
    } else {
      // Parameterization of a linear scaling between upwind and downwind.
      double param = std::abs(flux_v[0][f]) / (2*flow_eps) + 0.5;
      if (!(param >= 0.5) || !(param <= 1.0)) {
        std::cout << "BAD FLUX! on face " << f << std::endl;
        std::cout << "  flux = " << flux_v[0][f] << std::endl;
        std::cout << "  param = " << param << std::endl;
        std::cout << "  flow_eps = " << flow_eps << std::endl;
      }

      // if (dcvo_uw != Teuchos::null)
      //   *dcvo_uw->os() << "  AVG param = " << param << std::endl;
      // if (dcvo_dw != Teuchos::null)
      //   *dcvo_dw->os() << "  AVG param = " << param << std::endl;

      AMANZI_ASSERT(param >= 0.5);
      AMANZI_ASSERT(param <= 1.0);

      coef_faces[0][f] = coefs[0] * param + coefs[1] * (1. - param);
    }
  }
};


void
UpwindTotalFlux::UpdateDerivatives(const Teuchos::Ptr<State>& S,
                                        std::string potential_key, 
                                        const CompositeVector& dconductivity,
                                        const std::vector<int>& bc_markers,
                                        const std::vector<double>& bc_values,
                                        std::vector<Teuchos::RCP<Teuchos::SerialDenseMatrix<int, double> > >* Jpp_faces) const {
  // Grab derivatives
  dconductivity.ScatterMasterToGhosted("cell");
  const Epetra_MultiVector& dcell_v = *dconductivity.ViewComponent("cell",true);

  // Grab potential
  Teuchos::RCP<const CompositeVector> pres = S->GetFieldData(potential_key);
  pres->ScatterMasterToGhosted("cell");
  const Epetra_MultiVector& pres_v = *pres->ViewComponent("cell",true);

  // Grab flux direction
  const Epetra_MultiVector& flux_v = *S->GetFieldData(flux_)->ViewComponent("face",false);

  // Grab mesh and allocate space
  Teuchos::RCP<const AmanziMesh::Mesh> mesh = dconductivity.Mesh();
  unsigned int nfaces_owned = mesh->num_entities(AmanziMesh::FACE,AmanziMesh::Parallel_type::OWNED);
  Jpp_faces->resize(nfaces_owned);

  // workspace
  double dK_dp[2];
  double p[2];
  

  // Identify upwind/downwind cells for each local face.  Note upwind/downwind
  // may be a ghost cell.
  Epetra_IntVector upwind_cell(mesh->face_map(true));
  upwind_cell.PutValue(-1);
  Epetra_IntVector downwind_cell(mesh->face_map(true));
  downwind_cell.PutValue(-1);

  AmanziMesh::Entity_ID_List faces;
  std::vector<int> fdirs;

  int ncells = dcell_v.MyLength();
  for (int c=0; c!=ncells; ++c) {
    mesh->cell_get_faces_and_dirs(c, &faces, &fdirs);

    for (unsigned int n=0; n!=faces.size(); ++n) {
      int f = faces[n];

      if (f < nfaces_owned) {
        if (flux_v[0][f] * fdirs[n] > 0) {
          upwind_cell[f] = c;
        } else if (flux_v[0][f] * fdirs[n] < 0) {
          downwind_cell[f] = c;
        } else {
          // We don't care, but we have to get one into upwind and the other
          // into downwind.
          if (upwind_cell[f] == -1) {
            upwind_cell[f] = c;
          } else {
            downwind_cell[f] = c;
          }
        }
      }
    }
  }


  for (unsigned int f=0; f!=nfaces_owned; ++f) {
    int uw = upwind_cell[f];
    int dw = downwind_cell[f];
    AMANZI_ASSERT(!((uw == -1) && (dw == -1)));

    AmanziMesh::Entity_ID_List cells;
    mesh->face_get_cells(f, AmanziMesh::Parallel_type::ALL, &cells);
    int mcells = cells.size();

    // uw coef
    if (uw == -1) {
      // boundary, upwind is the boundary
      if (std::abs(flux_v[0][f]) >= flux_eps_) {
        // flux coming from boundary, derivs are zero
        dK_dp[0] = 0.;
      } else {
        // Parameterization of a linear scaling between upwind and downwind.
        double param = std::abs(flux_v[0][f]) / (2*flux_eps_) + 0.5;
        
        // ignoring dparam_dp... not sure how we would include that
        dK_dp[0] = (1.-param) * dcell_v[0][dw];
      }

    } else if (dw == -1) {
      // boundary, upwind is the cell
      if (std::abs(flux_v[0][f]) >= flux_eps_) {
        dK_dp[0] = dcell_v[0][uw];
      } else {
        double param = std::abs(flux_v[0][f]) / (2*flux_eps_) + 0.5;
        dK_dp[0] = param * dcell_v[0][uw];
      }

    } else {
      // non-boundary
      if (std::abs(flux_v[0][f]) >= flux_eps_) {
        if (uw == cells[0]) {
          dK_dp[0] = dcell_v[0][uw];
          dK_dp[1] = 0.;
        } else {
          dK_dp[1] = dcell_v[0][uw];
          dK_dp[0] = 0.;
        }
      } else {
        double param = std::abs(flux_v[0][f]) / (2*flux_eps_) + 0.5;
        if (uw == cells[0]) {
          dK_dp[0] = param * dcell_v[0][uw];
          dK_dp[1] = (1-param) * dcell_v[0][dw];
        } else {
          dK_dp[1] = param * dcell_v[0][uw];
          dK_dp[0] = (1-param) * dcell_v[0][dw];
        }
      }
    }

    // create the local matrix
    Teuchos::RCP<Teuchos::SerialDenseMatrix<int, double> > Jpp =
      Teuchos::rcp(new Teuchos::SerialDenseMatrix<int, double>(mcells, mcells));
    (*Jpp_faces)[f] = Jpp;

    if (mcells == 1) {
      if (bc_markers[f] == Operators::OPERATOR_BC_DIRICHLET) {
        // determine flux
        p[0] = pres_v[0][cells[0]];
        p[1] = bc_values[f];
        double dp = p[0] - p[1];

        (*Jpp)(0,0) = dp * mesh->face_area(f) * dK_dp[0];
      } else {
        (*Jpp)(0,0) = 0.;
      }

    } else {
      p[0] = pres_v[0][cells[0]];
      p[1] = pres_v[0][cells[1]];

      (*Jpp)(0,0) = (p[0] - p[1]) * mesh->face_area(f) * dK_dp[0];
      (*Jpp)(0,1) = (p[0] - p[1]) * mesh->face_area(f) * dK_dp[1];
      (*Jpp)(1,0) = -(*Jpp)(0,0);
      (*Jpp)(1,1) = -(*Jpp)(0,1);
    }
  }
}
} //namespace
} //namespace<|MERGE_RESOLUTION|>--- conflicted
+++ resolved
@@ -91,29 +91,23 @@
   std::vector<int> fdirs;
   int nfaces_local = flux.size("face",false);
 
-<<<<<<< HEAD
-  int ncells = cell_coef.size(cell_component,true);
-=======
+
   bool has_cells = face_coef->HasComponent("cell");
   Teuchos::RCP<Epetra_MultiVector> face_cell_coef;
   if (has_cells)
     face_cell_coef = face_coef->ViewComponent("cell", true);
 
   int ncells = cell_coef.size("cell",true);
->>>>>>> 99e5485c
+
   for (int c=0; c!=ncells; ++c) {
     mesh->cell_get_faces_and_dirs(c, &faces, &fdirs);   
 
     for (unsigned int n=0; n!=faces.size(); ++n) {
       int f = faces[n];
 
-<<<<<<< HEAD
-      if  (face_coef->HasComponent(cell_component)) {        
-        (*face_coef->ViewComponent(cell_component,true))[0][c] = coef_cells[0][c];
-      }
-=======
+
       if (has_cells) (*face_cell_coef)[0][c] = coef_cells[0][c];
->>>>>>> 99e5485c
+
 
       if (f < nfaces_local) {
         if (flux_v[0][f] * fdirs[n] > 0) {
