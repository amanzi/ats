--- conflicted
+++ resolved
@@ -82,10 +82,7 @@
   // set a default absolute tolerance
   if (!plist_->isParameter("absolute error tolerance"))
     plist_->set("absolute error tolerance", 0.01 * 55000.0); // h * nl
-<<<<<<< HEAD
-
-=======
->>>>>>> 237f2ba8
+
 }
 
 
