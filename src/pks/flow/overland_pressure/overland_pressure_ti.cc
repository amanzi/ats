--- conflicted
+++ resolved
@@ -199,11 +199,9 @@
     *vo_->os() << "Precon update at t = " << t << std::endl;
 
   // update state with the solution up.
-<<<<<<< HEAD
-
-=======
+
   if (std::abs(t - iter_counter_time_)/t > 1.e-4) iter_ = 0;
->>>>>>> 237f2ba8
+
   ASSERT(std::abs(S_next_->time() - t) <= 1.e-4*t);
   PK_PhysicalBDF_Default::Solution_to_State(*up, S_next_);
 
@@ -236,28 +234,19 @@
   // 1.b: Create all local matrices.
   preconditioner_->Init();
   preconditioner_diff_->SetScalarCoefficient(cond, dcond);
-<<<<<<< HEAD
-
-  Teuchos::RCP<const CompositeVector> pres_elev = S_next_->GetFieldData(getKey(domain_,"pres_elev"));
-  preconditioner_diff_->UpdateMatrices(Teuchos::null, pres_elev.ptr());
-  if (jacobian_ && preconditioner_->RangeMap().HasComponent("face")) {
-    Teuchos::RCP<CompositeVector> flux = S_next_->GetFieldData(getKey(domain_,"mass_flux"), name_);
-    preconditioner_diff_->UpdateFlux(*pres_elev, *flux);
-    preconditioner_diff_->UpdateMatricesNewtonCorrection(flux.ptr(), Teuchos::null);
-=======
+
   preconditioner_diff_->UpdateMatrices(Teuchos::null, Teuchos::null);
   if (jacobian_ && iter_ >= jacobian_lag_) {
     Teuchos::RCP<const CompositeVector> pres_elev = Teuchos::null;
     Teuchos::RCP<CompositeVector> flux = Teuchos::null;
     if (preconditioner_->RangeMap().HasComponent("face")) {
-      flux = S_next_->GetFieldData("surface-mass_flux", name_);
+      flux = S_next_->GetFieldData(getKey(domain_,"mass_flux"), name_);
       preconditioner_diff_->UpdateFlux(*pres_elev, *flux);
     } else {
-      S_next_->GetFieldEvaluator("pres_elev")->HasFieldChanged(S_next_.ptr(), name_);
-      pres_elev = S_next_->GetFieldData("pres_elev");
+      S_next_->GetFieldEvaluator(getKey(domain_,"pres_elev"))->HasFieldChanged(S_next_.ptr(), name_);
+      pres_elev = S_next_->GetFieldData(getKey(domain_,"pres_elev"));
     }
     preconditioner_diff_->UpdateMatricesNewtonCorrection(flux.ptr(), pres_elev.ptr());
->>>>>>> 237f2ba8
   }
 
   // 2. Accumulation shift
@@ -453,16 +442,10 @@
     } else if (*comp == std::string("face")) {
       // error in flux -- relative to cell's extensive conserved quantity
       int nfaces = dvec->size(*comp, false);
-<<<<<<< HEAD
-      bool scaled_constraint = plist_->sublist("Diffusion").get<bool>("scaled constraint equation", true);
-      double constraint_scaling_cutoff = plist_->sublist("Diffusion").get<double>("constraint equation scaling cutoff", 1.0);
-
-      const Epetra_MultiVector& kr_f = *S_next_->GetFieldData(getKey(domain_,"upwind_overland_conductivity"))
-=======
       bool scaled_constraint = plist_->sublist("diffusion").get<bool>("scaled constraint equation", true);
       double constraint_scaling_cutoff = plist_->sublist("diffusion").get<double>("constraint equation scaling cutoff", 1.0);
-      const Epetra_MultiVector& kr_f = *S_next_->GetFieldData("upwind_overland_conductivity")
->>>>>>> 237f2ba8
+
+      const Epetra_MultiVector& kr_f = *S_next_->GetFieldData(getKey(domain_,"upwind_overland_conductivity"))
         ->ViewComponent("face",false);
       
       for (unsigned int f=0; f!=nfaces; ++f) {
