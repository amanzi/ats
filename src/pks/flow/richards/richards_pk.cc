/* -*-  mode: c++; indent-tabs-mode: nil -*- */

/* -------------------------------------------------------------------------
This is the flow component of the Amanzi code.
License: BSD
Authors: Neil Carlson (version 1)
         Konstantin Lipnikov (version 2) (lipnikov@lanl.gov)
         Ethan Coon (ATS version) (ecoon@lanl.gov)
------------------------------------------------------------------------- */
#include "boost/math/special_functions/fpclassify.hpp"

#include "boost/algorithm/string/predicate.hpp"

#include "Epetra_Import.h"

#include "flow_bc_factory.hh"

#include "Point.hh"

#include "upwind_cell_centered.hh"
#include "upwind_arithmetic_mean.hh"
#include "upwind_total_flux.hh"
#include "upwind_gravity_flux.hh"

#include "CompositeVectorFunction.hh"
#include "CompositeVectorFunctionFactory.hh"

#include "predictor_delegate_bc_flux.hh"
#include "wrm_evaluator.hh"
#include "rel_perm_evaluator.hh"
#include "richards_water_content_evaluator.hh"
#include "OperatorDefs.hh"

#include "richards.hh"

#define DEBUG_RES_FLAG 0


namespace Amanzi {
namespace Flow {

// -------------------------------------------------------------
// Constructor
// -------------------------------------------------------------

Richards::Richards(Teuchos::ParameterList& pk_tree,
                   const Teuchos::RCP<Teuchos::ParameterList>& glist,
                   const Teuchos::RCP<State>& S,
                   const Teuchos::RCP<TreeVector>& solution) :
    PK(pk_tree, glist,  S, solution),
    PK_PhysicalBDF_Default(pk_tree, glist,  S, solution),
    coupled_to_surface_via_head_(false),
    coupled_to_surface_via_flux_(false),
    infiltrate_only_if_unfrozen_(false),
    modify_predictor_with_consistent_faces_(false),
    modify_predictor_wc_(false),
    modify_predictor_bc_flux_(false),
    modify_predictor_first_bc_flux_(false),
    upwind_from_prev_flux_(false),
    precon_wc_(false),
    dynamic_mesh_(false),
    clobber_surf_kr_(false),
    clobber_boundary_flux_dir_(false),
    vapor_diffusion_(false),
    perm_scale_(1.),
    jacobian_(false),
    jacobian_lag_(0),
    iter_(0),
    iter_counter_time_(0.)
{
  if (!plist_->isParameter("conserved quantity suffix"))
    plist_->set("conserved quantity suffix", "water_content");
  
  // set a default absolute tolerance
  if (!plist_->isParameter("absolute error tolerance"))
    plist_->set("absolute error tolerance", .5 * .1 * 55000.); // phi * s * nl
}

// -------------------------------------------------------------
// Setup data
// -------------------------------------------------------------
void Richards::Setup(const Teuchos::Ptr<State>& S) {
  
  PK_PhysicalBDF_Default::Setup(S);
  
  SetupRichardsFlow_(S);
  SetupPhysicalEvaluators_(S);

  flux_tol_ = plist_->get<double>("flux tolerance", 1.);
};


// -------------------------------------------------------------
// Pieces of the construction process that are common to all
// Richards-like PKs.
// -------------------------------------------------------------
void Richards::SetupRichardsFlow_(const Teuchos::Ptr<State>& S) {
<<<<<<< HEAD
  if (mass_dens_key_.empty()) {
    mass_dens_key_ = plist_->get<std::string>("mass density key",
            getKey(domain_, "mass_density_liquid"));
  }
  if (molar_dens_key_.empty()) {
    molar_dens_key_ = plist_->get<std::string>("molar density key",
            getKey(domain_, "molar_density_liquid"));
  }
  if (perm_key_.empty()) {
    perm_key_ = plist_->get<std::string>("permeability key",
            getKey(domain_, "permeability"));
  }
  if (coef_key_.empty()) {
    coef_key_ = plist_->get<std::string>("conductivity key",
            getKey(domain_, "relative_permeability"));
  }
  
  if (uw_coef_key_.empty()) {
    uw_coef_key_ = plist_->get<std::string>("upwinded conductivity key",
            getKey(domain_, "upwind_relative_permeability"));
  }
  if (flux_key_.empty()) {
    flux_key_ = plist_->get<std::string>("darcy flux key",
            getKey(domain_, "mass_flux"));
  }
  if (flux_dir_key_.empty()) {
    flux_dir_key_ = plist_->get<std::string>("darcy flux direction key",
            getKey(domain_, "mass_flux_direction")); 
  }
  if (velocity_key_.empty()) {
    velocity_key_ = plist_->get<std::string>("darcy velocity key",
            getKey(domain_, "darcy_velocity"));
  }
  if (sat_key_.empty()) {
    sat_key_ = plist_->get<std::string>("saturation key",
            getKey(domain_, "saturation_liquid"));
  }
  if (sat_ice_key_.empty()) {
    sat_ice_key_ = plist_->get<std::string>("saturation ice key",
            getKey(domain_, "saturation_ice"));
  }
  /*
  if (sat_gas_key_.empty()) {
    sat_gas_key_ = plist_->get<std::string>("saturation gas key",
            getKey(domain_, "saturation_gas"));
  }
  */
=======
  mass_dens_key_ = Keys::readKey(*plist_, domain_, "mass density", "mass_density_liquid");
  molar_dens_key_ = Keys::readKey(*plist_, domain_, "molar density", "molar_density_liquid");
  perm_key_ = Keys::readKey(*plist_, domain_, "permeability", "permeability");
  coef_key_ = Keys::readKey(*plist_, domain_, "conductivity", "relative_permeability");
  uw_coef_key_ = Keys::readKey(*plist_, domain_, "upwinded conductivity", "upwind_relative_permeability");
  flux_key_ = Keys::readKey(*plist_, domain_, "darcy flux", "mass_flux");
  flux_dir_key_ = Keys::readKey(*plist_, domain_, "darcy flux direction", "mass_flux_direction");
  velocity_key_ = Keys::readKey(*plist_, domain_, "darcy velocity", "darcy_velocity");
  sat_key_ = Keys::readKey(*plist_, domain_, "saturation", "saturation_liquid");
  sat_ice_key_ = Keys::readKey(*plist_, domain_, "saturation ice", "saturation_ice");

  
>>>>>>> edbfe29b
  // Get data for special-case entities.
  S->RequireField(cell_vol_key_)->SetMesh(mesh_)
      ->AddComponent("cell", AmanziMesh::CELL, 1);

  S->RequireFieldEvaluator(cell_vol_key_);
  S->RequireGravity();
  S->RequireScalar("atmospheric_pressure");

  // Set up Operators
  // -- boundary conditions
  Teuchos::ParameterList bc_plist = plist_->sublist("boundary conditions", true);
  FlowBCFactory bc_factory(mesh_, bc_plist);
  bc_pressure_ = bc_factory.CreatePressure();
  bc_head_ = bc_factory.CreateHead();
  bc_flux_ = bc_factory.CreateMassFlux();
  bc_seepage_ = bc_factory.CreateSeepageFacePressure();
  bc_seepage_->Compute(0.); // compute at t=0 to set up
  bc_seepage_infilt_ = bc_factory.CreateSeepageFacePressureWithInfiltration();
  bc_seepage_infilt_->Compute(0.); // compute at t=0 to set up

  int nfaces = mesh_->num_entities(AmanziMesh::FACE, AmanziMesh::USED);
  bc_markers_.resize(nfaces, Operators::OPERATOR_BC_NONE);
  bc_values_.resize(nfaces, 0.0);
  std::vector<double> mixed;
  bc_ = Teuchos::rcp(new Operators::BCs(Operators::OPERATOR_BC_TYPE_FACE, bc_markers_, bc_values_, mixed));

  // -- linear tensor coefficients
  unsigned int c_owned = mesh_->num_entities(AmanziMesh::CELL, AmanziMesh::OWNED);
  K_ = Teuchos::rcp(new std::vector<WhetStone::Tensor>(c_owned));
  for (unsigned int c=0; c!=c_owned; ++c) {
    (*K_)[c].Init(mesh_->space_dimension(),1);
  }
  // scaling for permeability
  perm_scale_ = plist_->get<double>("permeability rescaling", 1.0);
  
  // -- nonlinear coefficients/upwinding
  Teuchos::ParameterList& wrm_plist = plist_->sublist("water retention evaluator");
  clobber_surf_kr_ = plist_->get<bool>("clobber surface rel perm", false);
  clobber_boundary_flux_dir_ = plist_->get<bool>("clobber boundary flux direction for upwinding", false);

  std::string method_name = plist_->get<std::string>("relative permeability method", "upwind with Darcy flux");

  if (method_name == "upwind with gravity") {
    upwinding_ = Teuchos::rcp(new Operators::UpwindGravityFlux(name_,
            coef_key_, uw_coef_key_, K_));
    Krel_method_ = Operators::UPWIND_METHOD_GRAVITY;
  } else if (method_name == "cell centered") {
    upwinding_ = Teuchos::rcp(new Operators::UpwindCellCentered(name_,
            coef_key_, uw_coef_key_));
    Krel_method_ = Operators::UPWIND_METHOD_CENTERED;
  } else if (method_name == "upwind with Darcy flux") {
    upwinding_ = Teuchos::rcp(new Operators::UpwindTotalFlux(name_,
            coef_key_, uw_coef_key_, flux_dir_key_, 1.e-5));
    Krel_method_ = Operators::UPWIND_METHOD_TOTAL_FLUX;
  } else if (method_name == "arithmetic mean") {
    upwinding_ = Teuchos::rcp(new Operators::UpwindArithmeticMean(name_,
            coef_key_, uw_coef_key_));
    Krel_method_ = Operators::UPWIND_METHOD_ARITHMETIC_MEAN;
  } else {
    std::stringstream messagestream;
    messagestream << "Richards Flow PK has no upwinding method named: " << method_name;
    Errors::Message message(messagestream.str());
    Exceptions::amanzi_throw(message);
  }

  // -- require the data on appropriate locations
  std::string coef_location = upwinding_->CoefficientLocation();
  if (coef_location == "upwind: face") {  
    S->RequireField(uw_coef_key_, name_)->SetMesh(mesh_)
        ->SetGhosted()->SetComponent("face", AmanziMesh::FACE, 1);
  } else if (coef_location == "standard: cell") {
    S->RequireField(uw_coef_key_, name_)->SetMesh(mesh_)
        ->SetGhosted()->SetComponent("cell", AmanziMesh::CELL, 1);
  } else {
    Errors::Message message("Unknown upwind coefficient location in Richards flow.");
    Exceptions::amanzi_throw(message);
  }
  S->GetField(uw_coef_key_,name_)->set_io_vis(false);

  // -- create the forward operator for the diffusion term
  // DEPRECATED OPTIONS
  if (plist_->isParameter("Diffusion") ||
      plist_->isParameter("Diffusion PC")) {
    Errors::Message message("Richards PK: DEPRECATION: Discretization lists \"Diffusion\" and \"Diffusion PC\" have been renamed \"diffusion\" and \"diffusion preconditioner\", respectively.");
    Exceptions::amanzi_throw(message);
  }

  Teuchos::ParameterList& mfd_plist = plist_->sublist("diffusion");
  mfd_plist.set("nonlinear coefficient", coef_location);
  mfd_plist.set("gravity", true);
  
  Operators::OperatorDiffusionFactory opfactory;
  matrix_diff_ = opfactory.CreateWithGravity(mfd_plist, mesh_, bc_);
  matrix_ = matrix_diff_->global_operator();

  // -- create the operator, data for flux directions
  Teuchos::ParameterList face_diff_list(mfd_plist);
  face_diff_list.set("nonlinear coefficient", "none");
  face_matrix_diff_ = opfactory.CreateWithGravity(face_diff_list, mesh_, bc_);

  S->RequireField(flux_dir_key_, name_)->SetMesh(mesh_)->SetGhosted()
      ->SetComponent("face", AmanziMesh::FACE, 1);

  // -- create the operators for the preconditioner
  //    diffusion
  Teuchos::ParameterList& mfd_pc_plist = plist_->sublist("diffusion preconditioner");
  mfd_pc_plist.set("nonlinear coefficient", coef_location);
  mfd_pc_plist.set("gravity", true);
  if (!mfd_pc_plist.isParameter("discretization primary"))
    mfd_pc_plist.set("discretization primary", mfd_plist.get<std::string>("discretization primary"));
  if (!mfd_pc_plist.isParameter("discretization secondary") && mfd_plist.isParameter("discretization secondary"))
    mfd_pc_plist.set("discretization secondary", mfd_plist.get<std::string>("discretization secondary"));
  if (!mfd_pc_plist.isParameter("schema") && mfd_plist.isParameter("schema"))
    mfd_pc_plist.set("schema", mfd_plist.get<Teuchos::Array<std::string> >("schema"));

  preconditioner_diff_ = opfactory.CreateWithGravity(mfd_pc_plist, mesh_, bc_);
  preconditioner_ = preconditioner_diff_->global_operator();
  
  //    If using approximate Jacobian for the preconditioner, we also need derivative information.
  //    For now this means upwinding the derivative.
  jacobian_ = mfd_pc_plist.get<std::string>("Newton correction", "none") != "none";
  if (jacobian_) {
    jacobian_lag_ = mfd_pc_plist.get<int>("Newton correction lag", 0);

    if (preconditioner_->RangeMap().HasComponent("face")) {
      // MFD -- upwind required
      dcoef_key_ = Keys::getDerivKey(coef_key_, key_);
      duw_coef_key_ = Keys::getDerivKey(uw_coef_key_, key_);
        
      S->RequireField(duw_coef_key_, name_)
        ->SetMesh(mesh_)->SetGhosted()
        ->SetComponent("face", AmanziMesh::FACE, 1);

      upwinding_deriv_ = Teuchos::rcp(new Operators::UpwindTotalFlux(name_,
                                      dcoef_key_, duw_coef_key_, flux_dir_key_, 1.e-8));

    } else {
      // FV -- no upwinding
      dcoef_key_ = Keys::getDerivKey(coef_key_, key_);
      duw_coef_key_ = std::string();
    }
  }
  
  // -- accumulation terms
  Teuchos::ParameterList& acc_pc_plist = plist_->sublist("accumulation preconditioner");
  acc_pc_plist.set("entity kind", "cell");
  preconditioner_acc_ = Teuchos::rcp(new Operators::OperatorAccumulation(acc_pc_plist, preconditioner_));

  // // -- vapor diffusion terms
  // vapor_diffusion_ = plist_->get<bool>("include vapor diffusion", false);
  // if (vapor_diffusion_){
  //   ASSERT(0); // untested!
    
  //   // Create the vapor diffusion vectors
  //   S->RequireField("vapor_diffusion_pressure", name_)->SetMesh(mesh_)->SetGhosted()
  //       ->SetComponent("cell", AmanziMesh::CELL, 1);
  //   S->GetField("vapor_diffusion_pressure",name_)->set_io_vis(true);

  //   S->RequireField("vapor_diffusion_temperature", name_)->SetMesh(mesh_)->SetGhosted()
  //     ->SetComponent("cell", AmanziMesh::CELL, 1);
  //   S->GetField("vapor_diffusion_temperature",name_)->set_io_vis(true);

  //   // operator for the vapor diffusion terms
  //   matrix_vapor_ = Operators::CreateMatrixMFD(mfd_plist, mesh_);
  // }

  //    symbolic assemble
  precon_used_ = plist_->isSublist("preconditioner");
  if (precon_used_) {
    preconditioner_->SymbolicAssembleMatrix();
  
    //    Potentially create a linear solver
    if (plist_->isSublist("linear solver")) {
      Teuchos::ParameterList linsolve_sublist = plist_->sublist("linear solver");
      AmanziSolvers::LinearOperatorFactory<Operators::Operator,CompositeVector,CompositeVectorSpace> fac;
      lin_solver_ = fac.Create(linsolve_sublist, preconditioner_);
    } else {
      lin_solver_ = preconditioner_;
    }
  }

  // -- PC control
  precon_wc_ = plist_->get<bool>("precondition using WC", false);
  
  // source terms
  is_source_term_ = plist_->get<bool>("source term", false);
  if (is_source_term_) {
    if (source_key_.empty()) {
      source_key_ = plist_->get<std::string>("mass source key",
              Keys::getKey(domain_, "mass_source"));
    }

    source_term_is_differentiable_ =
        plist_->get<bool>("source term is differentiable", true);
    explicit_source_ = plist_->get<bool>("explicit source term", false);
    S->RequireField(source_key_)->SetMesh(mesh_)
        ->AddComponent("cell", AmanziMesh::CELL, 1);
    S->RequireFieldEvaluator(source_key_);
  }

  // coupling
  // -- coupling done by a Neumann condition
  coupled_to_surface_via_flux_ = plist_->get<bool>("coupled to surface via flux", false);
  if (coupled_to_surface_via_flux_) {
    std::string domain_surf;
    if (domain_ == "domain" || domain_ == "") {
      domain_surf = plist_->get<std::string>("surface domain name", "surface");
    } else {
      domain_surf = plist_->get<std::string>("surface domain name", "surface_"+domain_);
    }
    ss_flux_key_ = Keys::readKey(*plist_, domain_surf, "surface-subsurface flux", "surface_subsurface_flux");
    S->RequireField(ss_flux_key_)->SetMesh(S->GetMesh(domain_surf))
      ->AddComponent("cell", AmanziMesh::CELL, 1);
  }

  // -- coupling done by a Dirichlet condition
  coupled_to_surface_via_head_ = plist_->get<bool>("coupled to surface via head", false);
  if (coupled_to_surface_via_head_) {
    S->RequireField("surface_pressure");
  }

  // -- Make sure coupling isn't flagged multiple ways.
  if (coupled_to_surface_via_flux_ && coupled_to_surface_via_head_) {
    Errors::Message message("Richards PK requested both flux and head coupling -- choose one.");
    Exceptions::amanzi_throw(message);
  }

  // predictors for time integration
  modify_predictor_with_consistent_faces_ =
    plist_->get<bool>("modify predictor with consistent faces", false);
  modify_predictor_bc_flux_ =
    plist_->get<bool>("modify predictor for flux BCs", false);
  modify_predictor_first_bc_flux_ =
    plist_->get<bool>("modify predictor for initial flux BCs", false);
  modify_predictor_wc_ =
    plist_->get<bool>("modify predictor via water content", false);

  // correctors
  p_limit_ = plist_->get<double>("limit correction to pressure change [Pa]", -1.);
  patm_limit_ = plist_->get<double>("limit correction to pressure change when crossing atmospheric [Pa]", -1.);

  // valid step controls
  sat_change_limit_ = plist_->get<double>("max valid change in saturation in a time step [-]", -1.);
  sat_ice_change_limit_ = plist_->get<double>("max valid change in ice saturation in a time step [-]", -1.);

  // Require fields and evaluators for those fields.
  // -- primary variables
  S->RequireField(key_, name_)->Update(matrix_->RangeMap())->SetGhosted();

  // -- secondary variables, with no evaluator used
  S->RequireField(flux_key_, name_)->SetMesh(mesh_)->SetGhosted()
                                ->SetComponent("face", AmanziMesh::FACE, 1);
  S->RequireField(velocity_key_, name_)->SetMesh(mesh_)->SetGhosted()
                                ->SetComponent("cell", AmanziMesh::CELL, 3);

  
}


// -------------------------------------------------------------
// Create the physical evaluators for water content, water
// retention, rel perm, etc, that are specific to Richards.
// -------------------------------------------------------------
void Richards::SetupPhysicalEvaluators_(const Teuchos::Ptr<State>& S) {
  // -- Absolute permeability.
  //       For now, we assume scalar permeability.  This will change.
  S->RequireField(perm_key_)->SetMesh(mesh_)->SetGhosted()
      ->AddComponent("cell", AmanziMesh::CELL, 1);
  S->RequireFieldEvaluator(perm_key_);

  // -- water content, and evaluator
  S->RequireField(conserved_key_)->SetMesh(mesh_)->SetGhosted()
      ->AddComponent("cell", AmanziMesh::CELL, 1);
  S->RequireFieldEvaluator(conserved_key_);

  // -- Water retention evaluators
  // -- saturation
  Teuchos::ParameterList& wrm_plist = plist_->sublist("water retention evaluator");
  Teuchos::RCP<Flow::WRMEvaluator> wrm =
      Teuchos::rcp(new Flow::WRMEvaluator(wrm_plist));

<<<<<<< HEAD
  if (!S->HasFieldEvaluator(getKey(domain_,"saturation_liquid"))) {
    S->SetFieldEvaluator(getKey(domain_,"saturation_liquid"), wrm);
    S->SetFieldEvaluator(getKey(domain_,"saturation_gas"), wrm);
=======
  if (!S->HasFieldEvaluator("saturation_liquid")) {
    S->SetFieldEvaluator(Keys::getKey(domain_,"saturation_liquid"), wrm);
    S->SetFieldEvaluator(Keys::getKey(domain_,"saturation_gas"), wrm);
>>>>>>> edbfe29b
  }

  // -- rel perm
  std::vector<AmanziMesh::Entity_kind> locations2(2);
  std::vector<std::string> names2(2);
  std::vector<int> num_dofs2(2,1);
  locations2[0] = AmanziMesh::CELL;
  locations2[1] = AmanziMesh::BOUNDARY_FACE;
  names2[0] = "cell";
  names2[1] = "boundary_face";

  S->RequireField(coef_key_)->SetMesh(mesh_)->SetGhosted()
      ->AddComponents(names2, locations2, num_dofs2);
  wrm_plist.set<double>("permeability rescaling", perm_scale_);
  wrm_plist.setName(coef_key_);
  wrm_plist.set("evaluator name", coef_key_);
  Teuchos::RCP<Flow::RelPermEvaluator> rel_perm_evaluator =
      Teuchos::rcp(new Flow::RelPermEvaluator(wrm_plist, wrm->get_WRMs()));
  S->SetFieldEvaluator(coef_key_, rel_perm_evaluator);
  wrms_ = wrm->get_WRMs();

  // -- Liquid density and viscosity for the transmissivity.
  S->RequireField(molar_dens_key_)->SetMesh(mesh_)->SetGhosted()
      ->AddComponent("cell", AmanziMesh::CELL, 1);
  S->RequireFieldEvaluator(molar_dens_key_);

  // -- liquid mass density for the gravity fluxes
  S->RequireField(mass_dens_key_)->SetMesh(mesh_)->SetGhosted()
      ->AddComponent("cell", AmanziMesh::CELL, 1);
  S->RequireFieldEvaluator(mass_dens_key_); // simply picks up the molar density one.


}
    

// -------------------------------------------------------------
// Initialize PK
// -------------------------------------------------------------

void Richards::Initialize(const Teuchos::Ptr<State>& S) {

  // Initialize BDF stuff and physical domain stuff.
  PK_PhysicalBDF_Default::Initialize(S);

  // debugggin cruft
#if DEBUG_RES_FLAG
  for (unsigned int i=1; i!=23; ++i) {
    std::stringstream namestream;
    namestream << "flow_residual_" << i;
    S->GetFieldData(namestream.str(),name_)->PutScalar(0.);
    S->GetField(namestream.str(),name_)->set_initialized();

    std::stringstream solnstream;
    solnstream << "flow_solution_" << i;
    S->GetFieldData(solnstream.str(),name_)->PutScalar(0.);
    S->GetField(solnstream.str(),name_)->set_initialized();
  }
#endif

  // check whether this is a dynamic mesh problem
  if (S->HasField("vertex coordinate")) dynamic_mesh_ = true;

  // Set extra fields as initialized -- these don't currently have evaluators,
  // and will be initialized in the call to commit_state()
  S->GetFieldData(uw_coef_key_,name_)->PutScalar(1.0);
  S->GetField(uw_coef_key_,name_)->set_initialized();

  if (!duw_coef_key_.empty()) {
    S->GetFieldData(duw_coef_key_,name_)->PutScalar(1.0);
    S->GetField(duw_coef_key_,name_)->set_initialized();
  }

  // if (vapor_diffusion_){
  //   S->GetFieldData("vapor_diffusion_pressure",name_)->PutScalar(1.0);
  //   S->GetField("vapor_diffusion_pressure",name_)->set_initialized();
  //   S->GetFieldData("vapor_diffusion_temperature",name_)->PutScalar(1.0);
  //   S->GetField("vapor_diffusion_temperature",name_)->set_initialized();
  // }

  S->GetFieldData(flux_key_, name_)->PutScalar(0.0);
  S->GetField(flux_key_, name_)->set_initialized();
  S->GetFieldData(flux_dir_key_, name_)->PutScalar(0.0);
  S->GetField(flux_dir_key_, name_)->set_initialized();
  S->GetFieldData(velocity_key_, name_)->PutScalar(0.0);
  S->GetField(velocity_key_, name_)->set_initialized();

  // absolute perm
  SetAbsolutePermeabilityTensor_(S);

  // operators
  Teuchos::RCP<const Epetra_Vector> gvec = S->GetConstantVectorData("gravity");
  AmanziGeometry::Point g(3);
  g[0] = (*gvec)[0]; g[1] = (*gvec)[1]; g[2] = (*gvec)[2];

  matrix_diff_->SetGravity(g);
  matrix_diff_->SetBCs(bc_, bc_);
  matrix_diff_->SetTensorCoefficient(K_);


  preconditioner_diff_->SetGravity(g);
  preconditioner_diff_->SetBCs(bc_, bc_);
  preconditioner_diff_->SetTensorCoefficient(K_);
  preconditioner_->SymbolicAssembleMatrix();

  face_matrix_diff_->SetGravity(g);
  face_matrix_diff_->SetBCs(bc_, bc_);
  face_matrix_diff_->SetTensorCoefficient(K_);
  face_matrix_diff_->SetScalarCoefficient(Teuchos::null, Teuchos::null);

  // if (vapor_diffusion_){
  //   //vapor diffusion
  //   matrix_vapor_->CreateMFDmassMatrices(Teuchos::null);
  //   // residual vector for vapor diffusion
  //   res_vapor = Teuchos::rcp(new CompositeVector(*S->GetFieldData(key_))); 
  // }

};


// -----------------------------------------------------------------------------
// Update any secondary (dependent) variables given a solution.
//
//   After a timestep is evaluated (or at ICs), there is no way of knowing if
//   secondary variables have been updated to be consistent with the new
//   solution.
// -----------------------------------------------------------------------------
  void Richards::CommitStep(double t_old, double t_new, const Teuchos::RCP<State>& S) {

    double dt = t_new - t_old;
    Teuchos::OSTab tab = vo_->getOSTab();
    if (vo_->os_OK(Teuchos::VERB_EXTREME))
      *vo_->os() << "Commiting state." << std::endl;

    PK_PhysicalBDF_Default::CommitStep(t_old, t_new, S);
  
  // update BCs, rel perm
  UpdateBoundaryConditions_(S.ptr());
  bool update = UpdatePermeabilityData_(S.ptr());

  update |= S->GetFieldEvaluator(key_)->HasFieldChanged(S.ptr(), name_);
  update |= S->GetFieldEvaluator(mass_dens_key_)->HasFieldChanged(S.ptr(), name_);

  if (update) {
    // update the stiffness matrix
    Teuchos::RCP<const CompositeVector> rel_perm =
      S->GetFieldData(uw_coef_key_);
    Teuchos::RCP<const CompositeVector> rho = S->GetFieldData(mass_dens_key_);
    matrix_->Init();
    matrix_diff_->SetDensity(rho);
    matrix_diff_->SetScalarCoefficient(rel_perm, Teuchos::null);
    matrix_diff_->UpdateMatrices(Teuchos::null, Teuchos::null);

    // derive fluxes
    Teuchos::RCP<const CompositeVector> pres = S->GetFieldData(key_);
    Teuchos::RCP<CompositeVector> flux = S->GetFieldData(flux_key_, name_);
    matrix_diff_->UpdateFlux(*pres, *flux);
  }

  // As a diagnostic, calculate the mass balance error
// #if DEBUG_FLAG
//   if (S_next_ != Teuchos::null) {
//     Teuchos::RCP<const CompositeVector> wc1 = S_next_->GetFieldData(conserved_key_);
//     Teuchos::RCP<const CompositeVector> wc0 = S_->GetFieldData(conserved_key_);
//     Teuchos::RCP<const CompositeVector> mass_flux = S->GetFieldData(flux_key_, name_);
//     CompositeVector error(*wc1);

//     for (unsigned int c=0; c!=error.size("cell"); ++c) {
//       error("cell",c) = (*wc1)("cell",c) - (*wc0)("cell",c);

//       AmanziMesh::Entity_ID_List faces;
//       std::vector<int> dirs;
//       mesh_->cell_get_faces_and_dirs(c, &faces, &dirs);
//       for (unsigned int n=0; n!=faces.size(); ++n) {
//         error("cell",c) += (*mass_flux)("face",faces[n]) * dirs[n] * dt;
//       }
//     }

//     double einf(0.0);
//     error.NormInf(&einf);

//     // VerboseObject stuff.
//     Teuchos::OSTab tab = vo_->getOSTab();
//     *vo_->os() << "Final Mass Balance Error: " << einf << std::endl;
//   }
// #endif
};


// -----------------------------------------------------------------------------
// Check for controls on saturation
// -----------------------------------------------------------------------------
bool
Richards::ValidStep() {
  Teuchos::OSTab tab = vo_->getOSTab();
  if (vo_->os_OK(Teuchos::VERB_EXTREME))
    *vo_->os() << "Validating time step." << std::endl;

  if (sat_change_limit_ > 0.0) {
    const Epetra_MultiVector& sl_new = *S_next_->GetFieldData(sat_key_)
        ->ViewComponent("cell",false);
    const Epetra_MultiVector& sl_old = *S_->GetFieldData(sat_key_)
        ->ViewComponent("cell",false);
    Epetra_MultiVector dsl(sl_new);
    dsl.Update(-1., sl_old, 1.);
    double change = 0.;
    dsl.NormInf(&change);

    if (change > sat_change_limit_) {
      if (vo_->os_OK(Teuchos::VERB_MEDIUM))
        *vo_->os() << "Invalid time step, max sl change="
                   << change << " > limit=" << sat_change_limit_ << std::endl;
      return false;
    }
  }
  if (sat_ice_change_limit_ > 0.0) {
    const Epetra_MultiVector& si_new = *S_next_->GetFieldData(sat_ice_key_)
        ->ViewComponent("cell",false);
    const Epetra_MultiVector& si_old = *S_->GetFieldData(sat_ice_key_)
        ->ViewComponent("cell",false);
    Epetra_MultiVector dsi(si_new);
    dsi.Update(-1., si_old, 1.);
    double change = 0.;
    dsi.NormInf(&change);

    if (change > sat_ice_change_limit_) {
      if (vo_->os_OK(Teuchos::VERB_MEDIUM))
        *vo_->os() << "Invalid time step, max si change="
                   << change << " > limit=" << sat_ice_change_limit_ << std::endl;
      return false;
    }
  }

  return PK_PhysicalBDF_Default::ValidStep();
}


// -----------------------------------------------------------------------------
// Update any diagnostic variables prior to vis (in this case velocity field).
// -----------------------------------------------------------------------------
void Richards::CalculateDiagnostics(const Teuchos::RCP<State>& S) {
  Teuchos::OSTab tab = vo_->getOSTab();
  if (vo_->os_OK(Teuchos::VERB_EXTREME))
    *vo_->os() << "Calculating diagnostic variables." << std::endl;

  // update the cell velocities
  UpdateBoundaryConditions_(S.ptr());

  Teuchos::RCP<const CompositeVector> rel_perm =
      S->GetFieldData(uw_coef_key_);
  Teuchos::RCP<const CompositeVector> rho =
      S->GetFieldData(mass_dens_key_);
  // update the stiffness matrix
  matrix_diff_->SetDensity(rho);
  matrix_diff_->SetScalarCoefficient(rel_perm, Teuchos::null);
  matrix_diff_->UpdateMatrices(Teuchos::null, Teuchos::null);

  // derive fluxes
  Teuchos::RCP<CompositeVector> flux = S->GetFieldData(flux_key_, name_);
  Teuchos::RCP<const CompositeVector> pres = S->GetFieldData(key_);
  matrix_diff_->UpdateFlux(*pres, *flux);

  UpdateVelocity_(S.ptr());
};


// -----------------------------------------------------------------------------
// Use the physical rel perm (on cells) to update a work vector for rel perm.
//
//   This deals with upwinding, etc.
// -----------------------------------------------------------------------------
bool Richards::UpdatePermeabilityData_(const Teuchos::Ptr<State>& S) {
  Teuchos::OSTab tab = vo_->getOSTab();
  if (vo_->os_OK(Teuchos::VERB_EXTREME))
    *vo_->os() << "  Updating permeability?";

  Teuchos::RCP<CompositeVector> uw_rel_perm = S->GetFieldData(uw_coef_key_, name_);
  Teuchos::RCP<const CompositeVector> rel_perm = S->GetFieldData(coef_key_);
  bool update_perm = S->GetFieldEvaluator(coef_key_)
      ->HasFieldChanged(S, name_);

  // requirements due to the upwinding method
  if (Krel_method_ == Operators::UPWIND_METHOD_TOTAL_FLUX) {
    bool update_dir = S->GetFieldEvaluator(mass_dens_key_)
        ->HasFieldChanged(S, name_);
    update_dir |= S->GetFieldEvaluator(key_)->HasFieldChanged(S, name_);

    if (update_dir) {
      // update the direction of the flux -- note this is NOT the flux
      Teuchos::RCP<const CompositeVector> rho = S->GetFieldData(mass_dens_key_);
      face_matrix_diff_->SetDensity(rho);
      face_matrix_diff_->UpdateMatrices(Teuchos::null, Teuchos::null);

      Teuchos::RCP<CompositeVector> flux_dir =
          S->GetFieldData(flux_dir_key_, name_);
      Teuchos::RCP<const CompositeVector> pres = S->GetFieldData(key_);

      if (!pres->HasComponent("face"))
        face_matrix_diff_->ApplyBCs(true, true);

      face_matrix_diff_->UpdateFlux(*pres, *flux_dir);

      if (clobber_boundary_flux_dir_) {
        Epetra_MultiVector& flux_dir_f = *flux_dir->ViewComponent("face",false);
        for (int f=0; f!=bc_markers_.size(); ++f) {
          if (bc_markers_[f] == Operators::OPERATOR_BC_NEUMANN) {
            AmanziMesh::Entity_ID_List cells;
            mesh_->face_get_cells(f, AmanziMesh::USED, &cells);
            ASSERT(cells.size() == 1);
            int c = cells[0];
            AmanziMesh::Entity_ID_List faces;
            std::vector<int> dirs;
            mesh_->cell_get_faces_and_dirs(c, &faces, &dirs);
            int i = std::find(faces.begin(), faces.end(), f) - faces.begin();
            
            flux_dir_f[0][f] = bc_values_[f]*dirs[i];
          }
        }
      }      
    }

    update_perm |= update_dir;
  }

  if (update_perm) {
    // Move rel perm on boundary_faces into uw_rel_perm on faces
    const Epetra_Import& vandelay = mesh_->exterior_face_importer();
    const Epetra_MultiVector& rel_perm_bf =
        *rel_perm->ViewComponent("boundary_face",false);
    {
      Epetra_MultiVector& uw_rel_perm_f = *uw_rel_perm->ViewComponent("face",false);
      uw_rel_perm_f.Export(rel_perm_bf, vandelay, Insert);
    }

    // Upwind, only overwriting boundary faces if the wind says to do so.
    upwinding_->Update(S);

    if (clobber_surf_kr_) {
      Epetra_MultiVector& uw_rel_perm_f = *uw_rel_perm->ViewComponent("face",false);
      uw_rel_perm_f.Export(rel_perm_bf, vandelay, Insert);
    }

    if (uw_rel_perm->HasComponent("face"))
      uw_rel_perm->ScatterMasterToGhosted("face");
  }

  // debugging
  if (vo_->os_OK(Teuchos::VERB_EXTREME)) {
    *vo_->os() << " " << update_perm << std::endl;
  }
  return update_perm;
};


bool Richards::UpdatePermeabilityDerivativeData_(const Teuchos::Ptr<State>& S) {
  Teuchos::OSTab tab = vo_->getOSTab();
  if (vo_->os_OK(Teuchos::VERB_EXTREME))
    *vo_->os() << "  Updating permeability derivatives?";

  bool update_perm = S->GetFieldEvaluator(coef_key_)->HasFieldDerivativeChanged(S, name_, key_);
  Teuchos::RCP<const CompositeVector> drel_perm = S->GetFieldData(dcoef_key_);

  if (update_perm) {
    if (!duw_coef_key_.empty()) {
      Teuchos::RCP<CompositeVector> duw_rel_perm = S->GetFieldData(duw_coef_key_, name_);
      duw_rel_perm->PutScalar(0.);

      // Upwind, only overwriting boundary faces if the wind says to do so.
      upwinding_deriv_->Update(S);

      duw_rel_perm->ScatterMasterToGhosted("face");
    } else {
      drel_perm->ScatterMasterToGhosted("cell");
    }
  }

  // debugging
  if (vo_->os_OK(Teuchos::VERB_EXTREME)) {
    *vo_->os() << " " << update_perm << std::endl;
  }
  return update_perm;
};




// -----------------------------------------------------------------------------
// Evaluate boundary conditions at the current time.
// -----------------------------------------------------------------------------
void Richards::UpdateBoundaryConditions_(const Teuchos::Ptr<State>& S, bool kr) {
  Teuchos::OSTab tab = vo_->getOSTab();
  if (vo_->os_OK(Teuchos::VERB_EXTREME))
    *vo_->os() << "  Updating BCs." << std::endl;

  // initialize all to 0
  for (unsigned int n=0; n!=bc_markers_.size(); ++n) {
    bc_markers_[n] = Operators::OPERATOR_BC_NONE;
    bc_values_[n] = 0.0;
  }


  std::vector<int> bc_counts;
  std::vector<std::string> bc_names;

  // Dirichlet boundary conditions
  Functions::BoundaryFunction::Iterator bc;
  bc_counts.push_back(bc_pressure_->size());
  bc_names.push_back(Keys::getKey(domain_,"pressure"));
  for (bc=bc_pressure_->begin(); bc!=bc_pressure_->end(); ++bc) {
    int f = bc->first;
#ifdef ENABLE_DBC
    AmanziMesh::Entity_ID_List cells;
    mesh_->face_get_cells(f, AmanziMesh::USED, &cells);
    ASSERT(cells.size() == 1);
#endif
    
    bc_markers_[f] = Operators::OPERATOR_BC_DIRICHLET;
    bc_values_[f] = bc->second;
  }

  bc_counts.push_back(bc_head_->size());
  bc_names.push_back("head");
  for (bc=bc_head_->begin(); bc!=bc_head_->end(); ++bc) {
    int f = bc->first;
#ifdef ENABLE_DBC
    AmanziMesh::Entity_ID_List cells;
    mesh_->face_get_cells(f, AmanziMesh::USED, &cells);
    ASSERT(cells.size() == 1);
#endif
    
    bc_markers_[f] = Operators::OPERATOR_BC_DIRICHLET;
    bc_values_[f] = bc->second;
  }


  const Epetra_MultiVector& rel_perm = 
    *S->GetFieldData(uw_coef_key_)->ViewComponent("face",false);

  bc_counts.push_back(bc_flux_->size());
  bc_names.push_back(Keys::getKey(domain_,"flux"));

  if (!infiltrate_only_if_unfrozen_) {
    // Standard Neuman boundary conditions
    for (bc=bc_flux_->begin(); bc!=bc_flux_->end(); ++bc) {
      int f = bc->first;

#ifdef ENABLE_DBC
    AmanziMesh::Entity_ID_List cells;
    mesh_->face_get_cells(f, AmanziMesh::USED, &cells);
    ASSERT(cells.size() == 1);
#endif
      bc_markers_[f] = Operators::OPERATOR_BC_NEUMANN;
      bc_values_[f] = bc->second;
      if (!kr && rel_perm[0][f] > 0.) bc_values_[f] /= rel_perm[0][f];
    }
  } else {
    // Neumann boundary conditions that turn off if temp < freezing

    const Epetra_MultiVector& temp = *S->GetFieldData(Keys::getKey(domain_,"temperature"))->ViewComponent("face");
    for (bc=bc_flux_->begin(); bc!=bc_flux_->end(); ++bc) {
      int f = bc->first;
#ifdef ENABLE_DBC
    AmanziMesh::Entity_ID_List cells;
    mesh_->face_get_cells(f, AmanziMesh::USED, &cells);
    ASSERT(cells.size() == 1);
#endif

      bc_markers_[f] = Operators::OPERATOR_BC_NEUMANN;
      if (temp[0][f] > 273.15) {
        bc_values_[f] = bc->second;
        if (!kr && rel_perm[0][f] > 0.) {
          bc_values_[f] /= rel_perm[0][f];
        }
      } else {
        bc_values_[f] = 0.;
      }
    }
  }

  // seepage face -- pressure <= p_atm, outward mass flux >= 0

  S->GetFieldData(flux_key_)->ScatterMasterToGhosted("face");

  const Epetra_MultiVector& flux = *S->GetFieldData(flux_key_)->ViewComponent("face", true);
  const double& p_atm = *S->GetScalarData("atmospheric_pressure");
  Teuchos::RCP<const CompositeVector> u = S->GetFieldData(key_);
  double seepage_tol = p_atm * 1e-14;


  bc_counts.push_back(bc_seepage_->size());
  bc_names.push_back("standard seepage");
  for (bc=bc_seepage_->begin(); bc!=bc_seepage_->end(); ++bc) {
    int f = bc->first;
#ifdef ENABLE_DBC
    AmanziMesh::Entity_ID_List cells;
    mesh_->face_get_cells(f, AmanziMesh::USED, &cells);
    ASSERT(cells.size() == 1);
#endif

    double boundary_pressure = BoundaryValue(u, f);
    double boundary_flux = flux[0][f]*BoundaryDirection(f);
    //    std::cout << "Seepage Face:" << std::endl
    //              << "BFlux = " << boundary_flux << ", BPressure = " << boundary_pressure << " and constraint p <= " << bc->second << " (tol = " << seepage_tol << ")" << std::endl;
    if (boundary_pressure > bc->second) {
      //      std::cout << "  DIRICHLET" << std::endl;
      bc_markers_[f] = Operators::OPERATOR_BC_DIRICHLET;
      bc_values_[f] = bc->second;
    } else if (boundary_pressure < bc->second - seepage_tol) {
      //      std::cout << "  NEUMANN" << std::endl;
      bc_markers_[f] = Operators::OPERATOR_BC_NEUMANN;
      bc_values_[f] = 0.;
    } else if (boundary_flux >= 0.) {
      //      std::cout << "  DIRICHLET" << std::endl;
      bc_markers_[f] = Operators::OPERATOR_BC_DIRICHLET;
      bc_values_[f] = bc->second;
    } else {
      //      std::cout << "  NEUMANN" << std::endl;
      bc_markers_[f] = Operators::OPERATOR_BC_NEUMANN;
      bc_values_[f] = 0.;
    }
  }

  // seepage face -- pressure <= p_atm, outward mass flux is specified

  bc_counts.push_back(bc_seepage_infilt_->size());
  bc_names.push_back("seepage with infiltration");
  for (bc=bc_seepage_infilt_->begin(); bc!=bc_seepage_infilt_->end(); ++bc) {
    int f = bc->first;
#ifdef ENABLE_DBC
    AmanziMesh::Entity_ID_List cells;
    mesh_->face_get_cells(f, AmanziMesh::USED, &cells);
    ASSERT(cells.size() == 1);
#endif

    double flux_seepage_tol = std::abs(bc->second) * .001;
    
    double boundary_pressure = BoundaryValue(u, f);
    double boundary_flux = flux[0][f]*BoundaryDirection(f);


    //    std::cout << "BFlux = " << boundary_flux << " with constraint = " << bc->second - flux_seepage_tol << std::endl;

    if (boundary_flux < bc->second - flux_seepage_tol &&
        boundary_pressure > p_atm + seepage_tol) {
      // both constraints are violated, either option should push things in the right direction
      bc_markers_[f] = Operators::OPERATOR_BC_DIRICHLET;
      bc_values_[f] = p_atm;

      //      std::cout << "BC PRESSURE ON SEEPAGE = " << boundary_pressure << " with flux " << flux[0][f]*BoundaryDirection(f) << " resulted in DIRICHLET pressure " << p_atm << std::endl;


    } else if (boundary_flux >= bc->second - flux_seepage_tol &&
        boundary_pressure > p_atm - seepage_tol) {
      // max pressure condition violated
      bc_markers_[f] = Operators::OPERATOR_BC_DIRICHLET;
      bc_values_[f] = p_atm;
      //      std::cout << "BC PRESSURE ON SEEPAGE = " << boundary_pressure << " with flux " << flux[0][f]*BoundaryDirection(f) << " resulted in DIRICHLET pressure " << p_atm << std::endl;

    } else if (boundary_flux < bc->second - flux_seepage_tol &&
        boundary_pressure <= p_atm + seepage_tol) {
      // max infiltration violated
      bc_markers_[f] = Operators::OPERATOR_BC_NEUMANN;
      bc_values_[f] = bc->second;

      //      std::cout << "BC PRESSURE ON SEEPAGE = " << boundary_pressure << " with flux " << flux[0][f]*BoundaryDirection(f) << " resulted in NEUMANN flux " << bc->second << std::endl;


    } else if (boundary_flux >= bc->second - flux_seepage_tol &&
        boundary_pressure <= p_atm - seepage_tol) {
      // both conditions are valid
      bc_markers_[f] = Operators::OPERATOR_BC_NEUMANN;
      bc_values_[f] = bc->second;

      //      std::cout << "BC PRESSURE ON SEEPAGE = " << boundary_pressure << " with flux " << flux[0][f]*BoundaryDirection(f) << " resulted in NEUMANN flux " << bc->second << std::endl;


    } else {
      ASSERT(0);
    }

  }

  // surface coupling

  bc_counts.push_back(0);
  bc_names.push_back("surface coupling (head)");

  if (coupled_to_surface_via_head_) {
    // Face is Dirichlet with value of surface head
    Teuchos::RCP<const AmanziMesh::Mesh> surface = S->GetMesh("surface");
    const Epetra_MultiVector& head = *S->GetFieldData("surface_pressure")
        ->ViewComponent("cell",false);

    unsigned int ncells_surface = head.MyLength();

    bc_counts[bc_counts.size()-1] = ncells_surface;

    for (unsigned int c=0; c!=ncells_surface; ++c) {
      // -- get the surface cell's equivalent subsurface face
      AmanziMesh::Entity_ID f =
        surface->entity_get_parent(AmanziMesh::CELL, c);

#ifdef ENABLE_DBC
      AmanziMesh::Entity_ID_List cells;
      mesh_->face_get_cells(f, AmanziMesh::USED, &cells);
      ASSERT(cells.size() == 1);
#endif

      // -- set that value to dirichlet
      bc_markers_[f] = Operators::OPERATOR_BC_DIRICHLET;
      bc_values_[f] = head[0][c];
    }
  }


  // surface coupling
  bc_counts.push_back(0);
  bc_names.push_back("surface coupling (flux)");
  if (coupled_to_surface_via_flux_) {
    // Face is Neumann with value of surface residual
   
    Teuchos::RCP<const AmanziMesh::Mesh> surface = S->GetMesh(Keys::getDomain(ss_flux_key_));
    const Epetra_MultiVector& flux = *S->GetFieldData(ss_flux_key_)->ViewComponent("cell",false);
 
    unsigned int ncells_surface = flux.MyLength();
    bc_counts[bc_counts.size()-1] = ncells_surface;
    for (unsigned int c=0; c!=ncells_surface; ++c) {
      // -- get the surface cell's equivalent subsurface face
      AmanziMesh::Entity_ID f = surface->entity_get_parent(AmanziMesh::CELL, c);

#ifdef ENABLE_DBC
      AmanziMesh::Entity_ID_List cells;
      mesh_->face_get_cells(f, AmanziMesh::USED, &cells);
      ASSERT(cells.size() == 1);
#endif


      // -- set that value to Neumann
      bc_markers_[f] = Operators::OPERATOR_BC_NEUMANN;

      // NOTE: the flux provided by the coupler is in units of mols / s, where
      //       as Neumann BCs are in units of mols / s / A.  The right A must
      //       be chosen, as it is the subsurface mesh's face area, not the
      //       surface mesh's cell area.
      bc_values_[f] = flux[0][c] / mesh_->face_area(f);

      if (!kr && rel_perm[0][f] > 0.) bc_values_[f] /= rel_perm[0][f];
      if ((surface->cell_map(false).GID(c) == 0) && vo_->os_OK(Teuchos::VERB_HIGH)) {
        *vo_->os() << "  bc for coupled surface: val=" << bc_values_[f] << std::endl;
      }
      
    }
  }

  // mark all remaining boundary conditions as zero flux conditions
  AmanziMesh::Entity_ID_List cells;

  int n_default = 0;

  int nfaces_owned = mesh_->num_entities(AmanziMesh::FACE, AmanziMesh::OWNED);
  for (int f = 0; f < nfaces_owned; f++) {
    if (bc_markers_[f] == Operators::OPERATOR_BC_NONE) {
      mesh_->face_get_cells(f, AmanziMesh::USED, &cells);
      int ncells = cells.size();

      if (ncells == 1) {
        n_default++;
        bc_markers_[f] = Operators::OPERATOR_BC_NEUMANN;
        bc_values_[f] = 0.0;

        // BEGIN DEBUG CRUFT        
        /*
        AmanziGeometry::Point normal = mesh_->face_normal(f);
        normal /= AmanziGeometry::norm(normal);
        if (std::abs(normal[2]) > 0.0001) {
          std::cout << "bottom face: " << f << std::endl;
        }
        */

        // ENDDEBUG CRUFT        
      }
    }
  }
  bc_names.push_back("default (zero flux)");
  bc_counts.push_back(n_default);

  // report on counts
  if (vo_->os_OK(Teuchos::VERB_EXTREME)) {
    std::vector<int> bc_counts_global(bc_counts.size(), 0);
    mesh_->get_comm()->SumAll(&bc_counts[0], &bc_counts_global[0], bc_counts.size());

    *vo_->os() << "  BCs applied:" << std::endl;

    for (int i=0; i!=bc_counts_global.size(); ++i) {
      *vo_->os() << "    " << bc_names[i] << ": " << bc_counts_global[i] << std::endl;
    }
  }

};


bool Richards::ModifyPredictor(double h, Teuchos::RCP<const TreeVector> u0,
        Teuchos::RCP<TreeVector> u) {
  Teuchos::OSTab tab = vo_->getOSTab();
  if (vo_->os_OK(Teuchos::VERB_EXTREME))
    *vo_->os() << "Modifying predictor:" << std::endl;

  // update boundary conditions
  bc_pressure_->Compute(S_next_->time());
  bc_head_->Compute(S_next_->time());
  bc_flux_->Compute(S_next_->time());
  UpdateBoundaryConditions_(S_next_.ptr(), false); // without rel perm
  
  // push Dirichlet data into predictor
  if (u->Data()->HasComponent("boundary_cell")) {
    ApplyBoundaryConditions_(u->Data().ptr());
  }
  
  bool changed(false);
  if (modify_predictor_bc_flux_ ||
      (modify_predictor_first_bc_flux_ && 
       ((S_next_->cycle() == 0) || (S_next_->cycle() == 1)))) {
    changed |= ModifyPredictorFluxBCs_(h,u);
  }

  if (modify_predictor_wc_) {
    changed |= ModifyPredictorWC_(h,u);
  }

  if (modify_predictor_with_consistent_faces_) {
    changed |= ModifyPredictorConsistentFaces_(h,u);
  }
  return changed;
}

bool Richards::ModifyPredictorFluxBCs_(double h, Teuchos::RCP<TreeVector> u) {
  if (!u->Data()->HasComponent("face")) return false;

  Teuchos::OSTab tab = vo_->getOSTab();
  if (vo_->os_OK(Teuchos::VERB_EXTREME))
    *vo_->os() << "  modifications to deal with nonlinearity at flux BCs" << std::endl;

  if (flux_predictor_ == Teuchos::null) {
    flux_predictor_ = Teuchos::rcp(new PredictorDelegateBCFlux(S_next_, mesh_, matrix_diff_,
            wrms_, &bc_markers_, &bc_values_));
  }

  UpdatePermeabilityData_(S_next_.ptr());
  Teuchos::RCP<const CompositeVector> rel_perm =
    S_next_->GetFieldData(uw_coef_key_);

  matrix_->Init();
  matrix_diff_->SetScalarCoefficient(rel_perm, Teuchos::null);
  Teuchos::RCP<const CompositeVector> rho = S_next_->GetFieldData(mass_dens_key_);
  matrix_diff_->SetDensity(rho);
  matrix_diff_->UpdateMatrices(Teuchos::null, Teuchos::null);
  matrix_diff_->ApplyBCs(true, true);

  flux_predictor_->ModifyPredictor(h, u);
  ChangedSolution(); // mark the solution as changed, as modifying with
                      // consistent faces will then get the updated boundary
                      // conditions
  return true;
}

bool Richards::ModifyPredictorConsistentFaces_(double h, Teuchos::RCP<TreeVector> u) {
  Teuchos::OSTab tab = vo_->getOSTab();
  if (vo_->os_OK(Teuchos::VERB_EXTREME))
    *vo_->os() << "  modifications for consistent face pressures." << std::endl;
  
  CalculateConsistentFaces(u->Data().ptr());

  return true;
}

bool Richards::ModifyPredictorWC_(double h, Teuchos::RCP<TreeVector> u) {
  ASSERT(0);
  return false;
}


// void Richards::CalculateConsistentFacesForInfiltration_(
//     const Teuchos::Ptr<CompositeVector>& u) {
//   if (vo_->os_OK(Teuchos::VERB_EXTREME))
//     *vo_->os() << "  modifications to deal with nonlinearity at flux BCs" << std::endl;

//   if (flux_predictor_ == Teuchos::null) {
//     flux_predictor_ = Teuchos::rcp(new PredictorDelegateBCFlux(S_next_, mesh_, matrix_,
//             wrms_, &bc_markers_, &bc_values_));
//   }

//   // update boundary conditions
//   bc_pressure_->Compute(S_next_->time());
//   bc_flux_->Compute(S_next_->time());
//   UpdateBoundaryConditions_(S_next_.ptr());

//   bool update = UpdatePermeabilityData_(S_next_.ptr());
//   Teuchos::RCP<const CompositeVector> rel_perm =
//       S_next_->GetFieldData(uw_coef_key_);
//   matrix_->CreateMFDstiffnessMatrices(rel_perm.ptr());
//   matrix_->CreateMFDrhsVectors();
//   Teuchos::RCP<const CompositeVector> rho = S_next_->GetFieldData(mass_dens_key_);
//   Teuchos::RCP<const Epetra_Vector> gvec = S_next_->GetConstantVectorData("gravity");
//   AddGravityFluxes_(gvec.ptr(), rel_perm.ptr(), rho.ptr(), matrix_.ptr());
//   matrix_->ApplyBoundaryConditions(bc_markers_, bc_values_);

//   flux_predictor_->ModifyPredictor(u);
// }

void Richards::CalculateConsistentFaces(const Teuchos::Ptr<CompositeVector>& u) {
  if (!u->HasComponent("face")) return; // no need

  // VerboseObject stuff.
  Teuchos::OSTab tab = vo_->getOSTab();
  if (vo_->os_OK(Teuchos::VERB_EXTREME))
    *vo_->os() << "  Modifying predictor for consistent faces" << std::endl;


  // average cells to faces to give a reasonable initial guess

  u->ScatterMasterToGhosted("cell");
  const Epetra_MultiVector& u_c = *u->ViewComponent("cell",true);
  Epetra_MultiVector& u_f = *u->ViewComponent("face",false);

  int f_owned = u_f.MyLength();
  for (int f=0; f!=f_owned; ++f) {
    AmanziMesh::Entity_ID_List cells;
    mesh_->face_get_cells(f, AmanziMesh::USED, &cells);
    int ncells = cells.size();

    double face_value = 0.0;
    for (int n=0; n!=ncells; ++n) {
      face_value += u_c[0][cells[n]];
    }
    u_f[0][f] = face_value / ncells;
  }
  ChangedSolution();
  
  // Using the old BCs, so should use the old rel perm?
  // update the rel perm according to the scheme of choice
  //  UpdatePermeabilityData_(S_next_.ptr());

  Teuchos::RCP<const CompositeVector> rel_perm = 
    S_next_->GetFieldData(uw_coef_key_);

  S_next_->GetFieldEvaluator(mass_dens_key_)
      ->HasFieldChanged(S_next_.ptr(), name_);
  Teuchos::RCP<const CompositeVector> rho =
      S_next_->GetFieldData(mass_dens_key_);

  // Update the preconditioner with darcy and gravity fluxes
  matrix_->Init();
  matrix_diff_->SetDensity(rho);
  matrix_diff_->SetScalarCoefficient(rel_perm, Teuchos::null);

  matrix_diff_->UpdateMatrices(Teuchos::null, Teuchos::null);
  matrix_diff_->ApplyBCs(true, true);

  // derive the consistent faces, involves a solve

  db_->WriteVector(" p_cf guess:", u.ptr(), true);
  matrix_diff_->UpdateConsistentFaces(*u);
  db_->WriteVector(" p_cf soln:", u.ptr(), true);

}

// -----------------------------------------------------------------------------
// Check admissibility of the solution guess.
// -----------------------------------------------------------------------------
bool Richards::IsAdmissible(Teuchos::RCP<const TreeVector> up) {
  Teuchos::OSTab tab = vo_->getOSTab();
  if (vo_->os_OK(Teuchos::VERB_EXTREME))
    *vo_->os() << "  Checking admissibility..." << std::endl;

  // For some reason, wandering PKs break most frequently with an unreasonable
  // pressure.  This simply tries to catch that before it happens.
  Teuchos::RCP<const CompositeVector> pres = up->Data();
  double minT, maxT;

  const Epetra_MultiVector& pres_c = *pres->ViewComponent("cell",false);
  double minT_c(1.e15), maxT_c(-1.e15);
  int min_c(-1), max_c(-1);
  for (int c=0; c!=pres_c.MyLength(); ++c) {
    if (pres_c[0][c] < minT_c) {
      minT_c = pres_c[0][c];
      min_c = c;
    }
    if (pres_c[0][c] > maxT_c) {
      maxT_c = pres_c[0][c];
      max_c = c;
    }
  }

  double minT_f(1.e15), maxT_f(-1.e15);
  int min_f(-1), max_f(-1);
  if (pres->HasComponent("face")) {
    const Epetra_MultiVector& pres_f = *pres->ViewComponent("face",false);
    for (int f=0; f!=pres_f.MyLength(); ++f) {
      if (pres_f[0][f] < minT_f) {
        minT_f = pres_f[0][f];
        min_f = f;
      } 
      if (pres_f[0][f] > maxT_f) {
        maxT_f = pres_f[0][f];
        max_f = f;
      }
    }
    minT = std::min(minT_c, minT_f);
    maxT = std::max(maxT_c, maxT_f);

  } else {
    minT = minT_c;
    maxT = maxT_c;
  }

  double minT_l = minT;
  double maxT_l = maxT;
  mesh_->get_comm()->MaxAll(&maxT_l, &maxT, 1);
  mesh_->get_comm()->MinAll(&minT_l, &minT, 1);
  
  if (vo_->os_OK(Teuchos::VERB_HIGH)) {
    *vo_->os() << "    Admissible p? (min/max): " << minT << ",  " << maxT << std::endl;
  }
  
  if (minT < -1.e9 || maxT > 1.e8) {
    if (vo_->os_OK(Teuchos::VERB_MEDIUM)) {
      *vo_->os() << " is not admissible, as it is not within bounds of constitutive models:" << std::endl;
      ENorm_t global_minT_c, local_minT_c;
      ENorm_t global_maxT_c, local_maxT_c;

      local_minT_c.value = minT_c;
      local_minT_c.gid = pres_c.Map().GID(min_c);
      local_maxT_c.value = maxT_c;
      local_maxT_c.gid = pres_c.Map().GID(max_c);

      MPI_Allreduce(&local_minT_c, &global_minT_c, 1, MPI_DOUBLE_INT, MPI_MINLOC, mesh_->get_comm()->Comm());
      MPI_Allreduce(&local_maxT_c, &global_maxT_c, 1, MPI_DOUBLE_INT, MPI_MAXLOC, mesh_->get_comm()->Comm());
      *vo_->os() << "   cells (min/max): [" << global_minT_c.gid << "] " << global_minT_c.value
                 << ", [" << global_maxT_c.gid << "] " << global_maxT_c.value << std::endl;

      if (pres->HasComponent("face")) {
        const Epetra_MultiVector& pres_f = *pres->ViewComponent("face",false);
        ENorm_t global_minT_f, local_minT_f;
        ENorm_t global_maxT_f, local_maxT_f;

        local_minT_f.value = minT_f;
        local_minT_f.gid = pres_f.Map().GID(min_f);
        local_maxT_f.value = maxT_f;
        local_maxT_f.gid = pres_f.Map().GID(max_f);
        
        MPI_Allreduce(&local_minT_f, &global_minT_f, 1, MPI_DOUBLE_INT, MPI_MINLOC, mesh_->get_comm()->Comm());
        MPI_Allreduce(&local_maxT_f, &global_maxT_f, 1, MPI_DOUBLE_INT, MPI_MAXLOC, mesh_->get_comm()->Comm());
        *vo_->os() << "   cells (min/max): [" << global_minT_f.gid << "] " << global_minT_f.value
                   << ", [" << global_maxT_f.gid << "] " << global_maxT_f.value << std::endl;
      }
    }
    return false;
  }
  return true;
}


AmanziSolvers::FnBaseDefs::ModifyCorrectionResult
Richards::ModifyCorrection(double h, Teuchos::RCP<const TreeVector> res,
                 Teuchos::RCP<const TreeVector> u,
                 Teuchos::RCP<TreeVector> du) {

  Teuchos::OSTab tab = vo_->getOSTab();

  // if the primary variable has boundary face, this is for upwinding rel
  // perms and is never actually used.  Make sure it does not go to undefined
  // pressures.
  if (du->Data()->HasComponent("boundary_face")) {
    du->Data()->ViewComponent("boundary_face")->PutScalar(0.);
  }

  // debugging -- remove me! --etc
  for (CompositeVector::name_iterator comp=du->Data()->begin();
       comp!=du->Data()->end(); ++comp) {
    Epetra_MultiVector& du_c = *du->Data()->ViewComponent(*comp,false);
    double max, l2;
    du_c.NormInf(&max);
    du_c.Norm2(&l2);
    if (vo_->os_OK(Teuchos::VERB_HIGH)) {
      *vo_->os() << "Linf, L2 pressure correction (" << *comp << ") = " << max << ", " << l2 << std::endl;
    }
  }
  
  // limit by capping corrections when they cross atmospheric pressure
  // (where pressure derivatives are discontinuous)
  int my_limited = 0;
  int n_limited_spurt = 0;
  if (patm_limit_ > 0.) {
    double patm = *S_next_->GetScalarData("atmospheric_pressure");
    for (CompositeVector::name_iterator comp=du->Data()->begin();
         comp!=du->Data()->end(); ++comp) {
      Epetra_MultiVector& du_c = *du->Data()->ViewComponent(*comp,false);
      const Epetra_MultiVector& u_c = *u->Data()->ViewComponent(*comp,false);

      for (int c=0; c!=du_c.MyLength(); ++c) {
        if ((u_c[0][c] < patm) &&
            (u_c[0][c] - du_c[0][c] > patm + patm_limit_)) {
          du_c[0][c] = u_c[0][c] - (patm + patm_limit_);          
          my_limited++;
        } else if ((u_c[0][c] > patm) &&
                   (u_c[0][c] - du_c[0][c] < patm - patm_limit_)) {
          du_c[0][c] = u_c[0][c] - (patm - patm_limit_);          
          my_limited++;
        }
      }
    }
    mesh_->get_comm()->MaxAll(&my_limited, &n_limited_spurt, 1);
  }

  if (n_limited_spurt > 0) {
    if (vo_->os_OK(Teuchos::VERB_HIGH)) {
      *vo_->os() << "  limiting the spurt." << std::endl;
    }
  }

  // debugging -- remove me! --etc
  for (CompositeVector::name_iterator comp=du->Data()->begin();
       comp!=du->Data()->end(); ++comp) {
    Epetra_MultiVector& du_c = *du->Data()->ViewComponent(*comp,false);
    double max, l2;
    du_c.NormInf(&max);
    du_c.Norm2(&l2);
    if (vo_->os_OK(Teuchos::VERB_HIGH)) {
      *vo_->os() << "Linf, L2 pressure correction (" << *comp << ") = " << max << ", " << l2 << std::endl;
    }
  }
  
  // Limit based on a max pressure change
  my_limited = 0;
  int n_limited_change = 0;
  if (p_limit_ >= 0.) {
    for (CompositeVector::name_iterator comp=du->Data()->begin();
         comp!=du->Data()->end(); ++comp) {
      Epetra_MultiVector& du_c = *du->Data()->ViewComponent(*comp,false);

      double max;
      du_c.NormInf(&max);
      if (vo_->os_OK(Teuchos::VERB_HIGH)) {
        *vo_->os() << "Max pressure correction (" << *comp << ") = " << max << std::endl;
      }
      
      for (int c=0; c!=du_c.MyLength(); ++c) {
        if (std::abs(du_c[0][c]) > p_limit_) {
          du_c[0][c] = ((du_c[0][c] > 0) - (du_c[0][c] < 0)) * p_limit_;
          my_limited++;
        }
      }
    }
    
    mesh_->get_comm()->MaxAll(&my_limited, &n_limited_change, 1);
  }

  // debugging -- remove me! --etc
  for (CompositeVector::name_iterator comp=du->Data()->begin();
       comp!=du->Data()->end(); ++comp) {
    Epetra_MultiVector& du_c = *du->Data()->ViewComponent(*comp,false);
    double max, l2;
    du_c.NormInf(&max);
    du_c.Norm2(&l2);
    if (vo_->os_OK(Teuchos::VERB_HIGH)) {
      *vo_->os() << "Linf, L2 pressure correction (" << *comp << ") = " << max << ", " << l2 << std::endl;
    }
  }
  
  if (n_limited_change > 0) {
    if (vo_->os_OK(Teuchos::VERB_HIGH)) {
      *vo_->os() << "  limited by pressure." << std::endl;
    }
  }

  if (n_limited_spurt > 0) {
    return AmanziSolvers::FnBaseDefs::CORRECTION_MODIFIED_LAG_BACKTRACKING;
  } else if (n_limited_change > 0) {
    return AmanziSolvers::FnBaseDefs::CORRECTION_MODIFIED;
  }

  return AmanziSolvers::FnBaseDefs::CORRECTION_NOT_MODIFIED;
}


} // namespace
} // namespace<|MERGE_RESOLUTION|>--- conflicted
+++ resolved
@@ -95,55 +95,7 @@
 // Richards-like PKs.
 // -------------------------------------------------------------
 void Richards::SetupRichardsFlow_(const Teuchos::Ptr<State>& S) {
-<<<<<<< HEAD
-  if (mass_dens_key_.empty()) {
-    mass_dens_key_ = plist_->get<std::string>("mass density key",
-            getKey(domain_, "mass_density_liquid"));
-  }
-  if (molar_dens_key_.empty()) {
-    molar_dens_key_ = plist_->get<std::string>("molar density key",
-            getKey(domain_, "molar_density_liquid"));
-  }
-  if (perm_key_.empty()) {
-    perm_key_ = plist_->get<std::string>("permeability key",
-            getKey(domain_, "permeability"));
-  }
-  if (coef_key_.empty()) {
-    coef_key_ = plist_->get<std::string>("conductivity key",
-            getKey(domain_, "relative_permeability"));
-  }
-  
-  if (uw_coef_key_.empty()) {
-    uw_coef_key_ = plist_->get<std::string>("upwinded conductivity key",
-            getKey(domain_, "upwind_relative_permeability"));
-  }
-  if (flux_key_.empty()) {
-    flux_key_ = plist_->get<std::string>("darcy flux key",
-            getKey(domain_, "mass_flux"));
-  }
-  if (flux_dir_key_.empty()) {
-    flux_dir_key_ = plist_->get<std::string>("darcy flux direction key",
-            getKey(domain_, "mass_flux_direction")); 
-  }
-  if (velocity_key_.empty()) {
-    velocity_key_ = plist_->get<std::string>("darcy velocity key",
-            getKey(domain_, "darcy_velocity"));
-  }
-  if (sat_key_.empty()) {
-    sat_key_ = plist_->get<std::string>("saturation key",
-            getKey(domain_, "saturation_liquid"));
-  }
-  if (sat_ice_key_.empty()) {
-    sat_ice_key_ = plist_->get<std::string>("saturation ice key",
-            getKey(domain_, "saturation_ice"));
-  }
-  /*
-  if (sat_gas_key_.empty()) {
-    sat_gas_key_ = plist_->get<std::string>("saturation gas key",
-            getKey(domain_, "saturation_gas"));
-  }
-  */
-=======
+
   mass_dens_key_ = Keys::readKey(*plist_, domain_, "mass density", "mass_density_liquid");
   molar_dens_key_ = Keys::readKey(*plist_, domain_, "molar density", "molar_density_liquid");
   perm_key_ = Keys::readKey(*plist_, domain_, "permeability", "permeability");
@@ -155,8 +107,6 @@
   sat_key_ = Keys::readKey(*plist_, domain_, "saturation", "saturation_liquid");
   sat_ice_key_ = Keys::readKey(*plist_, domain_, "saturation ice", "saturation_ice");
 
-  
->>>>>>> edbfe29b
   // Get data for special-case entities.
   S->RequireField(cell_vol_key_)->SetMesh(mesh_)
       ->AddComponent("cell", AmanziMesh::CELL, 1);
@@ -438,15 +388,10 @@
   Teuchos::RCP<Flow::WRMEvaluator> wrm =
       Teuchos::rcp(new Flow::WRMEvaluator(wrm_plist));
 
-<<<<<<< HEAD
-  if (!S->HasFieldEvaluator(getKey(domain_,"saturation_liquid"))) {
-    S->SetFieldEvaluator(getKey(domain_,"saturation_liquid"), wrm);
-    S->SetFieldEvaluator(getKey(domain_,"saturation_gas"), wrm);
-=======
-  if (!S->HasFieldEvaluator("saturation_liquid")) {
+
+  if (!S->HasFieldEvaluator(Keys::getKey(domain_,"saturation_liquid"))){
     S->SetFieldEvaluator(Keys::getKey(domain_,"saturation_liquid"), wrm);
     S->SetFieldEvaluator(Keys::getKey(domain_,"saturation_gas"), wrm);
->>>>>>> edbfe29b
   }
 
   // -- rel perm
