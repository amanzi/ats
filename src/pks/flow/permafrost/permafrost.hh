/* -*-  mode: c++; c-default-style: "google"; indent-tabs-mode: nil -*- */

/*
  A base three-phase, thermal Richard's equation with water, water vapor, and
  ice for permafrost applications.

  Note that the only difference between permafrost and richards is in
  constitutive relations -- the WRM changes to provide three saturations,
  while the water content changes to account for water in ice phase.  As these
  are now drop-in field evaluators, there is very little to change in the PK.

  License: BSD
  Authors: Ethan Coon (ATS version) (ecoon@lanl.gov)
*/

#ifndef PK_FLOW_PERMAFROST_HH_
#define PK_FLOW_PERMAFROST_HH_

#include "Teuchos_RCP.hpp"
#include "Teuchos_ParameterList.hpp"

#include "CompositeVector.hh"
#include "TreeVector.hh"
#include "State.hh"
#include "upwinding.hh"
#include "BoundaryFunction.hh"

// #include "pk.hh"
// #include "pk_factory_ats.hh"
#include "PK.hh"
#include "PK_Factory.hh"

#include "richards.hh"

namespace Amanzi {
namespace Flow {

class Permafrost : public Richards {

friend class MPCCoupledFlowEnergy;

public:
  // Constructors.
<<<<<<< HEAD

  Permafrost(Teuchos::Ptr<State> S, const Teuchos::RCP<Teuchos::ParameterList>& plist,
             Teuchos::ParameterList& FElist,
             const Teuchos::RCP<TreeVector>& solution) :
    PKDefaultBase(S, plist, FElist, solution),
    Richards(S, plist, FElist, solution) {}
=======
  Permafrost(Teuchos::ParameterList& FElist,
             const Teuchos::RCP<Teuchos::ParameterList>& plist,
             const Teuchos::RCP<State>& S,
             const Teuchos::RCP<TreeVector>& solution) :
    PK(FElist, plist, S, solution),
    Richards(FElist, plist, S, solution) {}
>>>>>>> 6221cd35

  // Virtual destructor
  virtual ~Permafrost() {}

protected:
  // Create of physical evaluators.
  virtual void SetupPhysicalEvaluators_(const Teuchos::Ptr<State>& S);

private:
  // factory registration
  static RegisteredPKFactory<Permafrost> reg_;

};

}  // namespace AmanziFlow
}  // namespace Amanzi

#endif<|MERGE_RESOLUTION|>--- conflicted
+++ resolved
@@ -41,21 +41,13 @@
 
 public:
   // Constructors.
-<<<<<<< HEAD
 
-  Permafrost(Teuchos::Ptr<State> S, const Teuchos::RCP<Teuchos::ParameterList>& plist,
-             Teuchos::ParameterList& FElist,
-             const Teuchos::RCP<TreeVector>& solution) :
-    PKDefaultBase(S, plist, FElist, solution),
-    Richards(S, plist, FElist, solution) {}
-=======
   Permafrost(Teuchos::ParameterList& FElist,
              const Teuchos::RCP<Teuchos::ParameterList>& plist,
              const Teuchos::RCP<State>& S,
              const Teuchos::RCP<TreeVector>& solution) :
     PK(FElist, plist, S, solution),
     Richards(FElist, plist, S, solution) {}
->>>>>>> 6221cd35
 
   // Virtual destructor
   virtual ~Permafrost() {}
