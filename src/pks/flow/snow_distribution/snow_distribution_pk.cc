/* -*-  mode: c++; c-default-style: "google"; indent-tabs-mode: nil -*- */

/* -----------------------------------------------------------------------------
This is the overland flow component of ATS.
License: BSD
Author: Ethan Coon (ecoon@lanl.gov)
----------------------------------------------------------------------------- */

#include "EpetraExt_MultiVectorOut.h"
#include "Epetra_MultiVector.h"

#include "Mesh.hh"
#include "Point.hh"

#include "FunctionFactory.hh"
#include "CompositeVectorFunction.hh"

#include "CompositeVectorFunctionFactory.hh"
#include "independent_variable_field_evaluator.hh"

#include "OperatorDiffusionFV.hh"
#include "upwind_potential_difference.hh"
#include "upwind_total_flux.hh"

#include "snow_distribution.hh"

namespace Amanzi {
namespace Flow {

#define DEBUG_FLAG 1

<<<<<<< HEAD

  SnowDistribution::SnowDistribution(Teuchos::Ptr<State> S, const Teuchos::RCP<Teuchos::ParameterList>& plist,
        Teuchos::ParameterList& FElist,
        const Teuchos::RCP<TreeVector>& solution) :
    PKDefaultBase(S, plist, FElist, solution),
    PKPhysicalBDFBase(S, plist, FElist, solution),
=======
SnowDistribution::SnowDistribution(Teuchos::ParameterList& FElist,
                                   const Teuchos::RCP<Teuchos::ParameterList>& plist,
                                   const Teuchos::RCP<State>& S,
                                   const Teuchos::RCP<TreeVector>& solution) :
    PK(FElist, plist, S, solution),
    PK_PhysicalBDF_Default(FElist, plist, S, solution),
>>>>>>> 6221cd35
    full_jacobian_(false) {
  plist_->set("primary variable key", "surface-precipitation_snow");

  plist_->set("domain name", "surface");

  // set a default absolute tolerance
  if (!plist_->isParameter("absolute error tolerance"))
    plist_->set("absolute error tolerance", .01); // h * nl
}


// -------------------------------------------------------------
// Constructor
// -------------------------------------------------------------
void SnowDistribution::Setup(const Teuchos::Ptr<State>& S) {
  //PKPhysicalBDFBase::setup(S);
  PK_PhysicalBDF_Default::Setup(S);
  SetupSnowDistribution_(S);
  SetupPhysicalEvaluators_(S);
}


void SnowDistribution::SetupSnowDistribution_(const Teuchos::Ptr<State>& S) {
  // precip function
  Teuchos::ParameterList& precip_func = plist_->sublist("precipitation function");
  FunctionFactory fac;
  precip_func_ = Teuchos::rcp(fac.Create(precip_func));

  // Require fields and evaluators for those fields.
  S->RequireField(key_, name_)->SetMesh(mesh_)->SetGhosted()
      ->SetComponent("cell", AmanziMesh::CELL, 1);

  // -- cell volume and evaluator

  S->RequireFieldEvaluator("surface-cell_volume");
  
  // Create the upwinding method.
  S->RequireField(getKey(domain_,"upwind_snow_conductivity"), name_)->SetMesh(mesh_)
    ->SetGhosted()->SetComponent("face", AmanziMesh::FACE, 1);
  S->GetField(getKey(domain_,"upwind_snow_conductivity"),name_)->set_io_vis(false);


  std::string method_name = plist_->get<std::string>("upwind conductivity method",
          "upwind with total flux");
  if (method_name == "upwind with total flux") {
    upwind_method_ = Operators::UPWIND_METHOD_TOTAL_FLUX;
    upwinding_ = Teuchos::rcp(new Operators::UpwindTotalFlux(name_,
                 getKey(domain_,"snow_conductivity"), getKey(domain_,"upwind_snow_conductivity"),
                                                     getKey(domain_,"snow_flux_direction"), 1.e-8));
  } else if (method_name == "upwind by potential difference") {
    upwind_method_ = Operators::UPWIND_METHOD_POTENTIAL_DIFFERENCE;
    upwinding_ = Teuchos::rcp(new Operators::UpwindPotentialDifference(name_,
                 getKey(domain_,"snow_conductivity"), getKey(domain_,"upwind_snow_conductivity"),
                 getKey(domain_,"snow_skin_potential"), getKey(domain_,"precipitation_snow")));
  } else {
    std::stringstream messagestream;
    messagestream << "Snow Precipitation: has no upwinding method named: " << method_name;
    Errors::Message message(messagestream.str());
    Exceptions::amanzi_throw(message);
  }

  // -- owned secondary variables, no evaluator used
  if (upwind_method_ == Operators::UPWIND_METHOD_TOTAL_FLUX) {

    S->RequireField("surface-snow_flux_direction", name_)->SetMesh(mesh_)->SetGhosted()
        ->SetComponent("face", AmanziMesh::FACE, 1);
  }
  S->RequireField("surface-snow_flux", name_)->SetMesh(mesh_)->SetGhosted()
      ->SetComponent("face", AmanziMesh::FACE, 1);

  int nfaces = mesh_->num_entities(AmanziMesh::FACE, AmanziMesh::USED);
  bc_markers_.resize(nfaces, Operators::OPERATOR_BC_NONE);
  bc_values_.resize(nfaces, 0.0);
  UpdateBoundaryConditions_(S); // never change
  std::vector<double> mixed;
  bc_ = Teuchos::rcp(new Operators::BCs(Operators::OPERATOR_BC_TYPE_FACE, bc_markers_, bc_values_, mixed));

  // operator for the diffusion terms: must use ScaledConstraint version
  Teuchos::ParameterList mfd_plist = plist_->sublist("Diffusion");
  matrix_diff_ = Teuchos::rcp(new Operators::OperatorDiffusionFV(mfd_plist, mesh_));
  matrix_ = matrix_diff_->global_operator();
  matrix_diff_->SetBCs(bc_, bc_);
  matrix_diff_->SetTensorCoefficient(Teuchos::null);

  Teuchos::ParameterList mfd_pc_plist = plist_->sublist("Diffusion PC");
  preconditioner_diff_ = Teuchos::rcp(new Operators::OperatorDiffusionFV(mfd_pc_plist, mesh_));
  preconditioner_diff_->SetBCs(bc_, bc_);
  preconditioner_diff_->SetTensorCoefficient(Teuchos::null);
  preconditioner_ = preconditioner_diff_->global_operator();
  preconditioner_->SymbolicAssembleMatrix();
  
  // accumulation operator for the preconditioenr
  Teuchos::ParameterList& acc_pc_plist = plist_->sublist("Accumulation PC");
  acc_pc_plist.set("entity kind", "cell");
  preconditioner_acc_ = Teuchos::rcp(new Operators::OperatorAccumulation(acc_pc_plist, preconditioner_));

};


// -------------------------------------------------------------
// Create the physical evaluators for water content, water
// retention, rel perm, etc, that are specific to Richards.
// -------------------------------------------------------------
void SnowDistribution::SetupPhysicalEvaluators_(const Teuchos::Ptr<State>& S) {
  // -- evaluator for potential field, h + z

  S->RequireFieldEvaluator(getKey(domain_,"snow_skin_potential"));
  S->RequireField(getKey(domain_,"snow_skin_potential"))->SetMesh(S->GetMesh("surface"))->SetGhosted()
      ->AddComponent("cell", AmanziMesh::CELL, 1);

  // -- conductivity evaluator
  S->RequireFieldEvaluator(getKey(domain_,"snow_conductivity"));
  S->RequireField(getKey(domain_,"snow_conductivity"))->SetMesh(mesh_)->SetGhosted()
      ->AddComponent("cell", AmanziMesh::CELL, 1);

}


// -------------------------------------------------------------
// Initialize PK
// -------------------------------------------------------------
void SnowDistribution::Initialize(const Teuchos::Ptr<State>& S) {
  // Initialize BDF stuff and physical domain stuff.
  //PKPhysicalBDFBase::initialize(S);
  PK_PhysicalBDF_Default::Initialize(S);

  // Set extra fields as initialized -- these don't currently have evaluators.

  S->GetFieldData(getKey(domain_,"upwind_snow_conductivity"),name_)->PutScalar(1.0);
  S->GetField(getKey(domain_,"upwind_snow_conductivity"),name_)->set_initialized();

  if (upwind_method_ == Operators::UPWIND_METHOD_TOTAL_FLUX) {
    S->GetFieldData("surface-snow_flux_direction", name_)->PutScalar(0.);
    S->GetField("surface-snow_flux_direction", name_)->set_initialized();
  }
  S->GetFieldData("surface-snow_flux", name_)->PutScalar(0.);
  S->GetField("surface-snow_flux", name_)->set_initialized();

};


// -----------------------------------------------------------------------------
// Use the physical rel perm (on cells) to update a work vector for rel perm.
//
//   This deals with upwinding, etc.
// -----------------------------------------------------------------------------
bool SnowDistribution::UpdatePermeabilityData_(const Teuchos::Ptr<State>& S) {

  bool update_perm = S->GetFieldEvaluator(getKey(domain_,"snow_conductivity"))
      ->HasFieldChanged(S, name_);
  update_perm |= S->GetFieldEvaluator(getKey(domain_,"precipitation_snow"))->HasFieldChanged(S, name_);
  update_perm |= S->GetFieldEvaluator(getKey(domain_,"snow_skin_potential"))->HasFieldChanged(S, name_);

  if (update_perm) {
    if (upwind_method_ == Operators::UPWIND_METHOD_TOTAL_FLUX) {
      // update the direction of the flux -- note this is NOT the flux
      Teuchos::RCP<CompositeVector> flux_dir =
          S->GetFieldData("surface-snow_flux_direction", name_);

      // Create the stiffness matrix without a rel perm (just n/mu)
      matrix_->Init();
      matrix_diff_->SetScalarCoefficient(Teuchos::null, Teuchos::null);
      matrix_diff_->UpdateMatrices(Teuchos::null, Teuchos::null);

      // Derive the flux
      Teuchos::RCP<const CompositeVector> potential = S->GetFieldData(getKey(domain_,"snow_skin_potential"));
      matrix_diff_->UpdateFlux(*potential, *flux_dir);
    }

    // get conductivity data
    const Epetra_MultiVector& cond_c = *S->GetFieldData(getKey(domain_,"snow_conductivity"))
        ->ViewComponent("cell",false);

    // get upwind conductivity data
    Teuchos::RCP<CompositeVector> uw_cond =

      S->GetFieldData(getKey(domain_,"upwind_snow_conductivity"), name_);

    { // place interior cells on boundary faces
      Epetra_MultiVector& uw_cond_f = *uw_cond->ViewComponent("face",false);

      int nfaces = uw_cond_f.MyLength();
      AmanziMesh::Entity_ID_List cells;
      for (int f=0; f!=nfaces; ++f) {
        mesh_->face_get_cells(f, AmanziMesh::USED, &cells);
        if (cells.size() == 1) {
          int c = cells[0];
          uw_cond_f[0][f] = cond_c[0][c];
        }
      }
    }

    // Then upwind.  This overwrites the boundary if upwinding says so.
    upwinding_->Update(S);
    uw_cond->ScatterMasterToGhosted("face");
  }

  return update_perm;
}

void SnowDistribution::UpdateBoundaryConditions_(const Teuchos::Ptr<State>& S) {
  Teuchos::OSTab tab = vo_->getOSTab();
  if (vo_->os_OK(Teuchos::VERB_EXTREME))
    *vo_->os() << "  Updating BCs." << std::endl;

  // mark all remaining boundary conditions as zero flux conditions
  int nfaces_owned = mesh_->num_entities(AmanziMesh::FACE, AmanziMesh::OWNED);
  AmanziMesh::Entity_ID_List cells;
  for (int f = 0; f < nfaces_owned; f++) {
    if (bc_markers_[f] == Operators::OPERATOR_BC_NONE) {
      mesh_->face_get_cells(f, AmanziMesh::USED, &cells);
      int ncells = cells.size();

      if (ncells == 1) {
        bc_markers_[f] = Operators::OPERATOR_BC_NEUMANN;
        bc_values_[f] = 0.0;
      }
    }
  }
}  

} // namespace
} // namespace
<|MERGE_RESOLUTION|>--- conflicted
+++ resolved
@@ -29,21 +29,12 @@
 
 #define DEBUG_FLAG 1
 
-<<<<<<< HEAD
-
-  SnowDistribution::SnowDistribution(Teuchos::Ptr<State> S, const Teuchos::RCP<Teuchos::ParameterList>& plist,
-        Teuchos::ParameterList& FElist,
-        const Teuchos::RCP<TreeVector>& solution) :
-    PKDefaultBase(S, plist, FElist, solution),
-    PKPhysicalBDFBase(S, plist, FElist, solution),
-=======
 SnowDistribution::SnowDistribution(Teuchos::ParameterList& FElist,
                                    const Teuchos::RCP<Teuchos::ParameterList>& plist,
                                    const Teuchos::RCP<State>& S,
                                    const Teuchos::RCP<TreeVector>& solution) :
     PK(FElist, plist, S, solution),
     PK_PhysicalBDF_Default(FElist, plist, S, solution),
->>>>>>> 6221cd35
     full_jacobian_(false) {
   plist_->set("primary variable key", "surface-precipitation_snow");
 
