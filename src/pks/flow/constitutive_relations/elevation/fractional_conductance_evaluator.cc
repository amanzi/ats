/* -*-  mode: c++; c-default-style: "google"; indent-tabs-mode: nil -*- */

#include "Mesh_Algorithms.hh"
#include "fractional_conductance_evaluator.hh"
#include "subgrid_microtopography.hh"

namespace Amanzi {
namespace Flow {
namespace FlowRelations {

FractionalConductanceEvaluator::FractionalConductanceEvaluator(Teuchos::ParameterList& plist)
  : EvaluatorSecondaryMonotypeCV(plist)
{
  Key domain = Keys::getDomain(my_keys_.front().first);
  Tag tag = my_keys_.front().second;

  vpd_key_ = Keys::readKey(plist_, domain, "volumetric ponded depth", "volumetric_ponded_depth");
  dependencies_.insert(KeyTag{vpd_key_, tag});

  mobile_depth_key_ = Keys::readKey(plist_, domain, "mobile depth", "mobile_depth");
  dependencies_.insert(KeyTag{mobile_depth_key_, tag});

  delta_max_key_ = Keys::readKey(plist_, domain, "microtopographic relief", "microtopographic_relief");
  dependencies_.insert(KeyTag{delta_max_key_, tag});

  delta_ex_key_ = Keys::readKey(plist_, domain, "excluded volume", "excluded_volume");
<<<<<<< HEAD
  dependencies_.insert(KeyTag{delta_ex_key_, tag});

  depr_depth_key_ = Keys::readKey(plist_, domain, "depression depth", "depression_depth");
  dependencies_.insert(KeyTag{depr_depth_key_, tag});
=======
  dependencies_.insert(delta_ex_key_);

  depr_depth_key_ = Keys::readKey(plist_, domain, "depression depth", "depression_depth");
  dependencies_.insert(depr_depth_key_);
>>>>>>> 0f75fc63
}


Teuchos::RCP<Evaluator>
FractionalConductanceEvaluator::Clone() const {
  return Teuchos::rcp(new FractionalConductanceEvaluator(*this));
}


void FractionalConductanceEvaluator::Evaluate_(const State& S,
        const std::vector<CompositeVector*>& result)
{
<<<<<<< HEAD
  Tag tag = my_keys_.front().second;
  const Epetra_MultiVector& vpd = *S.Get<CompositeVector>(vpd_key_, tag).ViewComponent("cell",false);
  const Epetra_MultiVector& del_max = *S.Get<CompositeVector>(delta_max_key_, tag).ViewComponent("cell", false);
  const Epetra_MultiVector& del_ex = *S.Get<CompositeVector>(delta_ex_key_, tag).ViewComponent("cell", false);
  const Epetra_MultiVector& depr_depth = *S.Get<CompositeVector>(depr_depth_key_, tag).ViewComponent("cell", false);
  const Epetra_MultiVector& mobile_depth = *S.Get<CompositeVector>(mobile_depth_key_, tag).ViewComponent("cell",false);
  Epetra_MultiVector& res = *result[0]->ViewComponent("cell",false);

  int ncells = res.MyLength();
  for (int c=0; c!=ncells; ++c) {
    if (mobile_depth[0][c] <= 0.0) {
      res[0][c] = 0;
    } else {
      double vol_depr_depth = Microtopography::volumetricDepth(depr_depth[0][c], del_max[0][c], del_ex[0][c]);
      res[0][c] = (vpd[0][c] - vol_depr_depth) / (mobile_depth[0][c]);
=======
  Teuchos::RCP<const CompositeVector> vpd_v = S->GetFieldData(vpd_key_);
  Teuchos::RCP<const CompositeVector> del_max_v = S->GetFieldData(delta_max_key_);
  Teuchos::RCP<const CompositeVector> del_ex_v = S->GetFieldData(delta_ex_key_);
  Teuchos::RCP<const CompositeVector> depr_depth_v = S->GetFieldData(depr_depth_key_);
  Teuchos::RCP<const CompositeVector> mobile_depth_v = S->GetFieldData(mobile_depth_key_);
  const auto& mesh = *result->Mesh();

  for (const auto& comp : *result) {
    AMANZI_ASSERT(comp == "cell" || comp == "boundary_face");
    bool is_internal_comp = comp == "boundary_face";
    Key internal_comp = is_internal_comp ? "cell" : comp;

    const auto& vpd = *vpd_v->ViewComponent(comp,false);
    const auto& mobile_depth = *mobile_depth_v->ViewComponent(comp,false);

    const auto& del_max = *del_max_v->ViewComponent(internal_comp,false);
    const auto& del_ex = *del_ex_v->ViewComponent(internal_comp,false);
    const auto& depr_depth = *depr_depth_v->ViewComponent(internal_comp,false);
    auto& res = *result->ViewComponent(comp,false);

    int ncomp = result->size(comp, false);
    for (int i=0; i!=ncomp; ++i) {
      int ii = is_internal_comp ? AmanziMesh::getBoundaryFaceInternalCell(mesh, i) : i;
      if (mobile_depth[0][i] <= 0.0) {
        res[0][i] = 0;
      } else {
        double vol_depr_depth = Microtopography::volumetricDepth(depr_depth[0][ii],
                del_max[0][ii], del_ex[0][ii]);
        res[0][i] = (vpd[0][i] - vol_depr_depth) / (mobile_depth[0][i]);
      }
>>>>>>> 0f75fc63
    }
  }
}


void
FractionalConductanceEvaluator::EvaluatePartialDerivative_(const State& S,
        const Key& wrt_key, const Tag& wrt_tag, const std::vector<CompositeVector*>& result)
{
<<<<<<< HEAD
  Tag tag = my_keys_.front().second;
  const Epetra_MultiVector& vpd = *S.Get<CompositeVector>(vpd_key_, tag).ViewComponent("cell",false);
  const Epetra_MultiVector& del_max = *S.Get<CompositeVector>(delta_max_key_, tag).ViewComponent("cell", false);
  const Epetra_MultiVector& del_ex = *S.Get<CompositeVector>(delta_ex_key_, tag).ViewComponent("cell", false);
  const Epetra_MultiVector& depr_depth = *S.Get<CompositeVector>(depr_depth_key_, tag).ViewComponent("cell", false);
  const Epetra_MultiVector& mobile_depth = *S.Get<CompositeVector>(mobile_depth_key_, tag).ViewComponent("cell",false);
  Epetra_MultiVector& res = *result[0]->ViewComponent("cell",false);
=======
  Teuchos::RCP<const CompositeVector> vpd_v = S->GetFieldData(vpd_key_);
  Teuchos::RCP<const CompositeVector> del_max_v = S->GetFieldData(delta_max_key_);
  Teuchos::RCP<const CompositeVector> del_ex_v = S->GetFieldData(delta_ex_key_);
  Teuchos::RCP<const CompositeVector> depr_depth_v = S->GetFieldData(depr_depth_key_);
  Teuchos::RCP<const CompositeVector> mobile_depth_v = S->GetFieldData(mobile_depth_key_);
  const auto& mesh = *result->Mesh();
>>>>>>> 0f75fc63

  if (wrt_key == mobile_depth_key_) {
    for (const auto& comp : *result) {
      AMANZI_ASSERT(comp == "cell" || comp == "boundary_face");
      bool is_internal_comp = comp == "boundary_face";
      Key internal_comp = is_internal_comp ? "cell" : comp;

      const auto& vpd = *vpd_v->ViewComponent(comp,false);
      const auto& mobile_depth = *mobile_depth_v->ViewComponent(comp,false);

      const auto& del_max = *del_max_v->ViewComponent(internal_comp,false);
      const auto& del_ex = *del_ex_v->ViewComponent(internal_comp,false);
      const auto& depr_depth = *depr_depth_v->ViewComponent(internal_comp,false);
      auto& res = *result->ViewComponent(comp,false);

      int ncomp = result->size(comp, false);
      for (int i=0; i!=ncomp; ++i) {
        int ii = is_internal_comp ? AmanziMesh::getBoundaryFaceInternalCell(mesh, i) : i;
        if (mobile_depth[0][i] <= 0.0) {
          res[0][i] = 0;
        } else {
          double vol_depr_depth = Microtopography::volumetricDepth(depr_depth[0][ii], del_max[0][ii], del_ex[0][ii]);
          res[0][i] = - (vpd[0][i] - vol_depr_depth) * std::pow(mobile_depth[0][ii],-2.);
        }
      }
    }
  } else if (wrt_key == vpd_key_) {
    for (const auto& comp : *result) {
      const auto& mobile_depth = *mobile_depth_v->ViewComponent(comp,false);
      auto& res = *result->ViewComponent(comp,false);

      int ncomp = result->size(comp, false);
      for (int i=0; i!=ncomp; ++i) {
        if (mobile_depth[0][i] <= 0.0) {
          res[0][i] = 0;
        } else {
          res[0][i] = 1./mobile_depth[0][i];
        }
      }
    }
  } else {
    Errors::Message msg("FractionalConductanceEvaluator: Not Implemented: no derivatives implemented other than mobile depth and volumentric ponded depth.");
    Exceptions::amanzi_throw(msg);
  }
}


void FractionalConductanceEvaluator::EnsureCompatibility(const Teuchos::Ptr<State>& S)
{
  // Ensure my field exists.  Requirements should be already set.
  AMANZI_ASSERT(my_key_ != std::string(""));
  Teuchos::RCP<CompositeVectorSpace> my_fac = S->RequireField(my_key_, my_key_);

  // check plist for vis or checkpointing control
  bool io_my_key = plist_.get<bool>("visualize", true);
  S->GetField(my_key_, my_key_)->set_io_vis(io_my_key);
  bool checkpoint_my_key = plist_.get<bool>("checkpoint", false);
  S->GetField(my_key_, my_key_)->set_io_checkpoint(checkpoint_my_key);

  // If my requirements have not yet been set, we'll have to hope they
  // get set by someone later.  For now just defer.
  if (my_fac->Mesh() != Teuchos::null) {
    // Create an unowned factory to check my dependencies.
    Teuchos::RCP<CompositeVectorSpace> dep_fac =
        Teuchos::rcp(new CompositeVectorSpace(*my_fac));
    dep_fac->SetOwned(false);

    Teuchos::RCP<CompositeVectorSpace> no_bf_dep_fac;
    if (dep_fac->HasComponent("boundary_face")) {
      no_bf_dep_fac = Teuchos::rcp(new CompositeVectorSpace());
      no_bf_dep_fac->SetMesh(dep_fac->Mesh())
        ->SetGhosted(true)
        ->AddComponent("cell", AmanziMesh::Entity_kind::CELL, 1);
    } else {
      no_bf_dep_fac = dep_fac;
    }

    // Loop over my dependencies, ensuring they meet the requirements.
    for (const auto& key : dependencies_) {
      if (key == my_key_) {
        Errors::Message msg;
        msg << "Evaluator for key \"" << my_key_ << "\" depends upon itself.";
        Exceptions::amanzi_throw(msg);
      }

      if (key == depr_depth_key_ ||
          key == delta_ex_key_ ||
          key == delta_max_key_) {
        Teuchos::RCP<CompositeVectorSpace> fac = S->RequireField(key);
        fac->Update(*no_bf_dep_fac);
      } else {
        Teuchos::RCP<CompositeVectorSpace> fac = S->RequireField(key);
        fac->Update(*dep_fac);
      }
    }

    // Recurse into the tree to propagate info to leaves.
    for (const auto& key : dependencies_) {
      S->RequireFieldEvaluator(key)->EnsureCompatibility(S);
    }
  }
}


} //namespace
} //namespace
} //namespace<|MERGE_RESOLUTION|>--- conflicted
+++ resolved
@@ -24,17 +24,10 @@
   dependencies_.insert(KeyTag{delta_max_key_, tag});
 
   delta_ex_key_ = Keys::readKey(plist_, domain, "excluded volume", "excluded_volume");
-<<<<<<< HEAD
   dependencies_.insert(KeyTag{delta_ex_key_, tag});
 
   depr_depth_key_ = Keys::readKey(plist_, domain, "depression depth", "depression_depth");
   dependencies_.insert(KeyTag{depr_depth_key_, tag});
-=======
-  dependencies_.insert(delta_ex_key_);
-
-  depr_depth_key_ = Keys::readKey(plist_, domain, "depression depth", "depression_depth");
-  dependencies_.insert(depr_depth_key_);
->>>>>>> 0f75fc63
 }
 
 
@@ -47,28 +40,12 @@
 void FractionalConductanceEvaluator::Evaluate_(const State& S,
         const std::vector<CompositeVector*>& result)
 {
-<<<<<<< HEAD
   Tag tag = my_keys_.front().second;
-  const Epetra_MultiVector& vpd = *S.Get<CompositeVector>(vpd_key_, tag).ViewComponent("cell",false);
-  const Epetra_MultiVector& del_max = *S.Get<CompositeVector>(delta_max_key_, tag).ViewComponent("cell", false);
-  const Epetra_MultiVector& del_ex = *S.Get<CompositeVector>(delta_ex_key_, tag).ViewComponent("cell", false);
-  const Epetra_MultiVector& depr_depth = *S.Get<CompositeVector>(depr_depth_key_, tag).ViewComponent("cell", false);
-  const Epetra_MultiVector& mobile_depth = *S.Get<CompositeVector>(mobile_depth_key_, tag).ViewComponent("cell",false);
-  Epetra_MultiVector& res = *result[0]->ViewComponent("cell",false);
-
-  int ncells = res.MyLength();
-  for (int c=0; c!=ncells; ++c) {
-    if (mobile_depth[0][c] <= 0.0) {
-      res[0][c] = 0;
-    } else {
-      double vol_depr_depth = Microtopography::volumetricDepth(depr_depth[0][c], del_max[0][c], del_ex[0][c]);
-      res[0][c] = (vpd[0][c] - vol_depr_depth) / (mobile_depth[0][c]);
-=======
-  Teuchos::RCP<const CompositeVector> vpd_v = S->GetFieldData(vpd_key_);
-  Teuchos::RCP<const CompositeVector> del_max_v = S->GetFieldData(delta_max_key_);
-  Teuchos::RCP<const CompositeVector> del_ex_v = S->GetFieldData(delta_ex_key_);
-  Teuchos::RCP<const CompositeVector> depr_depth_v = S->GetFieldData(depr_depth_key_);
-  Teuchos::RCP<const CompositeVector> mobile_depth_v = S->GetFieldData(mobile_depth_key_);
+  Teuchos::RCP<const CompositeVector> vpd_v = S->GetPtr<CompositeVector>(vpd_key_, tag);
+  Teuchos::RCP<const CompositeVector> del_max_v = S->GetPtr<CompositeVector>(delta_max_key_, tag);
+  Teuchos::RCP<const CompositeVector> del_ex_v = S->GetPtr<CompositeVector>(delta_ex_key_, tag);
+  Teuchos::RCP<const CompositeVector> depr_depth_v = S->GetPtr<CompositeVector>(depr_depth_key_, tag);
+  Teuchos::RCP<const CompositeVector> mobile_depth_v = S->GetPtr<CompositeVector>(mobile_depth_key_, tag);
   const auto& mesh = *result->Mesh();
 
   for (const auto& comp : *result) {
@@ -94,7 +71,6 @@
                 del_max[0][ii], del_ex[0][ii]);
         res[0][i] = (vpd[0][i] - vol_depr_depth) / (mobile_depth[0][i]);
       }
->>>>>>> 0f75fc63
     }
   }
 }
@@ -104,22 +80,13 @@
 FractionalConductanceEvaluator::EvaluatePartialDerivative_(const State& S,
         const Key& wrt_key, const Tag& wrt_tag, const std::vector<CompositeVector*>& result)
 {
-<<<<<<< HEAD
   Tag tag = my_keys_.front().second;
-  const Epetra_MultiVector& vpd = *S.Get<CompositeVector>(vpd_key_, tag).ViewComponent("cell",false);
-  const Epetra_MultiVector& del_max = *S.Get<CompositeVector>(delta_max_key_, tag).ViewComponent("cell", false);
-  const Epetra_MultiVector& del_ex = *S.Get<CompositeVector>(delta_ex_key_, tag).ViewComponent("cell", false);
-  const Epetra_MultiVector& depr_depth = *S.Get<CompositeVector>(depr_depth_key_, tag).ViewComponent("cell", false);
-  const Epetra_MultiVector& mobile_depth = *S.Get<CompositeVector>(mobile_depth_key_, tag).ViewComponent("cell",false);
-  Epetra_MultiVector& res = *result[0]->ViewComponent("cell",false);
-=======
-  Teuchos::RCP<const CompositeVector> vpd_v = S->GetFieldData(vpd_key_);
-  Teuchos::RCP<const CompositeVector> del_max_v = S->GetFieldData(delta_max_key_);
-  Teuchos::RCP<const CompositeVector> del_ex_v = S->GetFieldData(delta_ex_key_);
-  Teuchos::RCP<const CompositeVector> depr_depth_v = S->GetFieldData(depr_depth_key_);
-  Teuchos::RCP<const CompositeVector> mobile_depth_v = S->GetFieldData(mobile_depth_key_);
+  Teuchos::RCP<const CompositeVector> vpd_v = S->GetPtr<CompositeVector>(vpd_key_, tag);
+  Teuchos::RCP<const CompositeVector> del_max_v = S->GetPtr<CompositeVector>(delta_max_key_, tag);
+  Teuchos::RCP<const CompositeVector> del_ex_v = S->GetPtr<CompositeVector>(delta_ex_key_, tag);
+  Teuchos::RCP<const CompositeVector> depr_depth_v = S->GetPtr<CompositeVector>(depr_depth_key_, tag);
+  Teuchos::RCP<const CompositeVector> mobile_depth_v = S->GetPtr<CompositeVector>(mobile_depth_key_, tag);
   const auto& mesh = *result->Mesh();
->>>>>>> 0f75fc63
 
   if (wrt_key == mobile_depth_key_) {
     for (const auto& comp : *result) {
