/* -*-  mode: c++; indent-tabs-mode: nil -*- */

/*
  Evaluates the conductivity of surface flow subgrid model.

  Authors: Ahmad Jan (jana@ornl.gov)
*/

<<<<<<< HEAD
=======
#include "Mesh_Algorithms.hh"
>>>>>>> 0f75fc63
#include "overland_conductivity_subgrid_evaluator.hh"
#include "manning_conductivity_model.hh"

namespace Amanzi {
namespace Flow {

OverlandConductivitySubgridEvaluator::OverlandConductivitySubgridEvaluator(Teuchos::ParameterList& plist)
    : EvaluatorSecondaryMonotypeCV(plist)
{
  Key domain = Keys::getDomain(my_keys_.front().first);
  Tag tag = my_keys_.front().second;

  if (plist_.isParameter("height key") ||
      plist_.isParameter("ponded depth key") ||
      plist_.isParameter("depth key") ||
      plist_.isParameter("height key suffix") ||
      plist_.isParameter("ponded depth key suffix") ||
      plist_.isParameter("depth key suffix")) {
    Errors::Message message("OverlandConductivitySubgrid: only use \"mobile depth key\" or \"mobile depth key suffix\", not \"height key\" or \"ponded depth key\" or \"depth key\".");
    Exceptions::amanzi_throw(message);
  }

  mobile_depth_key_ = Keys::readKey(plist_, domain, "mobile depth", "mobile_depth");
  dependencies_.insert(KeyTag{mobile_depth_key_, tag});

  slope_key_ = Keys::readKey(plist_, domain, "slope", "slope_magnitude");
  dependencies_.insert(KeyTag{slope_key_, tag});

  coef_key_ = Keys::readKey(plist_, domain, "coefficient", "manning_coefficient");
  dependencies_.insert(KeyTag{coef_key_, tag});

<<<<<<< HEAD
  dens_key_ = Keys::readKey(plist_, domain, "molar density liquid", "molar_density_liquid");
  dependencies_.insert(KeyTag{dens_key_, tag});

=======
>>>>>>> 0f75fc63
  frac_cond_key_ = Keys::readKey(plist_, domain, "fractional conductance", "fractional_conductance");
  dependencies_.insert(KeyTag{frac_cond_key_, tag});

  drag_exp_key_ = Keys::readKey(plist_, domain, "drag exponent", "drag_exponent");
  dependencies_.insert(KeyTag{drag_exp_key_, tag});

  dens_key_ = Keys::readKey(plist_, domain, "molar density liquid", "molar_density_liquid");
  dependencies_.insert(dens_key_);

  // create the model
  Teuchos::ParameterList& sublist = plist_.sublist("overland conductivity model");
  model_ = Teuchos::rcp(new ManningConductivityModel(sublist));
}


Teuchos::RCP<Evaluator>
OverlandConductivitySubgridEvaluator::Clone() const {
  return Teuchos::rcp(new OverlandConductivitySubgridEvaluator(*this));
}


// Required methods from EvaluatorSecondaryMonotypeCV
void OverlandConductivitySubgridEvaluator::Evaluate_(const State& S,
        const std::vector<CompositeVector*>& result)
{
<<<<<<< HEAD
  Tag tag = my_keys_.front().second;
  Teuchos::RCP<const CompositeVector> mobile_depth = S.GetPtr<CompositeVector>(mobile_depth_key_, tag);
  Teuchos::RCP<const CompositeVector> slope = S.GetPtr<CompositeVector>(slope_key_, tag);
  Teuchos::RCP<const CompositeVector> coef = S.GetPtr<CompositeVector>(coef_key_, tag);

  Teuchos::RCP<const CompositeVector> frac_cond = S.GetPtr<CompositeVector>(frac_cond_key_, tag);
  Teuchos::RCP<const CompositeVector> drag = S.GetPtr<CompositeVector>(drag_exp_key_, tag);

  Teuchos::RCP<const CompositeVector> dens = S.GetPtr<CompositeVector>(dens_key_, tag);
=======
  Teuchos::RCP<const CompositeVector> mobile_depth = S->GetFieldData(mobile_depth_key_);
  Teuchos::RCP<const CompositeVector> slope = S->GetFieldData(slope_key_);
  Teuchos::RCP<const CompositeVector> coef = S->GetFieldData(coef_key_);
  Teuchos::RCP<const CompositeVector> frac_cond = S->GetFieldData(frac_cond_key_);
  Teuchos::RCP<const CompositeVector> drag = S->GetFieldData(drag_exp_key_);
  Teuchos::RCP<const CompositeVector> dens = S->GetFieldData(dens_key_);
  const AmanziMesh::Mesh& mesh = *result->Mesh();
>>>>>>> 0f75fc63

#ifdef ENABLE_DBC
  double min_coef = 1.;
  coef->MinValue(&min_coef);
  if (min_coef <= 1.e-12) {
    Errors::Message message("Overland Conductivity Evaluator: Manning coeficient has at least one value that is non-positive.  Perhaps you forgot to set the \"boundary_face\" component?");
    Exceptions::amanzi_throw(message);
  }
#endif

  // Note, the logic here splits vectors into two groups -- those that will be
  // defined on all components and those that do not make sense to define on
  // not-cells.  These vectors are used in a wierd way on boundary faces,
  // getting the internal cell and using that.  This currently cannot be used
  // on any other components than "cell" and "boundary_face".
  for (const auto& comp : *result) {
    AMANZI_ASSERT(comp == "cell" || comp == "boundary_face");
    bool is_internal_comp = comp == "boundary_face";
    Key internal_comp = is_internal_comp ? "cell" : comp;

    const Epetra_MultiVector& slope_v = *slope->ViewComponent(internal_comp,false);
    const Epetra_MultiVector& coef_v = *coef->ViewComponent(internal_comp,false);
    const Epetra_MultiVector& drag_v = *drag->ViewComponent(internal_comp,false);

<<<<<<< HEAD
  const Epetra_MultiVector& frac_cond_v = *frac_cond->ViewComponent(comp,false);
  const Epetra_MultiVector& drag_v = *drag->ViewComponent(comp,false);
  const Epetra_MultiVector& dens_v = *dens->ViewComponent(comp,false);
  Epetra_MultiVector& result_v = *result[0]->ViewComponent(comp,false);

  int ncomp = result[0]->size(comp, false);
  for (int i=0; i!=ncomp; ++i) {
    result_v[0][i] = model_->Conductivity(mobile_depth_v[0][i], slope_v[0][i], coef_v[0][i]);
    result_v[0][i] *= dens_v[0][i] * std::pow(frac_cond_v[0][i], drag_v[0][i] + 1);
=======
    const Epetra_MultiVector& frac_cond_v = *frac_cond->ViewComponent(comp,false);
    const Epetra_MultiVector& depth_v = *mobile_depth->ViewComponent(comp,false);
    const Epetra_MultiVector& dens_v = *S->GetFieldData(dens_key_)->ViewComponent(comp,false);
    Epetra_MultiVector& result_v = *result->ViewComponent(comp,false);

    int ncomp = result->size(comp, false);
    for (int i=0; i!=ncomp; ++i) {
      int ii = is_internal_comp ? AmanziMesh::getBoundaryFaceInternalCell(mesh, i) : i;
      result_v[0][i] = model_->Conductivity(depth_v[0][i], slope_v[0][ii], coef_v[0][ii]);
      result_v[0][i] *= dens_v[0][i] * std::pow(frac_cond_v[0][i], drag_v[0][ii] + 1);
    }
>>>>>>> 0f75fc63
  }
}

void OverlandConductivitySubgridEvaluator::EvaluatePartialDerivative_(
    const State& S,
    const Key& wrt_key, const Tag& wrt_tag, const std::vector<CompositeVector*>& result)
{
<<<<<<< HEAD
  Tag tag = my_keys_.front().second;
  Teuchos::RCP<const CompositeVector> mobile_depth = S.GetPtr<CompositeVector>(mobile_depth_key_, tag);
  Teuchos::RCP<const CompositeVector> slope = S.GetPtr<CompositeVector>(slope_key_, tag);
  Teuchos::RCP<const CompositeVector> coef = S.GetPtr<CompositeVector>(coef_key_, tag);

  Teuchos::RCP<const CompositeVector> frac_cond = S.GetPtr<CompositeVector>(frac_cond_key_, tag);
  Teuchos::RCP<const CompositeVector> drag = S.GetPtr<CompositeVector>(drag_exp_key_, tag);

  Teuchos::RCP<const CompositeVector> dens = S.GetPtr<CompositeVector>(dens_key_, tag);

  if (wrt_key == mobile_depth_key_) {
    std::string comp = "cell";
    const Epetra_MultiVector& mobile_depth_v = *mobile_depth->ViewComponent(comp,false);
    const Epetra_MultiVector& slope_v = *slope->ViewComponent(comp,false);
    const Epetra_MultiVector& coef_v = *coef->ViewComponent(comp,false);

    const Epetra_MultiVector& frac_cond_v = *frac_cond->ViewComponent(comp,false);
    const Epetra_MultiVector& drag_v = *drag->ViewComponent(comp,false);
    const Epetra_MultiVector& dens_v = *dens->ViewComponent(comp,false);
    Epetra_MultiVector& result_v = *result[0]->ViewComponent(comp,false);

    int ncomp = result[0]->size(comp, false);
    for (int i=0; i!=ncomp; ++i) {
      result_v[0][i] = model_->DConductivityDDepth(mobile_depth_v[0][i], slope_v[0][i], coef_v[0][i]);
      result_v[0][i] *= dens_v[0][i] * std::pow(frac_cond_v[0][i], drag_v[0][i] + 1);
    }

  } else if (wrt_key == dens_key_) {
    std::string comp = "cell";
    const Epetra_MultiVector& mobile_depth_v = *mobile_depth->ViewComponent(comp,false);
    const Epetra_MultiVector& slope_v = *slope->ViewComponent(comp,false);
    const Epetra_MultiVector& coef_v = *coef->ViewComponent(comp,false);

    const Epetra_MultiVector& frac_cond_v = *frac_cond->ViewComponent(comp,false);
    const Epetra_MultiVector& drag_v = *drag->ViewComponent(comp,false);
    const Epetra_MultiVector& dens_v = *dens->ViewComponent(comp,false);
    Epetra_MultiVector& result_v = *result[0]->ViewComponent(comp,false);

    int ncomp = result[0]->size(comp, false);
    for (int i=0; i!=ncomp; ++i) {
      result_v[0][i] = model_->Conductivity(mobile_depth_v[0][i], slope_v[0][i], coef_v[0][i]);
      result_v[0][i] *= std::pow(frac_cond_v[0][i], drag_v[0][i] + 1);
    }

  } else if (wrt_key == frac_cond_key_) {
    std::string comp = "cell";
    const Epetra_MultiVector& mobile_depth_v = *mobile_depth->ViewComponent(comp,false);
    const Epetra_MultiVector& slope_v = *slope->ViewComponent(comp,false);
    const Epetra_MultiVector& coef_v = *coef->ViewComponent(comp,false);

    const Epetra_MultiVector& frac_cond_v = *frac_cond->ViewComponent(comp,false);
    const Epetra_MultiVector& drag_v = *drag->ViewComponent(comp,false);
    const Epetra_MultiVector& dens_v = *dens->ViewComponent(comp,false);
    Epetra_MultiVector& result_v = *result[0]->ViewComponent(comp,false);

    int ncomp = result[0]->size(comp, false);
    for (int i=0; i!=ncomp; ++i) {
      result_v[0][i] = model_->Conductivity(mobile_depth_v[0][i], slope_v[0][i], coef_v[0][i]);
      result_v[0][i] *= dens_v[0][i] * (drag_v[0][i] + 1) *
        std::pow(frac_cond_v[0][i], drag_v[0][i]);
=======
  Teuchos::RCP<const CompositeVector> mobile_depth = S->GetFieldData(mobile_depth_key_);
  Teuchos::RCP<const CompositeVector> slope = S->GetFieldData(slope_key_);
  Teuchos::RCP<const CompositeVector> coef = S->GetFieldData(coef_key_);
  Teuchos::RCP<const CompositeVector> frac_cond = S->GetFieldData(frac_cond_key_);
  Teuchos::RCP<const CompositeVector> drag = S->GetFieldData(drag_exp_key_);
  Teuchos::RCP<const CompositeVector> dens = S->GetFieldData(dens_key_);
  const AmanziMesh::Mesh& mesh = *result->Mesh();

  if (wrt_key == mobile_depth_key_) {
    for (const auto& comp : *result) {
      AMANZI_ASSERT(comp == "cell" || comp == "boundary_face");
      bool is_internal_comp = comp == "boundary_face";
      Key internal_comp = is_internal_comp ? "cell" : comp;

      const Epetra_MultiVector& slope_v = *slope->ViewComponent(internal_comp,false);
      const Epetra_MultiVector& coef_v = *coef->ViewComponent(internal_comp,false);
      const Epetra_MultiVector& drag_v = *drag->ViewComponent(internal_comp,false);

      const Epetra_MultiVector& frac_cond_v = *frac_cond->ViewComponent(comp,false);
      const Epetra_MultiVector& mobile_depth_v = *mobile_depth->ViewComponent(comp,false);
      const Epetra_MultiVector& dens_v = *S->GetFieldData(dens_key_)->ViewComponent(comp,false);
      Epetra_MultiVector& result_v = *result->ViewComponent(comp,false);

      int ncomp = result->size(comp, false);
      for (int i=0; i!=ncomp; ++i) {
        int ii = is_internal_comp ? AmanziMesh::getBoundaryFaceInternalCell(mesh, i) : i;
        result_v[0][i] = model_->DConductivityDDepth(mobile_depth_v[0][i], slope_v[0][ii], coef_v[0][ii]);
        result_v[0][i] *= dens_v[0][i] * std::pow(frac_cond_v[0][i], drag_v[0][ii] + 1);
      }
    }

  } else if (wrt_key == dens_key_) {
    for (const auto& comp : *result) {
      AMANZI_ASSERT(comp == "cell" || comp == "boundary_face");
      bool is_internal_comp = comp == "boundary_face";
      Key internal_comp = is_internal_comp ? "cell" : comp;

      const Epetra_MultiVector& slope_v = *slope->ViewComponent(internal_comp,false);
      const Epetra_MultiVector& coef_v = *coef->ViewComponent(internal_comp,false);
      const Epetra_MultiVector& drag_v = *drag->ViewComponent(internal_comp,false);

      const Epetra_MultiVector& frac_cond_v = *frac_cond->ViewComponent(comp,false);
      const Epetra_MultiVector& mobile_depth_v = *mobile_depth->ViewComponent(comp,false);
      const Epetra_MultiVector& dens_v = *S->GetFieldData(dens_key_)->ViewComponent(comp,false);
      Epetra_MultiVector& result_v = *result->ViewComponent(comp,false);

      int ncomp = result->size(comp, false);
      for (int i=0; i!=ncomp; ++i) {
        int ii = is_internal_comp ? AmanziMesh::getBoundaryFaceInternalCell(mesh, i) : i;
        result_v[0][i] = model_->Conductivity(mobile_depth_v[0][i], slope_v[0][ii], coef_v[0][ii]);
        result_v[0][i] *= std::pow(frac_cond_v[0][i], drag_v[0][ii] + 1);
      }
    }

  } else if (wrt_key == frac_cond_key_) {
    for (const auto& comp : *result) {
      AMANZI_ASSERT(comp == "cell" || comp == "boundary_face");
      bool is_internal_comp = comp == "boundary_face";
      Key internal_comp = is_internal_comp ? "cell" : comp;

      const Epetra_MultiVector& slope_v = *slope->ViewComponent(internal_comp,false);
      const Epetra_MultiVector& coef_v = *coef->ViewComponent(internal_comp,false);
      const Epetra_MultiVector& drag_v = *drag->ViewComponent(internal_comp,false);

      const Epetra_MultiVector& frac_cond_v = *frac_cond->ViewComponent(comp,false);
      const Epetra_MultiVector& mobile_depth_v = *mobile_depth->ViewComponent(comp,false);
      const Epetra_MultiVector& dens_v = *S->GetFieldData(dens_key_)->ViewComponent(comp,false);
      Epetra_MultiVector& result_v = *result->ViewComponent(comp,false);

      int ncomp = result->size(comp, false);
      for (int i=0; i!=ncomp; ++i) {
        int ii = is_internal_comp ? AmanziMesh::getBoundaryFaceInternalCell(mesh, i) : i;
        result_v[0][i] = model_->Conductivity(mobile_depth_v[0][i], slope_v[0][ii], coef_v[0][ii]);
        result_v[0][i] *= dens_v[0][i] * (drag_v[0][ii] + 1) *
          std::pow(frac_cond_v[0][i], drag_v[0][ii]);
      }
>>>>>>> 0f75fc63
    }
  } else {
    result[0]->PutScalar(0.);
  }
}
<<<<<<< HEAD
=======


void OverlandConductivitySubgridEvaluator::EnsureCompatibility(const Teuchos::Ptr<State>& S)
{
  // Ensure my field exists.  Requirements should be already set.
  AMANZI_ASSERT(my_key_ != std::string(""));
  Teuchos::RCP<CompositeVectorSpace> my_fac = S->RequireField(my_key_, my_key_);

  // check plist for vis or checkpointing control
  bool io_my_key = plist_.get<bool>("visualize", true);
  S->GetField(my_key_, my_key_)->set_io_vis(io_my_key);
  bool checkpoint_my_key = plist_.get<bool>("checkpoint", false);
  S->GetField(my_key_, my_key_)->set_io_checkpoint(checkpoint_my_key);

  // If my requirements have not yet been set, we'll have to hope they
  // get set by someone later.  For now just defer.
  if (my_fac->Mesh() != Teuchos::null) {
    // Create an unowned factory to check my dependencies.
    Teuchos::RCP<CompositeVectorSpace> dep_fac =
        Teuchos::rcp(new CompositeVectorSpace(*my_fac));
    dep_fac->SetOwned(false);

    Teuchos::RCP<CompositeVectorSpace> no_bf_dep_fac;
    if (dep_fac->HasComponent("boundary_face")) {
      no_bf_dep_fac = Teuchos::rcp(new CompositeVectorSpace());
      no_bf_dep_fac->SetMesh(dep_fac->Mesh())
        ->SetGhosted(true)
        ->AddComponent("cell", AmanziMesh::Entity_kind::CELL, 1);
    } else {
      no_bf_dep_fac = dep_fac;
    }

    // Loop over my dependencies, ensuring they meet the requirements.
    for (const auto& key : dependencies_) {
      if (key == my_key_) {
        Errors::Message msg;
        msg << "Evaluator for key \"" << my_key_ << "\" depends upon itself.";
        Exceptions::amanzi_throw(msg);
      }

      if (key == coef_key_ || key == slope_key_ || key == drag_exp_key_) {
        Teuchos::RCP<CompositeVectorSpace> fac = S->RequireField(key);
        fac->Update(*no_bf_dep_fac);
      } else {
        Teuchos::RCP<CompositeVectorSpace> fac = S->RequireField(key);
        fac->Update(*dep_fac);
      }
    }
>>>>>>> 0f75fc63


void OverlandConductivitySubgridEvaluator::EnsureCompatibility_ToDeps_(State& S)
{
  auto akeytag = my_keys_[0];
  const auto& my_fac = S.Require<CompositeVector,CompositeVectorSpace>(akeytag.first, akeytag.second);
  if (my_fac.Mesh() != Teuchos::null) {
    CompositeVectorSpace dep_fac;
    dep_fac.SetMesh(my_fac.Mesh())
      ->SetGhosted(true)
      ->AddComponent("cell", AmanziMesh::CELL, 1);
    EvaluatorSecondaryMonotypeCV::EnsureCompatibility_ToDeps_(S, dep_fac);
  }
}

} // namespace Flow
} // namespace Amanzi
<|MERGE_RESOLUTION|>--- conflicted
+++ resolved
@@ -6,10 +6,7 @@
   Authors: Ahmad Jan (jana@ornl.gov)
 */
 
-<<<<<<< HEAD
-=======
 #include "Mesh_Algorithms.hh"
->>>>>>> 0f75fc63
 #include "overland_conductivity_subgrid_evaluator.hh"
 #include "manning_conductivity_model.hh"
 
@@ -41,20 +38,14 @@
   coef_key_ = Keys::readKey(plist_, domain, "coefficient", "manning_coefficient");
   dependencies_.insert(KeyTag{coef_key_, tag});
 
-<<<<<<< HEAD
+  frac_cond_key_ = Keys::readKey(plist_, domain, "fractional conductance", "fractional_conductance");
+  dependencies_.insert(KeyTag{frac_cond_key_, tag});
+
+  drag_exp_key_ = Keys::readKey(plist_, domain, "drag exponent", "drag_exponent");
+  dependencies_.insert(KeyTag{drag_exp_key_, tag});
+
   dens_key_ = Keys::readKey(plist_, domain, "molar density liquid", "molar_density_liquid");
   dependencies_.insert(KeyTag{dens_key_, tag});
-
-=======
->>>>>>> 0f75fc63
-  frac_cond_key_ = Keys::readKey(plist_, domain, "fractional conductance", "fractional_conductance");
-  dependencies_.insert(KeyTag{frac_cond_key_, tag});
-
-  drag_exp_key_ = Keys::readKey(plist_, domain, "drag exponent", "drag_exponent");
-  dependencies_.insert(KeyTag{drag_exp_key_, tag});
-
-  dens_key_ = Keys::readKey(plist_, domain, "molar density liquid", "molar_density_liquid");
-  dependencies_.insert(dens_key_);
 
   // create the model
   Teuchos::ParameterList& sublist = plist_.sublist("overland conductivity model");
@@ -72,7 +63,6 @@
 void OverlandConductivitySubgridEvaluator::Evaluate_(const State& S,
         const std::vector<CompositeVector*>& result)
 {
-<<<<<<< HEAD
   Tag tag = my_keys_.front().second;
   Teuchos::RCP<const CompositeVector> mobile_depth = S.GetPtr<CompositeVector>(mobile_depth_key_, tag);
   Teuchos::RCP<const CompositeVector> slope = S.GetPtr<CompositeVector>(slope_key_, tag);
@@ -82,15 +72,7 @@
   Teuchos::RCP<const CompositeVector> drag = S.GetPtr<CompositeVector>(drag_exp_key_, tag);
 
   Teuchos::RCP<const CompositeVector> dens = S.GetPtr<CompositeVector>(dens_key_, tag);
-=======
-  Teuchos::RCP<const CompositeVector> mobile_depth = S->GetFieldData(mobile_depth_key_);
-  Teuchos::RCP<const CompositeVector> slope = S->GetFieldData(slope_key_);
-  Teuchos::RCP<const CompositeVector> coef = S->GetFieldData(coef_key_);
-  Teuchos::RCP<const CompositeVector> frac_cond = S->GetFieldData(frac_cond_key_);
-  Teuchos::RCP<const CompositeVector> drag = S->GetFieldData(drag_exp_key_);
-  Teuchos::RCP<const CompositeVector> dens = S->GetFieldData(dens_key_);
-  const AmanziMesh::Mesh& mesh = *result->Mesh();
->>>>>>> 0f75fc63
+  const AmanziMesh::Mesh& mesh = *result[0]->Mesh();
 
 #ifdef ENABLE_DBC
   double min_coef = 1.;
@@ -115,17 +97,6 @@
     const Epetra_MultiVector& coef_v = *coef->ViewComponent(internal_comp,false);
     const Epetra_MultiVector& drag_v = *drag->ViewComponent(internal_comp,false);
 
-<<<<<<< HEAD
-  const Epetra_MultiVector& frac_cond_v = *frac_cond->ViewComponent(comp,false);
-  const Epetra_MultiVector& drag_v = *drag->ViewComponent(comp,false);
-  const Epetra_MultiVector& dens_v = *dens->ViewComponent(comp,false);
-  Epetra_MultiVector& result_v = *result[0]->ViewComponent(comp,false);
-
-  int ncomp = result[0]->size(comp, false);
-  for (int i=0; i!=ncomp; ++i) {
-    result_v[0][i] = model_->Conductivity(mobile_depth_v[0][i], slope_v[0][i], coef_v[0][i]);
-    result_v[0][i] *= dens_v[0][i] * std::pow(frac_cond_v[0][i], drag_v[0][i] + 1);
-=======
     const Epetra_MultiVector& frac_cond_v = *frac_cond->ViewComponent(comp,false);
     const Epetra_MultiVector& depth_v = *mobile_depth->ViewComponent(comp,false);
     const Epetra_MultiVector& dens_v = *S->GetFieldData(dens_key_)->ViewComponent(comp,false);
@@ -137,7 +108,6 @@
       result_v[0][i] = model_->Conductivity(depth_v[0][i], slope_v[0][ii], coef_v[0][ii]);
       result_v[0][i] *= dens_v[0][i] * std::pow(frac_cond_v[0][i], drag_v[0][ii] + 1);
     }
->>>>>>> 0f75fc63
   }
 }
 
@@ -145,7 +115,6 @@
     const State& S,
     const Key& wrt_key, const Tag& wrt_tag, const std::vector<CompositeVector*>& result)
 {
-<<<<<<< HEAD
   Tag tag = my_keys_.front().second;
   Teuchos::RCP<const CompositeVector> mobile_depth = S.GetPtr<CompositeVector>(mobile_depth_key_, tag);
   Teuchos::RCP<const CompositeVector> slope = S.GetPtr<CompositeVector>(slope_key_, tag);
@@ -156,64 +125,7 @@
 
   Teuchos::RCP<const CompositeVector> dens = S.GetPtr<CompositeVector>(dens_key_, tag);
 
-  if (wrt_key == mobile_depth_key_) {
-    std::string comp = "cell";
-    const Epetra_MultiVector& mobile_depth_v = *mobile_depth->ViewComponent(comp,false);
-    const Epetra_MultiVector& slope_v = *slope->ViewComponent(comp,false);
-    const Epetra_MultiVector& coef_v = *coef->ViewComponent(comp,false);
-
-    const Epetra_MultiVector& frac_cond_v = *frac_cond->ViewComponent(comp,false);
-    const Epetra_MultiVector& drag_v = *drag->ViewComponent(comp,false);
-    const Epetra_MultiVector& dens_v = *dens->ViewComponent(comp,false);
-    Epetra_MultiVector& result_v = *result[0]->ViewComponent(comp,false);
-
-    int ncomp = result[0]->size(comp, false);
-    for (int i=0; i!=ncomp; ++i) {
-      result_v[0][i] = model_->DConductivityDDepth(mobile_depth_v[0][i], slope_v[0][i], coef_v[0][i]);
-      result_v[0][i] *= dens_v[0][i] * std::pow(frac_cond_v[0][i], drag_v[0][i] + 1);
-    }
-
-  } else if (wrt_key == dens_key_) {
-    std::string comp = "cell";
-    const Epetra_MultiVector& mobile_depth_v = *mobile_depth->ViewComponent(comp,false);
-    const Epetra_MultiVector& slope_v = *slope->ViewComponent(comp,false);
-    const Epetra_MultiVector& coef_v = *coef->ViewComponent(comp,false);
-
-    const Epetra_MultiVector& frac_cond_v = *frac_cond->ViewComponent(comp,false);
-    const Epetra_MultiVector& drag_v = *drag->ViewComponent(comp,false);
-    const Epetra_MultiVector& dens_v = *dens->ViewComponent(comp,false);
-    Epetra_MultiVector& result_v = *result[0]->ViewComponent(comp,false);
-
-    int ncomp = result[0]->size(comp, false);
-    for (int i=0; i!=ncomp; ++i) {
-      result_v[0][i] = model_->Conductivity(mobile_depth_v[0][i], slope_v[0][i], coef_v[0][i]);
-      result_v[0][i] *= std::pow(frac_cond_v[0][i], drag_v[0][i] + 1);
-    }
-
-  } else if (wrt_key == frac_cond_key_) {
-    std::string comp = "cell";
-    const Epetra_MultiVector& mobile_depth_v = *mobile_depth->ViewComponent(comp,false);
-    const Epetra_MultiVector& slope_v = *slope->ViewComponent(comp,false);
-    const Epetra_MultiVector& coef_v = *coef->ViewComponent(comp,false);
-
-    const Epetra_MultiVector& frac_cond_v = *frac_cond->ViewComponent(comp,false);
-    const Epetra_MultiVector& drag_v = *drag->ViewComponent(comp,false);
-    const Epetra_MultiVector& dens_v = *dens->ViewComponent(comp,false);
-    Epetra_MultiVector& result_v = *result[0]->ViewComponent(comp,false);
-
-    int ncomp = result[0]->size(comp, false);
-    for (int i=0; i!=ncomp; ++i) {
-      result_v[0][i] = model_->Conductivity(mobile_depth_v[0][i], slope_v[0][i], coef_v[0][i]);
-      result_v[0][i] *= dens_v[0][i] * (drag_v[0][i] + 1) *
-        std::pow(frac_cond_v[0][i], drag_v[0][i]);
-=======
-  Teuchos::RCP<const CompositeVector> mobile_depth = S->GetFieldData(mobile_depth_key_);
-  Teuchos::RCP<const CompositeVector> slope = S->GetFieldData(slope_key_);
-  Teuchos::RCP<const CompositeVector> coef = S->GetFieldData(coef_key_);
-  Teuchos::RCP<const CompositeVector> frac_cond = S->GetFieldData(frac_cond_key_);
-  Teuchos::RCP<const CompositeVector> drag = S->GetFieldData(drag_exp_key_);
-  Teuchos::RCP<const CompositeVector> dens = S->GetFieldData(dens_key_);
-  const AmanziMesh::Mesh& mesh = *result->Mesh();
+  const AmanziMesh::Mesh& mesh = *result[0]->Mesh();
 
   if (wrt_key == mobile_depth_key_) {
     for (const auto& comp : *result) {
@@ -283,14 +195,11 @@
         result_v[0][i] *= dens_v[0][i] * (drag_v[0][ii] + 1) *
           std::pow(frac_cond_v[0][i], drag_v[0][ii]);
       }
->>>>>>> 0f75fc63
     }
   } else {
     result[0]->PutScalar(0.);
   }
 }
-<<<<<<< HEAD
-=======
 
 
 void OverlandConductivitySubgridEvaluator::EnsureCompatibility(const Teuchos::Ptr<State>& S)
@@ -339,7 +248,6 @@
         fac->Update(*dep_fac);
       }
     }
->>>>>>> 0f75fc63
 
 
 void OverlandConductivitySubgridEvaluator::EnsureCompatibility_ToDeps_(State& S)
