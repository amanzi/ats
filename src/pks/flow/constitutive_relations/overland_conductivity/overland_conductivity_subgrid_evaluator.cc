/* -*-  mode: c++; indent-tabs-mode: nil -*- */

/*
  Evaluates the conductivity of surface flow subgrid model.

  Authors: Ahmad Jan (jana@ornl.gov)
*/

#include "independent_variable_field_evaluator.hh"
#include "overland_conductivity_subgrid_evaluator.hh"
#include "manning_conductivity_model.hh"

namespace Amanzi {
namespace Flow {

OverlandConductivitySubgridEvaluator::OverlandConductivitySubgridEvaluator(Teuchos::ParameterList& plist)
    : SecondaryVariableFieldEvaluator(plist)
{
  Key domain = Keys::getDomain(my_key_);

  if (plist_.isParameter("height key") ||
      plist_.isParameter("ponded depth key") ||
      plist_.isParameter("height key suffix") ||
      plist_.isParameter("ponded depth key suffix")) {
    Errors::Message message("OverlandConductivitySubgrid: only use \"depth key\" or \"depth key suffix\", not \"height key\" or \"ponded depth key\".");
    Exceptions::amanzi_throw(message);
  }

  mobile_depth_key_ = Keys::readKey(plist_, domain, "mobile depth", "mobile_depth");
  dependencies_.insert(mobile_depth_key_);

  slope_key_ = Keys::readKey(plist_, domain, "slope", "slope_magnitude");
  dependencies_.insert(slope_key_);

  coef_key_ = Keys::readKey(plist_, domain, "coefficient", "manning_coefficient");
  dependencies_.insert(coef_key_);

  dens_key_ = Keys::readKey(plist_, domain, "molar density liquid", "molar_density_liquid");
  dependencies_.insert(dens_key_);

  frac_cond_key_ = Keys::readKey(plist_, domain, "fractional conductance", "fractional_conductance");
  dependencies_.insert(frac_cond_key_);

  drag_exp_key_ = Keys::readKey(plist_, domain, "drag exponent", "drag_exponent");
  dependencies_.insert(drag_exp_key_);

  // create the model
  Teuchos::ParameterList& sublist = plist_.sublist("overland conductivity model");
  model_ = Teuchos::rcp(new ManningConductivityModel(sublist));
}


Teuchos::RCP<FieldEvaluator>
OverlandConductivitySubgridEvaluator::Clone() const {
  return Teuchos::rcp(new OverlandConductivitySubgridEvaluator(*this));
}


// Required methods from SecondaryVariableFieldEvaluator
void OverlandConductivitySubgridEvaluator::EvaluateField_(const Teuchos::Ptr<State>& S,
        const Teuchos::Ptr<CompositeVector>& result)
{
  Teuchos::RCP<const CompositeVector> mobile_depth = S->GetFieldData(mobile_depth_key_);
  Teuchos::RCP<const CompositeVector> slope = S->GetFieldData(slope_key_);
  Teuchos::RCP<const CompositeVector> coef = S->GetFieldData(coef_key_);

  Teuchos::RCP<const CompositeVector> frac_cond = S->GetFieldData(frac_cond_key_);
  Teuchos::RCP<const CompositeVector> drag = S->GetFieldData(drag_exp_key_);

  Teuchos::RCP<const CompositeVector> dens = S->GetFieldData(dens_key_);

  for (const auto& comp : *result) {
    const Epetra_MultiVector& mobile_depth_v = *mobile_depth->ViewComponent(comp,false);
    const Epetra_MultiVector& slope_v = *slope->ViewComponent(comp,false);
    const Epetra_MultiVector& coef_v = *coef->ViewComponent(comp,false);

    const Epetra_MultiVector& frac_cond_v = *frac_cond->ViewComponent(comp,false);
    const Epetra_MultiVector& drag_v = *drag->ViewComponent(comp,false);
    const Epetra_MultiVector& dens_v = *S->GetFieldData(dens_key_)->ViewComponent(comp,false);
    Epetra_MultiVector& result_v = *result->ViewComponent(comp,false);

    int ncomp = result->size(comp, false);
    for (int i=0; i!=ncomp; ++i) {
      result_v[0][i] = model_->Conductivity(mobile_depth_v[0][i], slope_v[0][i], coef_v[0][i]);
      result_v[0][i] *= dens_v[0][i] * std::pow(frac_cond_v[0][i], drag_v[0][i] + 1);
    }
  }
}


void OverlandConductivitySubgridEvaluator::EvaluateFieldPartialDerivative_(
    const Teuchos::Ptr<State>& S,
    Key wrt_key, const Teuchos::Ptr<CompositeVector>& result)
{
  Teuchos::RCP<const CompositeVector> mobile_depth = S->GetFieldData(mobile_depth_key_);
  Teuchos::RCP<const CompositeVector> slope = S->GetFieldData(slope_key_);
  Teuchos::RCP<const CompositeVector> coef = S->GetFieldData(coef_key_);

  Teuchos::RCP<const CompositeVector> frac_cond = S->GetFieldData(frac_cond_key_);
  Teuchos::RCP<const CompositeVector> drag = S->GetFieldData(drag_exp_key_);

  Teuchos::RCP<const CompositeVector> dens = S->GetFieldData(dens_key_);
<<<<<<< HEAD
  
  if (wrt_key == mobile_depth_key_) {
=======

  if (wrt_key == depth_key_) {
>>>>>>> 919e54f1
    for (const auto& comp : *result) {
      const Epetra_MultiVector& mobile_depth_v = *mobile_depth->ViewComponent(comp,false);
      const Epetra_MultiVector& slope_v = *slope->ViewComponent(comp,false);
      const Epetra_MultiVector& coef_v = *coef->ViewComponent(comp,false);

      const Epetra_MultiVector& frac_cond_v = *frac_cond->ViewComponent(comp,false);
      const Epetra_MultiVector& drag_v = *drag->ViewComponent(comp,false);
      const Epetra_MultiVector& dens_v = *S->GetFieldData(dens_key_)->ViewComponent(comp,false);
      Epetra_MultiVector& result_v = *result->ViewComponent(comp,false);

      int ncomp = result->size(comp, false);
      for (int i=0; i!=ncomp; ++i) {
        result_v[0][i] = model_->DConductivityDDepth(mobile_depth_v[0][i], slope_v[0][i], coef_v[0][i]);
        result_v[0][i] *= dens_v[0][i] * std::pow(frac_cond_v[0][i], drag_v[0][i] + 1);
      }
    }

  } else if (wrt_key == dens_key_) {
    for (const auto& comp : *result) {
      const Epetra_MultiVector& mobile_depth_v = *mobile_depth->ViewComponent(comp,false);
      const Epetra_MultiVector& slope_v = *slope->ViewComponent(comp,false);
      const Epetra_MultiVector& coef_v = *coef->ViewComponent(comp,false);

      const Epetra_MultiVector& frac_cond_v = *frac_cond->ViewComponent(comp,false);
      const Epetra_MultiVector& drag_v = *drag->ViewComponent(comp,false);
      const Epetra_MultiVector& dens_v = *S->GetFieldData(dens_key_)->ViewComponent(comp,false);
      Epetra_MultiVector& result_v = *result->ViewComponent(comp,false);

      int ncomp = result->size(comp, false);
      for (int i=0; i!=ncomp; ++i) {
        result_v[0][i] = model_->Conductivity(mobile_depth_v[0][i], slope_v[0][i], coef_v[0][i]);
        result_v[0][i] *= std::pow(frac_cond_v[0][i], drag_v[0][i] + 1);
      }
    }

  } else if (wrt_key == frac_cond_key_) {
    for (const auto& comp : *result) {
      const Epetra_MultiVector& mobile_depth_v = *mobile_depth->ViewComponent(comp,false);
      const Epetra_MultiVector& slope_v = *slope->ViewComponent(comp,false);
      const Epetra_MultiVector& coef_v = *coef->ViewComponent(comp,false);

      const Epetra_MultiVector& frac_cond_v = *frac_cond->ViewComponent(comp,false);
      const Epetra_MultiVector& drag_v = *drag->ViewComponent(comp,false);
      const Epetra_MultiVector& dens_v = *S->GetFieldData(dens_key_)->ViewComponent(comp,false);
      Epetra_MultiVector& result_v = *result->ViewComponent(comp,false);

      int ncomp = result->size(comp, false);
      for (int i=0; i!=ncomp; ++i) {
        result_v[0][i] = model_->Conductivity(mobile_depth_v[0][i], slope_v[0][i], coef_v[0][i]);
        result_v[0][i] *= dens_v[0][i] * (drag_v[0][i] + 1) *
                          std::pow(frac_cond_v[0][i], drag_v[0][i]);
      }
    }
  } else {
    result->PutScalar(0.);
  }
}


void OverlandConductivitySubgridEvaluator::EnsureCompatibility(const Teuchos::Ptr<State>& S) {
  // Ensure my field exists.  Requirements should be already set.
  AMANZI_ASSERT(my_key_ != std::string(""));
  Teuchos::RCP<CompositeVectorSpace> my_fac = S->RequireField(my_key_, my_key_);

  // check plist for vis or checkpointing control
  bool io_my_key = plist_.get<bool>("visualize", true);
  S->GetField(my_key_, my_key_)->set_io_vis(io_my_key);
  bool checkpoint_my_key = plist_.get<bool>("checkpoint", false);
  S->GetField(my_key_, my_key_)->set_io_checkpoint(checkpoint_my_key);

  // If my requirements have not yet been set, we'll have to hope they
  // get set by someone later.  For now just defer.
  if (my_fac->Mesh() != Teuchos::null) {
    // Create an unowned factory to check my dependencies.
    //
    // Note only doing cells here, some other things would need to be fixed...
    Teuchos::RCP<CompositeVectorSpace> dep_fac =
        Teuchos::rcp(new CompositeVectorSpace());
    dep_fac->SetMesh(my_fac->Mesh());
    dep_fac->AddComponent("cell", AmanziMesh::CELL, 1);
    dep_fac->SetGhosted(true);

    // Loop over my dependencies, ensuring they meet the requirements.
    for (const auto& key : dependencies_) {
      if (key == my_key_) {
        Errors::Message msg;
        msg << "Evaluator for key \"" << my_key_ << "\" depends upon itself.";
        Exceptions::amanzi_throw(msg);
      }
      Teuchos::RCP<CompositeVectorSpace> fac = S->RequireField(key);
      fac->Update(*dep_fac);
    }

    // Recurse into the tree to propagate info to leaves.
    for (const auto& key : dependencies_) {
      S->RequireFieldEvaluator(key)->EnsureCompatibility(S);
    }
  }
}



} // namespace Flow
} // namespace Amanzi
<|MERGE_RESOLUTION|>--- conflicted
+++ resolved
@@ -100,13 +100,8 @@
   Teuchos::RCP<const CompositeVector> drag = S->GetFieldData(drag_exp_key_);
 
   Teuchos::RCP<const CompositeVector> dens = S->GetFieldData(dens_key_);
-<<<<<<< HEAD
-  
+
   if (wrt_key == mobile_depth_key_) {
-=======
-
-  if (wrt_key == depth_key_) {
->>>>>>> 919e54f1
     for (const auto& comp : *result) {
       const Epetra_MultiVector& mobile_depth_v = *mobile_depth->ViewComponent(comp,false);
       const Epetra_MultiVector& slope_v = *slope->ViewComponent(comp,false);
