/*
  Distributes transpiration based upon a rooting depth and a wilting-point water-potential factor.
*/

#include "Function.hh"
#include "FunctionFactory.hh"
#include "transpiration_distribution_evaluator.hh"

namespace Amanzi {
namespace Flow {
namespace Relations {

// Constructor from ParameterList
TranspirationDistributionEvaluator::TranspirationDistributionEvaluator(Teuchos::ParameterList& plist) :
    SecondaryVariableFieldEvaluator(plist)
{
  InitializeFromPlist_();
}

// Virtual copy constructor
Teuchos::RCP<FieldEvaluator>
TranspirationDistributionEvaluator::Clone() const
{
  return Teuchos::rcp(new TranspirationDistributionEvaluator(*this));
}

// Initialize by setting up dependencies
void
TranspirationDistributionEvaluator::InitializeFromPlist_()
{
  // Set up my dependencies
  // - defaults to prefixed via domain
  Key domain_name = Keys::getDomainPrefix(my_key_);
  Key surface_name;
  if (domain_name.empty() || domain_name == "domain") {
    surface_name = "surface";
  } else {
    surface_name = Key("surface_")+domain_name;
  }
  surface_name = plist_.get<std::string>("surface domain name", surface_name);
  if (surface_name == domain_name) {
    Errors::Message message("TranspirationDistributionEvaluator: subsurface domain name and surface domain name cannot be the same.");
    Exceptions::amanzi_throw(message);
  }

  limiter_local_ = false;
  if (plist_.isSublist("water limiter function")) {
    Amanzi::FunctionFactory fac;
    limiter_ = Teuchos::rcp(fac.Create(plist_.sublist("water limiter function")));
  } else {
    limiter_local_ = plist_.get<bool>("water limiter local", true);
  }
  
  // - pull Keys from plist
  // dependency: pressure
  f_wp_key_ = Keys::readKey(plist_, domain_name, "plant wilting factor", "plant_wilting_factor");
  dependencies_.insert(f_wp_key_);

  // dependency: rooting_depth_fraction
  f_root_key_ = Keys::readKey(plist_, domain_name, "rooting depth fraction", "rooting_depth_fraction");
  dependencies_.insert(f_root_key_);

  // dependency: transpiration
  potential_trans_key_ = Keys::readKey(plist_, surface_name, "potential transpiration", "potential_transpiration");
  dependencies_.insert(potential_trans_key_);

  // dependency: cell volume, surface cell volume
  cv_key_ = Keys::readKey(plist_, domain_name, "cell volume", "cell_volume");
  dependencies_.insert(cv_key_);
  surf_cv_key_ = Keys::readKey(plist_, surface_name, "surface cell volume", "cell_volume");
  dependencies_.insert(surf_cv_key_);

  npfts_ = plist_.get<int>("number of PFTs", 1);
  trans_on_date_ = plist_.get<double>("transpiration turn on date",111.); //days after winter solstice, PRMS defaults
  trans_off_date_ = plist_.get<double>("transpiration turn off date",264); // days after winter solstice, PRMS defaults
}


void
TranspirationDistributionEvaluator::EvaluateField_(const Teuchos::Ptr<State>& S,
        const Teuchos::Ptr<CompositeVector>& result)
{
  // on the subsurface
  const Epetra_MultiVector& f_wp = *S->GetFieldData(f_wp_key_)->ViewComponent("cell", false);
  const Epetra_MultiVector& f_root = *S->GetFieldData(f_root_key_)->ViewComponent("cell", false);
  const Epetra_MultiVector& cv = *S->GetFieldData(cv_key_)->ViewComponent("cell", false);

  // on the surface
  const Epetra_MultiVector& potential_trans = *S->GetFieldData(potential_trans_key_)->ViewComponent("cell", false);
  const Epetra_MultiVector& surf_cv = *S->GetFieldData(surf_cv_key_)->ViewComponent("cell", false);

  double p_atm = *S->GetScalarData("atmospheric_pressure");
  double time = S->time();

  // result, on the subsurface
  const AmanziMesh::Mesh& subsurf_mesh = *result->Mesh();
  Epetra_MultiVector& result_v = *result->ViewComponent("cell", false);

  for (int pft=0; pft!=result_v.NumVectors(); ++pft) {
    for (int sc=0; sc!=potential_trans.MyLength(); ++sc) {
      double column_total = 0.;
      double f_root_total = 0.;
      double f_wp_total = 0.;
      double var_dz = 0.;
      for (auto c : subsurf_mesh.cells_of_column(sc)) {
        column_total += f_wp[0][c] * f_root[pft][c] * cv[0][c];
        result_v[pft][c] = f_wp[0][c] * f_root[pft][c];
	if (f_wp[0][c] * f_root[pft][c] > 0)
	  var_dz += cv[0][c];
      }
      // if (column_total <= 0. && potential_trans[pft][sc] > 0.) {
      //   Errors::Message message("TranspirationDistributionEvaluator: Broken run, non-zero transpiration draw but no cells with some roots are above the wilting point.");
      //   Exceptions::amanzi_throw(message);
      // }
    
      if (column_total > 0.) {
        double coef = potential_trans[pft][sc] * surf_cv[0][sc] / column_total;
        if (limiter_.get()) {
          auto column_total_vector = std::vector<double>(1, column_total / surf_cv[0][sc]);
          double limiting_factor = (*limiter_)(column_total_vector);
          AMANZI_ASSERT(limiting_factor >= 0.);
          AMANZI_ASSERT(limiting_factor <= 1.);
          coef *= limiting_factor;
        }
        
        for (auto c : subsurf_mesh.cells_of_column(sc)) {
          result_v[pft][c] = result_v[pft][c] * coef;
          if (limiter_local_) {
            result_v[pft][c] *= f_wp[0][c];
          }
	  if (!TranspirationPeriod(time)) { //if not transpiration period
	    result_v[pft][c] = 0;
	  }
	    
	    
	}
<<<<<<< HEAD

=======
	
      } else {
        for (auto c : subsurf_mesh.cells_of_column(sc)) {
          result_v[pft][c] = 0.;
        }
>>>>>>> f8a40ed4
      }

      //assert (result_v[0][0] <= potential_trans[0][0]);
// THIS ENFORCES no limiter
// #ifdef ENABLE_DBC
//       double new_col_total = 0.;
//       for (auto c : subsurf_mesh.cells_of_column(sc)) {
//         new_col_total += result_v[pft][c] * cv[0][c];
//       }
//       AMANZI_ASSERT(std::abs(new_col_total - trans_total[pft][sc]*surf_cv[0][sc]) < 1.e-8);
// #endif
    }
  }

}


void
TranspirationDistributionEvaluator::EvaluateFieldPartialDerivative_(const Teuchos::Ptr<State>& S,
        Key wrt_key, const Teuchos::Ptr<CompositeVector>& result)
{
  result->PutScalar(0.); // this would be a nontrivial calculation, as it is technically nonlocal due to rescaling issues?
}


void
TranspirationDistributionEvaluator::EnsureCompatibility(const Teuchos::Ptr<State>& S) {
  // Ensure my field exists.  Requirements should be already set.
  AMANZI_ASSERT(!my_key_.empty());
  auto my_fac = S->RequireField(my_key_, my_key_);

  // check plist for vis or checkpointing control
  bool io_my_key = plist_.get<bool>(std::string("visualize ")+my_key_, true);
  S->GetField(my_key_, my_key_)->set_io_vis(io_my_key);
  bool checkpoint_my_key = plist_.get<bool>(std::string("checkpoint ")+my_key_, false);
  S->GetField(my_key_, my_key_)->set_io_checkpoint(checkpoint_my_key);

  Key domain = Keys::getDomain(my_key_);
  my_fac->SetMesh(S->GetMesh(domain))
      ->SetComponent("cell", AmanziMesh::CELL, npfts_)
      ->SetGhosted(true);

  // Create an unowned factory to check my dependencies.
  // -- first those on the subsurface mesh
  CompositeVectorSpace dep_fac(*my_fac);
  dep_fac.SetOwned(false);
  S->RequireField(f_root_key_)->Update(dep_fac);

  CompositeVectorSpace dep_fac_one;
  dep_fac_one.SetMesh(my_fac->Mesh())
      ->SetGhosted(true)
      ->AddComponent("cell", AmanziMesh::CELL, 1);
  S->RequireField(f_wp_key_)->Update(dep_fac_one);
  S->RequireField(cv_key_)->Update(dep_fac_one);

  // -- next those on the surface mesh
  CompositeVectorSpace surf_fac;
  surf_fac.SetMesh(S->GetMesh(Keys::getDomain(surf_cv_key_)))
      ->SetGhosted(true)
      ->AddComponent("cell", AmanziMesh::CELL, npfts_);
  S->RequireField(potential_trans_key_)->Update(surf_fac);

  CompositeVectorSpace surf_fac_one;
  surf_fac_one.SetMesh(S->GetMesh(Keys::getDomain(surf_cv_key_)))
      ->SetGhosted(true)
      ->AddComponent("cell", AmanziMesh::CELL, 1);
  S->RequireField(surf_cv_key_)->Update(surf_fac_one);
  
  // Recurse into the tree to propagate info to leaves.
  for (KeySet::const_iterator key=dependencies_.begin();
       key!=dependencies_.end(); ++key) {
    S->RequireFieldEvaluator(*key)->EnsureCompatibility(S);
  }
}

bool
TranspirationDistributionEvaluator::TranspirationPeriod(double time) {

  double date = fmod(std::floor(time),365.);
  double trans_on_date = trans_on_date_ - 10.; //counting starts based on January 1
  double trans_off_date = trans_off_date_ - 10.; //counting starts based on January 1
  if ( date >= trans_on_date_  && date <= trans_off_date)
    return 1;
  return 0;
}

} //namespace
} //namespace
} //namespace<|MERGE_RESOLUTION|>--- conflicted
+++ resolved
@@ -134,15 +134,11 @@
 	    
 	    
 	}
-<<<<<<< HEAD
-
-=======
 	
       } else {
         for (auto c : subsurf_mesh.cells_of_column(sc)) {
           result_v[pft][c] = 0.;
         }
->>>>>>> f8a40ed4
       }
 
       //assert (result_v[0][0] <= potential_trans[0][0]);
