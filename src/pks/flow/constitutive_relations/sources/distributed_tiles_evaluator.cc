--- conflicted
+++ resolved
@@ -139,18 +139,10 @@
           AMANZI_ASSERT(th_ > 1e-12);
         }
 
-<<<<<<< HEAD
-        
-        double diff_p = std::min(p_enter_ - pres[0][c], 0.0);
-        double val = diff_p * dens[0][c] * (12.*kb_*d_)/(L_*L_*visc[0][c] *th_); //linear term [mol/(m^3 s)]
-        val -= 9.0 * diff_p * diff_p * dens[0][c] * (ka_/ (visc[0][c] * mass_dens[0][c] * L_ * L_ * gr * th_)); // nonlinear term [mol/(m^3 s)]
-=======
 	
         double diff_p = std::min(p_enter_ - pres[0][c], 0.0); //represents h_average difference 
         double val = diff_p * dens[0][c] * (12.*kb_*d_)/(L_*L_*visc[0][c] *th_); //linear term [mol/(m^3 s)]
         val -= 9. * diff_p * diff_p * dens[0][c] * (ka_/ (visc[0][c] * mass_dens[0][c] * L_ * L_ * gr * th_)); // nonlinear term [mol/(m^3 s)]
->>>>>>> ef3d79aa
-
 	
         if (!factor_key_.empty()) {
           for (int i = 0; i < num_components_; ++i) {
