<<<<<<< HEAD
=======
/* -*-  mode: c++; indent-tabs-mode: nil -*- */
>>>>>>> 48aa1dc2
/*
  ATS is released under the three-clause BSD License.
  The terms of use and "as is" disclaimer for this license are
  provided in the top-level COPYRIGHT file.

  Authors: Ethan Coon (ecoon@lanl.gov)
*/
<<<<<<< HEAD
//! RelPermEvaluator: evaluates relative permeability using water retention models.
=======
//! Evaluates relative permeability using water retention models.
>>>>>>> 48aa1dc2
/*!

Uses a list of regions and water retention models on those regions to evaluate
relative permeability, typically as a function of liquid saturation.

Most of the parameters are provided to the WRM model, and not the evaluator.
Typically these share lists to ensure the same water retention curves, and this
one is updated with the parameters of the WRM evaluator.  This is handled by
flow PKs.

<<<<<<< HEAD
* `"use density on viscosity in rel perm`" ``[bool]`` **true** Include
=======
Some additional parameters are available.
>>>>>>> 48aa1dc2

.. _rel-perm-evaluator-spec
.. admonition:: rel-perm-evaluator-spec

   * `"use density on viscosity in rel perm`" ``[bool]`` **true** Include

   * `"boundary rel perm strategy`" ``[string]`` **boundary pressure** Controls
     how the rel perm is calculated on boundary faces.  Note, this may be
     overwritten by upwinding later!  One of:

      * `"boundary pressure`" Evaluates kr of pressure on the boundary face, upwinds normally.
      * `"interior pressure`" Evaluates kr of the pressure on the interior cell (bad idea).
      * `"harmonic mean`" Takes the harmonic mean of kr on the boundary face and kr on the interior cell.
      * `"arithmetic mean`" Takes the arithmetic mean of kr on the boundary face and kr on the interior cell.
      * `"one`" Sets the boundary kr to 1.
      * `"surface rel perm`" Looks for a field on the surface mesh and uses that.

   * `"minimum rel perm cutoff`" ``[double]`` **0.** Provides a lower bound on rel perm.

   * `"permeability rescaling`" ``[double]`` Typically rho * kr / mu is very big
     and K_sat is very small.  To avoid roundoff propagation issues, rescaling
     this quantity by offsetting and equal values is encourage.  Typically 10^7 or so is good.

   * `"WRM parameters`" ``[wrm-spec-list]``  List (by region) of WRM specs.

   KEYS:

   * `"rel perm`"
   * `"saturation`"
   * `"density`" (if `"use density on viscosity in rel perm`" == true)
   * `"viscosity`" (if `"use density on viscosity in rel perm`" == true)
   * `"surface relative permeability`" (if `"boundary rel perm strategy`" == `"surface rel perm`")

*/

#ifndef AMANZI_FLOWRELATIONS_REL_PERM_EVALUATOR_
#define AMANZI_FLOWRELATIONS_REL_PERM_EVALUATOR_

#include "wrm.hh"
#include "wrm_partition.hh"
#include "secondary_variable_field_evaluator.hh"
#include "Factory.hh"

namespace Amanzi {
namespace Flow {

enum class BoundaryRelPerm {
  BOUNDARY_PRESSURE,
  INTERIOR_PRESSURE,
  HARMONIC_MEAN,
  ARITHMETIC_MEAN,
  ONE,
  SURF_REL_PERM
};
<<<<<<< HEAD



=======
>>>>>>> 48aa1dc2

class RelPermEvaluator : public SecondaryVariableFieldEvaluator {

 public:
  // constructor format for all derived classes
  explicit
  RelPermEvaluator(Teuchos::ParameterList& plist);

  RelPermEvaluator(Teuchos::ParameterList& plist,
                   const Teuchos::RCP<WRMPartition>& wrms);

  RelPermEvaluator(const RelPermEvaluator& other) = default;
  virtual Teuchos::RCP<FieldEvaluator> Clone() const;

  virtual void EnsureCompatibility(const Teuchos::Ptr<State>& S);

  Teuchos::RCP<WRMPartition> get_WRMs() { return wrms_; }

 protected:

  // Required methods from SecondaryVariableFieldEvaluator
  virtual void EvaluateField_(const Teuchos::Ptr<State>& S,
          const Teuchos::Ptr<CompositeVector>& result);
  virtual void EvaluateFieldPartialDerivative_(const Teuchos::Ptr<State>& S,
          Key wrt_key, const Teuchos::Ptr<CompositeVector>& result);

 protected:
  void InitializeFromPlist_();

  Teuchos::RCP<WRMPartition> wrms_;
  Key sat_key_;
  Key dens_key_;
  Key visc_key_;
  Key surf_rel_perm_key_;

  bool is_dens_visc_;
  Key surf_domain_;
  BoundaryRelPerm boundary_krel_;

  double perm_scale_;
  double min_val_;

 private:
  static Utils::RegisteredFactory<FieldEvaluator,RelPermEvaluator> factory_;
};

} //namespace
} //namespace

#endif<|MERGE_RESOLUTION|>--- conflicted
+++ resolved
@@ -1,7 +1,3 @@
-<<<<<<< HEAD
-=======
-/* -*-  mode: c++; indent-tabs-mode: nil -*- */
->>>>>>> 48aa1dc2
 /*
   ATS is released under the three-clause BSD License.
   The terms of use and "as is" disclaimer for this license are
@@ -9,11 +5,7 @@
 
   Authors: Ethan Coon (ecoon@lanl.gov)
 */
-<<<<<<< HEAD
-//! RelPermEvaluator: evaluates relative permeability using water retention models.
-=======
 //! Evaluates relative permeability using water retention models.
->>>>>>> 48aa1dc2
 /*!
 
 Uses a list of regions and water retention models on those regions to evaluate
@@ -24,11 +16,7 @@
 one is updated with the parameters of the WRM evaluator.  This is handled by
 flow PKs.
 
-<<<<<<< HEAD
-* `"use density on viscosity in rel perm`" ``[bool]`` **true** Include
-=======
 Some additional parameters are available.
->>>>>>> 48aa1dc2
 
 .. _rel-perm-evaluator-spec
 .. admonition:: rel-perm-evaluator-spec
@@ -83,12 +71,6 @@
   ONE,
   SURF_REL_PERM
 };
-<<<<<<< HEAD
-
-
-
-=======
->>>>>>> 48aa1dc2
 
 class RelPermEvaluator : public SecondaryVariableFieldEvaluator {
 
