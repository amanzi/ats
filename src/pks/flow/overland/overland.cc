--- conflicted
+++ resolved
@@ -258,10 +258,9 @@
 //   solution.
 // -----------------------------------------------------------------------------
 void OverlandFlow::commit_state(double dt, const Teuchos::RCP<State>& S) {
-<<<<<<< HEAD
   // Update flux if rel perm or h + Z has changed.
   bool update = UpdatePermeabilityData_(S.ptr());
-  update |= S->GetFieldEvaluator("pres_elev")->HasFieldChanged(S, name_);
+  update |= S->GetFieldEvaluator("pres_elev")->HasFieldChanged(S.ptr(), name_);
 
   if (update) {
     // update the stiffness matrix with the new rel perm
@@ -274,28 +273,6 @@
     Teuchos::RCP<CompositeVector> flux = S->GetFieldData("overland_flux", name_);
     matrix_->DeriveFlux(*potential, flux);
   }
-=======
-  // update secondary variables for IC
-
-  // update the flux
-  UpdatePermeabilityData_(S);
-  Teuchos::RCP<const CompositeVector> upwind_conductivity =
-    S->GetFieldData("upwind_overland_conductivity");
-
-  Teuchos::RCP<const CompositeVector> pres =
-    S->GetFieldData("overland_pressure", "overland_flow");
-  Teuchos::RCP<const CompositeVector> pres_elev =
-    S->GetFieldData("pres_elev");
-  Teuchos::RCP<const CompositeVector> elevation =
-    S->GetFieldData("elevation");
-
-  Teuchos::RCP<CompositeVector> darcy_flux =
-    S->GetFieldData("overland_flux", "overland_flow");
-
-  // communicate face perms
-  matrix_->CreateMFDstiffnessMatrices(upwind_conductivity.ptr());
-  matrix_->DeriveFlux(*pres_elev, darcy_flux);
->>>>>>> 29eaa7a5
 };
 
 
