/* -*-  mode: c++; c-default-style: "google"; indent-tabs-mode: nil -*- */

/* -----------------------------------------------------------------------------
This is the overland flow component of ATS.
License: BSD
Authors: Gianmarco Manzini
         Ethan Coon (ecoon@lanl.gov)
----------------------------------------------------------------------------- */

#ifndef PK_FLOW_OVERLAND_HH_
#define PK_FLOW_OVERLAND_HH_

#include "Teuchos_TimeMonitor.hpp"

#include "matrix_mfd.hh"
#include "boundary_function.hh"
#include "composite_vector_function.hh"
#include "bdf_time_integrator.hh"
#include "wrm.hh"

#include "pk_factory.hh"
#include "pk_physical_bdf_base.hh"

namespace Amanzi {

namespace Operators { class Upwinding; }

namespace Flow {

class OverlandFlow : public PKPhysicalBDFBase {

public:
<<<<<<< HEAD
  OverlandFlow(Teuchos::ParameterList& plist, 
               const Teuchos::RCP<TreeVector>& solution) :
    PKDefaultBase(plist, solution),
    PKPhysicalBDFBase(plist, solution),
    standalone_mode_(false),
    is_source_term_(false),
    is_coupling_term_(false),
    coupled_to_surface_via_residual_(false),
    surface_head_eps_(0.) {
=======
  OverlandFlow(Teuchos::ParameterList& plist, const Teuchos::RCP<TreeVector>& solution) :
      PKDefaultBase(plist, solution),
      PKPhysicalBDFBase(plist, solution),
      standalone_mode_(false),
      is_source_term_(false),
      is_coupling_term_(false),
      coupled_to_surface_via_residual_(false),
      surface_head_eps_(0.),
      update_flux_(UPDATE_FLUX_ITERATION) {
>>>>>>> 778bc44a
    plist_.set("solution key", "ponded_depth");
  }

  // Virtual destructor
  virtual ~OverlandFlow() {}

  // main methods
  // -- Initialize owned (dependent) variables.
  virtual void setup(const Teuchos::Ptr<State>& S);

  // -- Initialize owned (dependent) variables.
  virtual void initialize(const Teuchos::Ptr<State>& S);

  // -- Commit any secondary (dependent) variables.
  virtual void commit_state(double dt, const Teuchos::RCP<State>& S);

  // -- Update diagnostics for vis.
  virtual void calculate_diagnostics(const Teuchos::RCP<State>& S);

  // ConstantTemperature is a BDFFnBase
  // computes the non-linear functional g = g(t,u,udot)
  void fun(double t_old, double t_new, Teuchos::RCP<TreeVector> u_old,
           Teuchos::RCP<TreeVector> u_new, Teuchos::RCP<TreeVector> g);

  // applies preconditioner to u and returns the result in Pu
  virtual void precon(Teuchos::RCP<const TreeVector> u, Teuchos::RCP<TreeVector> Pu);

  // updates the preconditioner
  virtual void update_precon(double t, Teuchos::RCP<const TreeVector> up, double h);

  // admissible update -- ensure non-negativity of ponded depth
  virtual bool is_admissible(Teuchos::RCP<const TreeVector> up);

  // modify the predictor to ensure non-negativity of ponded depth
  virtual bool modify_predictor(double h, Teuchos::RCP<TreeVector> up);

  // setting the solution as changed should also communicate faces
  virtual void changed_solution();

private:
  // setup methods
  virtual void SetupOverlandFlow_(const Teuchos::Ptr<State>& S);
  virtual void SetupPhysicalEvaluators_(const Teuchos::Ptr<State>& S);

  // boundary condition members
  virtual void UpdateBoundaryConditions_(const Teuchos::Ptr<State>& S);
  virtual void UpdateBoundaryConditionsNoElev_(const Teuchos::Ptr<State>& S);
  virtual void ApplyBoundaryConditions_(const Teuchos::RCP<State>& S,
          const Teuchos::RCP<CompositeVector>& pres );

  // computational concerns in managing abs, rel perm
  // -- builds tensor K, along with faced-based Krel if needed by the rel-perm method
  bool UpdatePermeabilityData_(const Teuchos::Ptr<State>& S);

  // physical methods
  // -- diffusion term
  void ApplyDiffusion_(const Teuchos::RCP<State>& S,const Teuchos::RCP<CompositeVector>& g);
  // -- accumulation term
  void AddAccumulation_(const Teuchos::RCP<CompositeVector>& g);
  // -- source terms
  void AddLoadValue_(const Teuchos::RCP<CompositeVector>& g);

  // mesh creation
  void CreateMesh_(const Teuchos::Ptr<State>& S);

  void test_precon(double t, Teuchos::RCP<const TreeVector> up, double h);

 private:
  enum FluxUpdateMode {
    UPDATE_FLUX_ITERATION = 0,
    UPDATE_FLUX_TIMESTEP = 1,
    UPDATE_FLUX_VIS = 2,
    UPDATE_FLUX_NEVER = 3
  };

  // control switches
  bool standalone_mode_; // domain mesh == surface mesh
  FluxUpdateMode update_flux_;

  // work data space
  Teuchos::RCP<Operators::Upwinding> upwinding_;
  Teuchos::RCP<Teuchos::Time> steptime_; //timer

  // Conductivity evaluator, needed for hacking BCs for upwinding.
  double manning_exp_;
  double slope_regularization_;
  bool is_source_term_;
  bool is_coupling_term_;
  bool coupled_to_surface_via_residual_;
  double surface_head_eps_;

  // mathematical operators
  Teuchos::RCP<Operators::MatrixMFD> matrix_;
  Teuchos::RCP<Operators::MatrixMFD> preconditioner_;

  // boundary condition data
  Teuchos::RCP<Functions::BoundaryFunction> bc_pressure_;
  Teuchos::RCP<Functions::BoundaryFunction> bc_zero_gradient_;
  Teuchos::RCP<Functions::BoundaryFunction> bc_head_;
  Teuchos::RCP<Functions::BoundaryFunction> bc_flux_;
  std::vector<Operators::Matrix_bc> bc_markers_;
  std::vector<double> bc_values_;

  // factory registration
  static RegisteredPKFactory<OverlandFlow> reg_;
};

}  // namespace AmanziFlow
}  // namespace Amanzi

#endif<|MERGE_RESOLUTION|>--- conflicted
+++ resolved
@@ -1,4 +1,4 @@
-/* -*-  mode: c++; c-default-style: "google"; indent-tabs-mode: nil -*- */
+/#* -*-  mode: c++; c-default-style: "google"; indent-tabs-mode: nil -*- */
 
 /* -----------------------------------------------------------------------------
 This is the overland flow component of ATS.
@@ -30,7 +30,6 @@
 class OverlandFlow : public PKPhysicalBDFBase {
 
 public:
-<<<<<<< HEAD
   OverlandFlow(Teuchos::ParameterList& plist, 
                const Teuchos::RCP<TreeVector>& solution) :
     PKDefaultBase(plist, solution),
@@ -40,17 +39,6 @@
     is_coupling_term_(false),
     coupled_to_surface_via_residual_(false),
     surface_head_eps_(0.) {
-=======
-  OverlandFlow(Teuchos::ParameterList& plist, const Teuchos::RCP<TreeVector>& solution) :
-      PKDefaultBase(plist, solution),
-      PKPhysicalBDFBase(plist, solution),
-      standalone_mode_(false),
-      is_source_term_(false),
-      is_coupling_term_(false),
-      coupled_to_surface_via_residual_(false),
-      surface_head_eps_(0.),
-      update_flux_(UPDATE_FLUX_ITERATION) {
->>>>>>> 778bc44a
     plist_.set("solution key", "ponded_depth");
   }
 
@@ -119,16 +107,8 @@
   void test_precon(double t, Teuchos::RCP<const TreeVector> up, double h);
 
  private:
-  enum FluxUpdateMode {
-    UPDATE_FLUX_ITERATION = 0,
-    UPDATE_FLUX_TIMESTEP = 1,
-    UPDATE_FLUX_VIS = 2,
-    UPDATE_FLUX_NEVER = 3
-  };
-
   // control switches
   bool standalone_mode_; // domain mesh == surface mesh
-  FluxUpdateMode update_flux_;
 
   // work data space
   Teuchos::RCP<Operators::Upwinding> upwinding_;
