--- conflicted
+++ resolved
@@ -247,24 +247,6 @@
 
   virtual ~Richards() {}
 
-<<<<<<< HEAD
-  // virtual void calculate_diagnostics(const Teuchos::RCP<State>& S) {CalculateDiagnostics(S);};
-
-  // -- Setup data.
-  virtual void Setup(const Teuchos::Ptr<State>& S) override;
-
-  // -- Initialize owned (dependent) variables.
-  virtual void Initialize(const Teuchos::Ptr<State>& S) override;
-
-  // -- Commit any secondary (dependent) variables.
-  virtual void CommitStep(double t_old, double t_new, const Teuchos::RCP<State>& S) override;
-
-  // -- limit changes in a valid time step
-  virtual bool ValidStep() override;
-
-  // -- Update diagnostics for vis.
-  virtual void CalculateDiagnostics(const Teuchos::RCP<State>& S) override;
-=======
   // -- Set requirements of data and evaluators
   virtual void Setup() override;
 
@@ -279,7 +261,6 @@
 
   // -- Update diagnostics for vis.
   virtual void CalculateDiagnostics(const Tag& tag) override;
->>>>>>> 0c6e4241
 
   // ConstantTemperature is a BDFFnBase
   // computes the non-linear functional g = g(t,u,udot)
@@ -302,19 +283,14 @@
   virtual void CalculateConsistentFaces(const Teuchos::Ptr<CompositeVector>& u);
 
   // recompute flux field
-  virtual void UpdateFlux(const Teuchos::RCP<State>& S);
+  //virtual void UpdateFlux(const Teuchos::RCP<State>& S);
 
 protected:
   // Create of physical evaluators.
-<<<<<<< HEAD
-  virtual void SetupPhysicalEvaluators_(const Teuchos::Ptr<State>& S);
-  virtual void SetupRichardsFlow_(const Teuchos::Ptr<State>& S);
-  virtual void SetupDiscretization_(const Teuchos::Ptr<State>& S);
-=======
   virtual void SetupPhysicalEvaluators_();
   virtual void SetupRichardsFlow_();
->>>>>>> 0c6e4241
-
+  virtual void SetupDiscretization_();
+  
   // boundary condition members
   void ComputeBoundaryConditions_(const Tag& tag);
   virtual void UpdateBoundaryConditions_(const Tag& tag, bool kr=true);
