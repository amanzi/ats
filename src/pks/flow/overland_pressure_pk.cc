--- conflicted
+++ resolved
@@ -168,17 +168,11 @@
   bc_level_flux_lvl_ = bc_factory.CreateFixedLevelFlux_Level();
   bc_level_flux_vel_ = bc_factory.CreateFixedLevelFlux_Velocity();
 
-<<<<<<< HEAD
-  // -- mass flux direction is needed for upwinding
+  // -- water flux direction is needed for upwinding
   //   (no evaluator yet)
   S_->Require<CompositeVector,CompositeVectorSpace>(flux_dir_key_, tag_next_,  name_)
     .SetMesh(mesh_)->SetGhosted()
     ->SetComponent("face", AmanziMesh::FACE, 1);
-=======
-  // -- water flux direction is needed for upwinding
-  S->RequireField(flux_dir_key_, name_)->SetMesh(mesh_)->SetGhosted()
-      ->SetComponent("face", AmanziMesh::FACE, 1);
->>>>>>> 0f75fc63
 
   // -- nonlinear coefficients and upwinding
   Teuchos::ParameterList& upwind_plist = plist_->sublist("upwinding");
