--- conflicted
+++ resolved
@@ -291,11 +291,7 @@
   }
 
   Teuchos::RCP<Functions::BoundaryFunction> CreateFixedLevel() const {
-<<<<<<< HEAD
-    return CreateWithFunction("head fixed", "fixed level");
-=======
     return CreateWithFunction("fixed level", "fixed level");
->>>>>>> 123924ac
   }
   
 };
