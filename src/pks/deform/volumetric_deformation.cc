/* -*-  mode: c++; indent-tabs-mode: nil -*- */
/*
  ATS is released under the three-clause BSD License. 
  The terms of use and "as is" disclaimer for this license are 
  provided in the top-level COPYRIGHT file.

  Authors: Ethan Coon (ecoon@lanl.gov)
           Markus Berndt
           Daniil Svyatskiy
*/
//! Subsidence through bulk ice loss and cell volumetric change.

#include "Teuchos_XMLParameterListHelpers.hpp"

#include "CompositeVectorFunctionFactory.hh"
#include "volumetric_deformation.hh"

#define DEBUG 0

namespace Amanzi {
namespace Deform {

using namespace Amanzi::AmanziMesh;

VolumetricDeformation::VolumetricDeformation(Teuchos::ParameterList& pk_tree,
        const Teuchos::RCP<Teuchos::ParameterList>& glist,
        const Teuchos::RCP<State>& S,
        const Teuchos::RCP<TreeVector>& solution):
  PK(pk_tree, glist,  S, solution),
  PK_Physical_Default(pk_tree, glist,  S, solution),
  surf_mesh_(Teuchos::null)
{
  dt_ = plist_->get<double>("max time step [s]", 1.e80);
  dt_max_ = dt_;

  // The deformation mode describes how to calculate new cell volume from a
  // provided function and the old cell volume.
  std::string mode_name = plist_->get<std::string>("deformation mode", "prescribed");
  if (mode_name == "prescribed") {
    deform_mode_ = DEFORM_MODE_DVDT;

  } else if (mode_name == "structural") {
    deform_mode_ = DEFORM_MODE_STRUCTURAL;
    deform_region_ = plist_->get<std::string>("deformation region");
    time_scale_ = plist_->get<double>("deformation relaxation time [s]", 60.);
    structural_vol_frac_ = plist_->get<double>("volume fraction of solids required to be structural [-]", 0.45);
    overpressured_limit_ = plist_->get<double>("overpressured relative compressibility limit", 0.2);

  } else if (mode_name == "saturation") {
    deform_mode_ = DEFORM_MODE_SATURATION;
    deform_region_ = plist_->get<std::string>("deformation region");
    min_S_liq_ = plist_->get<double>("minimum liquid saturation", 0.3);
    overpressured_limit_ = plist_->get<double>("overpressured relative compressibility limit", 0.2);

  } else {
    Errors::Message mesg("Unknown deformation mode specified.  Valid: [prescribed, structural, saturation].");
    Exceptions::amanzi_throw(mesg);
  }

  // The deformation strategy describes how to calculate nodal deformation
  // from cell volume change.
  std::string strategy_name = plist_->get<std::string>("deformation strategy",
          "global optimization");
  if (strategy_name == "global optimization") {
    strategy_ = DEFORM_STRATEGY_GLOBAL_OPTIMIZATION;
    Errors::Message mesg("Defomration strategy \"global optimization\" is no longer supported.");
    Exceptions::amanzi_throw(mesg);
  } else if (strategy_name == "mstk implementation") {
    strategy_ = DEFORM_STRATEGY_MSTK;
  } else if (strategy_name == "average") {
    strategy_ = DEFORM_STRATEGY_AVERAGE;
  } else {
    Errors::Message mesg("Unknown deformation strategy specified. Valid: [global optimization, mstk implementation, average]");
    Exceptions::amanzi_throw(mesg);
  }

  // collect keys
  domain_surf_ = Keys::readDomainHint(*plist_, domain_, "domain", "surface");
  domain_surf_3d_ = domain_surf_+"_3d";

  sat_liq_key_ = Keys::readKey(*plist_, domain_, "saturation liquid", "saturation_liquid");
  sat_gas_key_ = Keys::readKey(*plist_, domain_, "saturation gas", "saturation_gas");
  sat_ice_key_ = Keys::readKey(*plist_, domain_, "saturation ice", "saturation_ice");
  cv_key_ = Keys::readKey(*plist_, domain_, "cell volume", "cell_volume");
  del_cv_key_ = Keys::readKey(*plist_, domain_, "cell volume change", "delta_cell_volume");
  poro_key_ = Keys::readKey(*plist_, domain_, "porosity", "porosity");
  vertex_loc_key_ = Keys::getKey(domain_, "vertex_coordinate");
  vertex_loc_surf_key_ = Keys::getKey(domain_surf_, "vertex_coordinate");
  vertex_loc_surf3d_key_ = Keys::getKey(domain_surf_3d_, "vertex_coordinate");
  nodal_dz_key_ = Keys::readKey(*plist_, domain_, "vertex coordinate dz", "nodal_dz");
  face_above_dz_key_ = Keys::readKey(*plist_, domain_, "face above dz", "face_above_dz");
}

// -- Setup data
void VolumetricDeformation::Setup(const Teuchos::Ptr<State>& S)
{
  PK_Physical_Default::Setup(S);

  // Save both non-const deformable versions of the meshes and create storage
  // for the vertex coordinates.  These are saved to be able to create the
  // deformed mesh after restart, and additionally must be checkpointed.
  int dim = mesh_->space_dimension();
  mesh_nc_ = S->GetDeformableMesh(domain_);
  S->RequireField(vertex_loc_key_, name_)
    ->SetMesh(mesh_)->SetGhosted()
    ->SetComponent("node", AmanziMesh::NODE, dim);

  if (S->HasMesh(domain_surf_)) {
    surf_mesh_ = S->GetMesh(domain_surf_);
    surf_mesh_nc_ = S->GetDeformableMesh(domain_surf_);
    S->RequireField(vertex_loc_surf_key_, name_)
      ->SetMesh(surf_mesh_)->SetGhosted()
      ->SetComponent("node", AmanziMesh::NODE, dim-1);
  }
  if (S->HasMesh(domain_surf_3d_)) {
    surf3d_mesh_ = S->GetMesh(domain_surf_3d_);
    surf3d_mesh_nc_ = S->GetDeformableMesh(domain_surf_3d_);
    S->RequireField(vertex_loc_surf3d_key_, name_)
      ->SetMesh(surf3d_mesh_)->SetGhosted()
      ->SetComponent("node", AmanziMesh::NODE, dim);
  }

<<<<<<< HEAD
  // create storage for primary variable, rock volume
  S->Require<CompositeVector,CompositeVectorSpace>(key_, Tags::NEXT,  name_).SetMesh(mesh_)->SetGhosted()
    ->SetComponent("cell", AmanziMesh::CELL, 1);

  // Create storage and a function for cell volume change
  Teuchos::RCP<CompositeVectorSpace> cv_fac =  S->Require<CompositeVector,CompositeVectorSpace>(Keys::getKey(domain_, Tags::NEXT, "cell_volume_change"), name_);
=======
  // create storage for primary variable, base_porosity
  S->RequireField(key_, name_)->SetMesh(mesh_)->SetGhosted()
    ->SetComponent("cell", AmanziMesh::CELL, 1);

  // Create storage and a function for cell volume change
  auto cv_fac = S->RequireField(del_cv_key_, name_);
>>>>>>> 0f75fc63
  cv_fac->SetMesh(mesh_)->SetComponent("cell", AmanziMesh::CELL, 1);

  switch(deform_mode_) {
    case (DEFORM_MODE_DVDT): {
      // Create the deformation function
      Teuchos::ParameterList func_plist = plist_->sublist("deformation function");
      std::vector<std::string> compnames;
      deform_func_ = Functions::CreateCompositeVectorFunction(func_plist, *cv_fac, compnames);
      // note, should check that cells exist in the function?
      break;
    }

    case (DEFORM_MODE_SATURATION, DEFORM_MODE_STRUCTURAL): {
<<<<<<< HEAD
      S->Require<CompositeVector,CompositeVectorSpace>(Keys::getKey(domain_, Tags::NEXT, "saturation_liquid"))->SetMesh(mesh_)->AddComponent("cell", AmanziMesh::CELL, 1);
      S->RequireEvaluator(Keys::getKey(domain_,"saturation_liquid"));
      S->Require<CompositeVector,CompositeVectorSpace>(Keys::getKey(domain_, Tags::NEXT, "saturation_ice"))->SetMesh(mesh_)->AddComponent("cell", AmanziMesh::CELL, 1);
      S->RequireEvaluator(Keys::getKey(domain_,"saturation_ice"));
      S->Require<CompositeVector,CompositeVectorSpace>(Keys::getKey(domain_, Tags::NEXT, "saturation_gas"))->SetMesh(mesh_)->AddComponent("cell", AmanziMesh::CELL, 1);
      S->RequireEvaluator(Keys::getKey(domain_,"saturation_gas"));
      S->Require<CompositeVector,CompositeVectorSpace>(Keys::getKey(domain_, Tags::NEXT, "porosity"))->SetMesh(mesh_)->AddComponent("cell", AmanziMesh::CELL, 1);
      S->RequireEvaluator(Keys::getKey(domain_,"porosity"));
=======
      S->RequireField(sat_liq_key_)->SetMesh(mesh_)->AddComponent("cell", AmanziMesh::CELL, 1);
      S->RequireFieldEvaluator(sat_liq_key_);
      S->RequireField(sat_ice_key_)->SetMesh(mesh_)->AddComponent("cell", AmanziMesh::CELL, 1);
      S->RequireFieldEvaluator(sat_ice_key_);
      S->RequireField(sat_gas_key_)->SetMesh(mesh_)->AddComponent("cell", AmanziMesh::CELL, 1);
      S->RequireFieldEvaluator(sat_gas_key_);
      S->RequireField(poro_key_)->SetMesh(mesh_)->AddComponent("cell", AmanziMesh::CELL, 1);
      S->RequireFieldEvaluator(poro_key_);
>>>>>>> 0f75fc63
      break;
    }
    default: {
      AMANZI_ASSERT(0);
    }
  }

<<<<<<< HEAD
  // create storage for the vertex coordinates
  // we need to checkpoint those to be able to create
  // the deformed mesh after restart
  int dim = mesh_->space_dimension();
  S->Require<CompositeVector,CompositeVectorSpace>(Keys::getKey(domain_, Tags::NEXT, "vertex_coordinate"), name_)
      ->SetMesh(mesh_)->SetGhosted()
      ->SetComponent("node", AmanziMesh::NODE, dim);
  if (surf_mesh_ != Teuchos::null) {
    // FIXME -- clean this junk up.  Should be no need for column-specific parsing!
    if (domain_surf_.find("column") == std::string::npos){
    S->Require<CompositeVector,CompositeVectorSpace>(Keys::getKey("surface_3d", Tags::NEXT, "vertex_coordinate"), name_)
        ->SetMesh(surf3d_mesh_)->SetGhosted()
        ->SetComponent("node", AmanziMesh::NODE, dim);
    }

    S->Require<CompositeVector,CompositeVectorSpace>(Keys::getKey(domain_surf_, Tags::NEXT, "vertex_coordinate"), name_)
        ->SetMesh(surf_mesh_)->SetGhosted()
        ->SetComponent("node", AmanziMesh::NODE, dim-1);
  }

  S->Require<CompositeVector,CompositeVectorSpace>(Keys::getKey(domain_, Tags::NEXT, "cell_volume"))
    ->SetMesh(mesh_)->SetGhosted()->AddComponent("cell", AmanziMesh::CELL, 1);
  S->RequireEvaluator(Keys::getKey(domain_,"cell_volume"));
=======
  // require for cell volume, and make sure the cell volume is deformable!
  S->RequireField(cv_key_)
    ->SetMesh(mesh_)->SetGhosted()->AddComponent("cell", AmanziMesh::CELL, 1);
  if (!S->GetEvaluatorList(cv_key_).isParameter("field evaluator type")) {
    // empty list -- set it to be deforming cell volume
    S->GetEvaluatorList(cv_key_).set("field evaluator type", "deforming cell volume");
  }
  S->RequireFieldEvaluator(Keys::getKey(domain_,"cell_volume"));
>>>>>>> 0f75fc63

  // Strategy-specific setup
  switch (strategy_) {
    case (DEFORM_STRATEGY_GLOBAL_OPTIMIZATION) : {
      // // create the operator
      // Teuchos::ParameterList op_plist = plist_->sublist("global solve operator");
      // // def_matrix_ = Teuchos::rcp(new Operators::MatrixVolumetricDeformation(op_plist, mesh_));

      // // NOTE: this doesn't work because ATS operators are not supported, and
      // // this isn't based on Amanzi::Operators::Operator.  But this code branch
      // // is fairly dead anyway.... --etc
      // def_matrix_->set_inverse_parameters();

      // // create storage for the nodal deformation
      // S->Require<CompositeVector,CompositeVectorSpace>(Keys::getKey(domain_, Tags::NEXT, "nodal_dz"), name_)->SetMesh(mesh_)->SetGhosted()
      //     ->SetComponent("node", AmanziMesh::NODE, 1);
      break;
    }

    case (DEFORM_STRATEGY_MSTK) : {
<<<<<<< HEAD
      S->Require<CompositeVector,CompositeVectorSpace>(Keys::getKey(domain_, Tags::NEXT, "saturation_ice"))->SetMesh(mesh_)->AddComponent("cell", AmanziMesh::CELL, 1);
      S->RequireEvaluator(Keys::getKey(domain_,"saturation_ice"));

      S->Require<CompositeVector,CompositeVectorSpace>(Keys::getKey(domain_, Tags::NEXT, "porosity"))->SetMesh(mesh_)->AddComponent("cell", AmanziMesh::CELL, 1);
      S->RequireEvaluator(Keys::getKey(domain_,"porosity"));
=======
      S->RequireField(sat_ice_key_)->SetMesh(mesh_)
        ->AddComponent("cell", AmanziMesh::CELL, 1);
      S->RequireFieldEvaluator(sat_ice_key_);

      S->RequireField(poro_key_)->SetMesh(mesh_)
        ->AddComponent("cell", AmanziMesh::CELL, 1);
      S->RequireFieldEvaluator(poro_key_);
>>>>>>> 0f75fc63
      break;
    }

    case (DEFORM_STRATEGY_AVERAGE) : {
<<<<<<< HEAD
      // create storage for the nodal deformation, and count for averaging
      S->Require<CompositeVector,CompositeVectorSpace>(Keys::getKey(domain_, Tags::NEXT, "nodal_dz"), name_)->SetMesh(mesh_)->SetGhosted()
          ->SetComponent("node", AmanziMesh::NODE, 3);

      // create cell-based storage for deformation of the face above the cell
      S->Require<CompositeVector,CompositeVectorSpace>(Keys::getKey(domain_, Tags::NEXT, "face_above_deformation"), name_)->SetMesh(mesh_)
          ->SetGhosted()->SetComponent("cell", AmanziMesh::CELL, 1);
=======
      // create storage for the nodal deformation, and a count for averaging
      S->RequireField(nodal_dz_key_, name_)->SetMesh(mesh_)->SetGhosted()
        ->SetComponent("node", AmanziMesh::NODE, 3);

      // create cell-based storage for deformation of the face above the cell
      S->RequireField(face_above_dz_key_, name_)->SetMesh(mesh_)
        ->SetGhosted()->SetComponent("cell", AmanziMesh::CELL, 1);
>>>>>>> 0f75fc63
      break;
    }
    default: {}
  }
}


// -- Initialize owned (dependent) variables.
void VolumetricDeformation::Initialize(const Teuchos::Ptr<State>& S)
{
  // sets base porosity
  PK_Physical_Default::Initialize(S);

  // initialize the deformation
<<<<<<< HEAD
  S->GetPtrW<CompositeVector>(Keys::getKey(domain_,"cell_volume_change"),name_)->PutScalar(0.);
  S->GetField(Keys::getKey(domain_,"cell_volume_change"),name_)->set_initialized();
=======
  S->GetFieldData(del_cv_key_,name_)->PutScalar(0.);
  S->GetField(del_cv_key_,name_)->set_initialized();
>>>>>>> 0f75fc63

  switch (strategy_) {
    case (DEFORM_STRATEGY_GLOBAL_OPTIMIZATION) : {
      // initialize the initial displacement to be zero
<<<<<<< HEAD
      S->GetPtrW<CompositeVector>(Keys::getKey(domain_,"nodal_dz"),name_)->PutScalar(0.);
      S->GetField(Keys::getKey(domain_,"nodal_dz"),name_)->set_initialized();
=======
      S->GetFieldData(nodal_dz_key_, name_)->PutScalar(0.);
      S->GetField(nodal_dz_key_, name_)->set_initialized();
>>>>>>> 0f75fc63
      break;
    }
    case (DEFORM_STRATEGY_AVERAGE) : {
      // initialize the initial displacement to be zero
<<<<<<< HEAD
      S->GetPtrW<CompositeVector>(Keys::getKey(domain_,"nodal_dz"),name_)->PutScalar(0.);
      S->GetField(Keys::getKey(domain_,"nodal_dz"),name_)->set_initialized();
      S->GetPtrW<CompositeVector>(Keys::getKey(domain_,"face_above_deformation"),name_)->PutScalar(0.);
      S->GetField(Keys::getKey(domain_,"face_above_deformation"),name_)->set_initialized();
=======
      S->GetFieldData(nodal_dz_key_, name_)->PutScalar(0.);
      S->GetField(nodal_dz_key_, name_)->set_initialized();
      S->GetFieldData(face_above_dz_key_, name_)->PutScalar(0.);
      S->GetField(face_above_dz_key_, name_)->set_initialized();
>>>>>>> 0f75fc63
      break;
    }
    default: {}
  }

  // initialize the vertex coordinate to the current mesh
  int dim = mesh_->space_dimension();
  AmanziGeometry::Point coords(dim);
  int nnodes = mesh_->num_entities(Amanzi::AmanziMesh::NODE,
<<<<<<< HEAD
                                   Amanzi::AmanziMesh::Parallel_type::OWNED);

  Epetra_MultiVector& vc = *S->GetPtrW<CompositeVector>(Keys::getKey(domain_,"vertex_coordinate"),name_)
=======
          Amanzi::AmanziMesh::Parallel_type::OWNED);
  auto& vc = *S->GetFieldData(vertex_loc_key_,name_)
>>>>>>> 0f75fc63
    ->ViewComponent("node",false);

  for (int iV=0; iV!=nnodes; ++iV) {
    // get the coords of the node
    mesh_->node_get_coordinates(iV,&coords);
    for (int s=0; s!=dim; ++s) vc[s][iV] = coords[s];
  }
  S->GetField(vertex_loc_key_, name_)->set_initialized();

  // initialize the vertex coordinates of the surface meshes
  if (surf_mesh_ != Teuchos::null) {
    int dim = surf_mesh_->space_dimension();
    AmanziGeometry::Point coords(dim);
    int nnodes = surf_mesh_->num_entities(Amanzi::AmanziMesh::NODE,
            Amanzi::AmanziMesh::Parallel_type::OWNED);

<<<<<<< HEAD
    Epetra_MultiVector& vc = *S->GetPtrW<CompositeVector>(Keys::getKey(domain_surf_,"vertex_coordinate"),name_)
        ->ViewComponent("node",false);
=======
    auto & vc = *S->GetFieldData(vertex_loc_surf_key_, name_)
      ->ViewComponent("node",false);
>>>>>>> 0f75fc63
    for (int iV=0; iV!=nnodes; ++iV) {
      // get the coords of the node
      surf_mesh_->node_get_coordinates(iV, &coords);
      for (int s=0; s!=dim; ++s) vc[s][iV] = coords[s];
    }
    S->GetField(vertex_loc_surf_key_, name_)->set_initialized();
  }


  // initialize the vertex coordinates of the surface meshes
  if (surf3d_mesh_ != Teuchos::null) {
    int dim = surf3d_mesh_->space_dimension();
    AmanziGeometry::Point coords(dim);
    int nnodes = surf3d_mesh_->num_entities(Amanzi::AmanziMesh::NODE,
            Amanzi::AmanziMesh::Parallel_type::OWNED);

<<<<<<< HEAD
    Epetra_MultiVector& vc = *S->GetPtrW<CompositeVector>(Keys::getKey("surface_3d","vertex_coordinate"),name_)
        ->ViewComponent("node",false);
=======
    auto& vc = *S->GetFieldData(vertex_loc_surf3d_key_, name_)
      ->ViewComponent("node",false);
>>>>>>> 0f75fc63
    for (int iV=0; iV!=nnodes; ++iV) {
      // get the coords of the node
      surf3d_mesh_->node_get_coordinates(iV,&coords);
      for (int s=0; s!=dim; ++s) vc[s][iV] = coords[s];
    }
    S->GetField(vertex_loc_surf3d_key_, name_)->set_initialized();
  }
}


bool VolumetricDeformation::AdvanceStep(double t_old, double t_new, bool reinit)
{
  double dt = t_new - t_old;
  Teuchos::OSTab out = vo_->getOSTab();
  if (vo_->os_OK(Teuchos::VERB_HIGH))
    *vo_->os() << "----------------------------------------------------------------" << std::endl
               << "Advancing: t0 = " << t_old
               << " t1 = " << t_new << " h = " << dt << std::endl
               << "----------------------------------------------------------------" << std::endl;

  // Collect data from state
  Teuchos::RCP<CompositeVector> dcell_vol_vec =
<<<<<<< HEAD
    S_next_->GetPtrW<CompositeVector>(Keys::getKey(domain_,"cell_volume_change"), name_);
=======
    S_next_->GetFieldData(del_cv_key_, name_);
>>>>>>> 0f75fc63
  dcell_vol_vec->PutScalar(0.);

  // Calculate the change in cell volumes
  switch (deform_mode_) {
    case (DEFORM_MODE_DVDT): {
      deform_func_->Compute((t_old + t_new)/2., dcell_vol_vec.ptr());
      dcell_vol_vec->Scale(dt);
      break;
    }

    case (DEFORM_MODE_SATURATION): {
<<<<<<< HEAD
      S_next_->GetEvaluator(Keys::getKey(domain_,"cell_volume"))
          ->HasFieldChanged(S_next_.ptr(), name_);
      S_next_->GetEvaluator(Keys::getKey(domain_,"saturation_liquid"))
          ->HasFieldChanged(S_next_.ptr(), name_);
      S_next_->GetEvaluator(Keys::getKey(domain_,"saturation_ice"))
          ->HasFieldChanged(S_next_.ptr(), name_);
      S_next_->GetEvaluator(Keys::getKey(domain_,"saturation_gas"))
          ->HasFieldChanged(S_next_.ptr(), name_);
      S_next_->GetEvaluator(Keys::getKey(domain_,"porosity"))
          ->HasFieldChanged(S_next_.ptr(), name_);

      const Epetra_MultiVector& cv =
        *S_next_->GetPtrW<CompositeVector>(Keys::getKey(domain_,"cell_volume"))->ViewComponent("cell",true);
      const Epetra_MultiVector& s_liq =
        *S_next_->GetPtrW<CompositeVector>(Keys::getKey(domain_,"saturation_liquid"))->ViewComponent("cell",false);
      const Epetra_MultiVector& s_ice =
        *S_next_->GetPtrW<CompositeVector>(Keys::getKey(domain_,"saturation_ice"))->ViewComponent("cell",false);
      const Epetra_MultiVector& s_gas =
        *S_next_->GetPtrW<CompositeVector>(Keys::getKey(domain_,"saturation_gas"))->ViewComponent("cell",false);
      const Epetra_MultiVector& poro =
        *S_next_->GetPtrW<CompositeVector>(Keys::getKey(domain_,"porosity"))->ViewComponent("cell",false);
      const Epetra_MultiVector& base_poro =
        *S_next_->GetPtrW<CompositeVector>(Keys::getKey(domain_,"base_porosity"))->ViewComponent("cell",false);
=======
      S_inter_->GetFieldEvaluator(cv_key_)->HasFieldChanged(S_inter_.ptr(), name_);
      const Epetra_MultiVector& cv =
        *S_inter_->GetFieldData(cv_key_)->ViewComponent("cell",true);

      S_inter_->GetFieldEvaluator(sat_liq_key_)->HasFieldChanged(S_inter_.ptr(), name_);
      S_inter_->GetFieldEvaluator(sat_ice_key_)->HasFieldChanged(S_inter_.ptr(), name_);
      S_inter_->GetFieldEvaluator(sat_gas_key_)->HasFieldChanged(S_inter_.ptr(), name_);
      S_inter_->GetFieldEvaluator(poro_key_)->HasFieldChanged(S_inter_.ptr(), name_);
      const Epetra_MultiVector& s_liq =
        *S_inter_->GetFieldData(sat_liq_key_)->ViewComponent("cell",false);
      const Epetra_MultiVector& s_ice =
        *S_inter_->GetFieldData(sat_ice_key_)->ViewComponent("cell",false);
      const Epetra_MultiVector& s_gas =
        *S_inter_->GetFieldData(sat_gas_key_)->ViewComponent("cell",false);
      const Epetra_MultiVector& poro =
        *S_inter_->GetFieldData(poro_key_)->ViewComponent("cell",false);
      const Epetra_MultiVector& base_poro =
        *S_inter_->GetFieldData(key_)->ViewComponent("cell",false);
>>>>>>> 0f75fc63

      Epetra_MultiVector& dcell_vol_c = *dcell_vol_vec->ViewComponent("cell",false);
      int dim = mesh_->space_dimension();

      double min_porosity =  plist_->get<double>("minimum porosity", 0.5);
      double scl = plist_->get<double>("deformation scaling", 1.);

      AmanziMesh::Entity_ID_List cells;
      mesh_->get_set_entities(deform_region_, AmanziMesh::CELL,
              AmanziMesh::Parallel_type::OWNED, &cells);

      for (auto c : cells) {
        double frac = 0.;

        if (s_liq[0][c] > min_S_liq_ ) { // perform deformation if s_liq > min_S_liq_
          if ((poro[0][c] - base_poro[0][c]) / base_poro[0][c] < overpressured_limit_) { // perform deformation
            // if pressure have been relaxed enough
            frac = std::min((base_poro[0][c] - min_porosity)/(1 - min_porosity),
                            scl * ((1 - s_ice[0][c]) - min_S_liq_) * base_poro[0][c]);
          }
        }
        dcell_vol_c[0][c] = -frac * cv[0][c];

#if DEBUG
        double soil_mass_vol = cv[0][c]*(1 - base_poro[0][c]);
        std::cout << "Cell: " << c << " " << cv[0][c] << " " << dcell_vol_c[0][c]
                  << " frac " << frac << " poro " << poro[0][c] << " ice " << s_ice[0][c]
                  <<" liq " << s_liq[0][c] << " gas " << s_gas[0][c]
                  << " soil vol " << soil_mass_vol << std::endl;
#endif
      }
      break;
    }

    case (DEFORM_MODE_STRUCTURAL): {
<<<<<<< HEAD
      S_next_->GetEvaluator(Keys::getKey(domain_,"cell_volume"))
          ->HasFieldChanged(S_next_.ptr(), name_);
      S_next_->GetEvaluator(Keys::getKey(domain_,"saturation_liquid"))
          ->HasFieldChanged(S_next_.ptr(), name_);
      S_next_->GetEvaluator(Keys::getKey(domain_,"saturation_ice"))
          ->HasFieldChanged(S_next_.ptr(), name_);
      S_next_->GetEvaluator(Keys::getKey(domain_,"saturation_gas"))
          ->HasFieldChanged(S_next_.ptr(), name_);
      S_next_->GetEvaluator(Keys::getKey(domain_,"porosity"))
          ->HasFieldChanged(S_next_.ptr(), name_);

      const Epetra_MultiVector& cv =
          *S_inter_->GetPtrW<CompositeVector>(Keys::getKey(domain_,"cell_volume"))->ViewComponent("cell",true);
      const Epetra_MultiVector& s_liq =
        *S_next_->GetPtrW<CompositeVector>(Keys::getKey(domain_,"saturation_liquid"))->ViewComponent("cell",false);
      const Epetra_MultiVector& s_ice =
        *S_next_->GetPtrW<CompositeVector>(Keys::getKey(domain_,"saturation_ice"))->ViewComponent("cell",false);
      const Epetra_MultiVector& s_gas =
        *S_next_->GetPtrW<CompositeVector>(Keys::getKey(domain_,"saturation_gas"))->ViewComponent("cell",false);
      const Epetra_MultiVector& poro =
        *S_next_->GetPtrW<CompositeVector>(Keys::getKey(domain_,"porosity"))->ViewComponent("cell",false);
      const Epetra_MultiVector& base_poro =
        *S_next_->GetPtrW<CompositeVector>(Keys::getKey(domain_,"base_porosity"))->ViewComponent("cell",false);
=======
      // cv at the old time
      S_inter_->GetFieldEvaluator(cv_key_)
        ->HasFieldChanged(S_inter_.ptr(), name_);
      const Epetra_MultiVector& cv =
        *S_inter_->GetFieldData(cv_key_)->ViewComponent("cell",true);

      // all other at the new time
      S_inter_->GetFieldEvaluator(sat_liq_key_)
        ->HasFieldChanged(S_inter_.ptr(), name_);
      S_inter_->GetFieldEvaluator(sat_ice_key_)
        ->HasFieldChanged(S_inter_.ptr(), name_);
      S_inter_->GetFieldEvaluator(sat_gas_key_)
        ->HasFieldChanged(S_inter_.ptr(), name_);
      S_inter_->GetFieldEvaluator(poro_key_)
        ->HasFieldChanged(S_inter_.ptr(), name_);

      const Epetra_MultiVector& s_liq =
        *S_inter_->GetFieldData(sat_liq_key_)->ViewComponent("cell",false);
      const Epetra_MultiVector& s_ice =
        *S_inter_->GetFieldData(sat_ice_key_)->ViewComponent("cell",false);
      const Epetra_MultiVector& s_gas =
        *S_inter_->GetFieldData(sat_gas_key_)->ViewComponent("cell",false);
      const Epetra_MultiVector& poro =
        *S_inter_->GetFieldData(poro_key_)->ViewComponent("cell",false);
      const Epetra_MultiVector& base_poro =
        *S_inter_->GetFieldData(key_)->ViewComponent("cell",false);
>>>>>>> 0f75fc63

      Epetra_MultiVector& dcell_vol_c = *dcell_vol_vec->ViewComponent("cell",false);
      dcell_vol_c.PutScalar(0.);
      int dim = mesh_->space_dimension();

      AmanziMesh::Entity_ID_List cells;
      mesh_->get_set_entities(deform_region_, AmanziMesh::CELL, AmanziMesh::Parallel_type::OWNED, &cells);

      double time_factor = dt > time_scale_ ? 1 : dt / time_scale_;
      for (auto c : cells) {
        double fs = 1-poro[0][c];
        double fi = poro[0][c] * s_ice[0][c];

        double frac = 0.;
        if (fs + fi < structural_vol_frac_ &&  // sub-structural... start subsiding
            (poro[0][c] - base_poro[0][c]) / base_poro[0][c] < overpressured_limit_) { // perform deformation
          // if we are not too overpressured
          frac = (structural_vol_frac_ - (fs + fi)) * time_factor;
        }

        dcell_vol_c[0][c] = -frac * cv[0][c];

        AMANZI_ASSERT(dcell_vol_c[0][c] <= 0);
#if DEBUG
        std::cout << "Cell " << c << ": V, dV: " << cv[0][c] << " " << dcell_vol_c[0][c] << std::endl
                  << "  poro_0 " << base_poro[0][c] << " | poro " << poro[0][c] << " | frac " << frac << " | time factor " << time_factor << std::endl
                  << "  ice " <<s_ice[0][c] << " | liq " << s_liq[0][c] << " | gas " << s_gas[0][c] << std::endl
                  << "  conserved soil vol:" << cv[0][c]*(1 - base_poro[0][c]) << std::endl;
#endif
      }
      break;
    }
    default:
      AMANZI_ASSERT(0);
  }


  // set up the fixed nodes
  Teuchos::RCP<AmanziMesh::Entity_ID_List> fixed_node_list;
  if (strategy_ == DEFORM_STRATEGY_GLOBAL_OPTIMIZATION ||
      strategy_ == DEFORM_STRATEGY_MSTK) {
    // set up the fixed list
    fixed_node_list = Teuchos::rcp(new AmanziMesh::Entity_ID_List());
    AmanziMesh::Entity_ID_List nodes;
    mesh_->get_set_entities("bottom face", AmanziMesh::NODE,
                            AmanziMesh::Parallel_type::OWNED, &nodes);
    for (auto n : nodes) {
      fixed_node_list->push_back(n);
    }
  }

  // only deform if needed
  double dcell_vol_norm(0.);
  dcell_vol_vec->NormInf(&dcell_vol_norm);

  if (dcell_vol_norm > 0.) {

    // Deform the subsurface mesh
    switch (strategy_) {
<<<<<<< HEAD
    case (DEFORM_STRATEGY_MSTK) : {
      // collect needed data, ghosted
      // -- cell vol
      Teuchos::RCP<const CompositeVector> cv_vec = S_next_->GetPtrW<CompositeVector>(Keys::getKey(domain_,"cell_volume"));
      const Epetra_MultiVector& cv = *cv_vec->ViewComponent("cell");

      Teuchos::RCP<const CompositeVector> poro_vec = S_next_->GetPtrW<CompositeVector>(Keys::getKey(domain_,"porosity"));
      const Epetra_MultiVector& poro = *poro_vec->ViewComponent("cell");

      const Epetra_MultiVector& s_ice =
        *S_next_->GetPtrW<CompositeVector>(Keys::getKey(domain_,"saturation_ice"))->ViewComponent("cell",false);

      // -- dcell vol
      const Epetra_MultiVector& dcell_vol_c =
	*dcell_vol_vec->ViewComponent("cell",true);

      // data needed in vectors
      int ncells = mesh_->num_entities(AmanziMesh::CELL, AmanziMesh::Parallel_type::ALL);
      int nnodes = mesh_->num_entities(AmanziMesh::NODE, AmanziMesh::Parallel_type::ALL);
      std::vector<double> target_cell_vols(ncells);
      std::vector<double> min_cell_vols(ncells);
      int dim = mesh_->space_dimension();
      AmanziGeometry::Point centroid(dim);

      double min_height = 1e+23;

      for (int c=0; c!=ncells; ++c) {
        target_cell_vols[c] = cv[0][c] + dcell_vol_c[0][c];
        min_cell_vols[c] = ((1 - poro[0][c]) +  poro[0][c]*s_ice[0][c]) * cv[0][c];
        // min vol is rock vol + ice + a bit
        if (fabs(cv[0][c] - target_cell_vols[c])/cv[0][c] > 1e-4 ){
=======
      case (DEFORM_STRATEGY_MSTK) : {
        // collect needed data, ghosted
        // -- cell vol
        Teuchos::RCP<const CompositeVector> cv_vec = S_inter_->GetFieldData(cv_key_);
        const Epetra_MultiVector& cv = *cv_vec->ViewComponent("cell");

        Teuchos::RCP<const CompositeVector> poro_vec = S_inter_->GetFieldData(poro_key_);
        const Epetra_MultiVector& poro = *poro_vec->ViewComponent("cell");

        const Epetra_MultiVector& s_ice =
          *S_inter_->GetFieldData(sat_ice_key_)->ViewComponent("cell",false);

        // -- dcell vol
        const Epetra_MultiVector& dcell_vol_c =
          *dcell_vol_vec->ViewComponent("cell", true);

        // data needed in vectors
        int ncells = mesh_->num_entities(AmanziMesh::CELL, AmanziMesh::Parallel_type::ALL);
        int nnodes = mesh_->num_entities(AmanziMesh::NODE, AmanziMesh::Parallel_type::ALL);
        std::vector<double> target_cell_vols(ncells);
        std::vector<double> min_cell_vols(ncells);
        int dim = mesh_->space_dimension();
        double min_height = 1e+23;

        for (int c=0; c!=ncells; ++c) {
          target_cell_vols[c] = cv[0][c] + dcell_vol_c[0][c];
          min_cell_vols[c] = ((1 - poro[0][c]) + poro[0][c]*s_ice[0][c]) * cv[0][c];
          // min vol is rock vol + ice + a bit
          if (std::abs(cv[0][c] - target_cell_vols[c]) / cv[0][c] > 1e-4) {
>>>>>>> 0f75fc63
#if DEBUG
            std::cout << "Cell " << c << ": " << "V, V_target, V_min "
                      << cv[0][c] << " " << target_cell_vols[c] << " " << min_cell_vols[c] << std::endl;
#endif
            auto centroid = mesh_->cell_centroid(c);
            min_height = std::min(min_height, centroid[dim - 1]);
            AMANZI_ASSERT(min_cell_vols[c] <= target_cell_vols[c]);

          } else {
            target_cell_vols[c] = -1.; // disregard these cells
          }
        }

        // make a list of nodes below this height to keep fixed position to help MSTK
        Teuchos::RCP<AmanziMesh::Entity_ID_List>  below_node_list = Teuchos::rcp(new AmanziMesh::Entity_ID_List());
        for (unsigned int n=0; n!=nnodes; ++n) {
          AmanziGeometry::Point nc(3);
          mesh_->node_get_coordinates(n, &nc);
          if (nc[dim-1] < min_height)
            below_node_list->push_back(n);
        }

        mesh_nc_->deform(target_cell_vols, min_cell_vols, *below_node_list, true);
        break;
      }

      case (DEFORM_STRATEGY_AVERAGE) : {
        const Epetra_MultiVector& dcell_vol_c =
          *dcell_vol_vec->ViewComponent("cell",true);
        Teuchos::RCP<const CompositeVector> cv_vec = S_inter_->GetFieldData(cv_key_);
        const Epetra_MultiVector& cv = *cv_vec->ViewComponent("cell");

        Teuchos::RCP<CompositeVector> nodal_dz_vec = S_next_->GetFieldData(nodal_dz_key_, name_);
        Epetra_MultiVector& nodal_dz = *nodal_dz_vec->ViewComponent("node", "true");

        nodal_dz.PutScalar(0.);
        int ncols = mesh_->num_columns(false);
        int z_index = mesh_->space_dimension()-1;
        for (int col=0; col!=ncols; ++col) {
          auto& col_cells = mesh_->cells_of_column(col);
          auto& col_faces = mesh_->faces_of_column(col);
          AMANZI_ASSERT(col_faces.size() == col_cells.size()+1);

          // iterate up the column accumulating face displacements
          double face_displacement = 0.;
          for (int ci=col_cells.size()-1; ci>=0; --ci) {
            int f_below = col_faces[ci+1];
            int f_above = col_faces[ci];

            double dz = mesh_->face_centroid(f_above)[z_index] - mesh_->face_centroid(f_below)[z_index];
            face_displacement += -dz * dcell_vol_c[0][col_cells[ci]] / cv[0][col_cells[ci]];

            AMANZI_ASSERT(face_displacement >= 0.);
#if DEBUG
            if (face_displacement > 0.) {
              std::cout << "  Shifting cell " << col_cells[ci] << ", with personal displacement of "
                        << -dz * dcell_vol_c[0][col_cells[ci]] / cv[0][col_cells[ci]]
                        << " and frac " << -dcell_vol_c[0][col_cells[ci]] / cv[0][col_cells[ci]] << std::endl;
            }
#endif

<<<<<<< HEAD
      mesh_nc_->deform(target_cell_vols, min_cell_vols, *below_node_list, true);
      solution_evaluator_->SetChanged(S_next_.ptr());


#if DEBUG
      // DEBUG CRUFT BEGIN
      bool changed = S_next_->GetEvaluator(Keys::getKey(domain_,"cell_volume")) -> HasFieldChanged(S_next_.ptr(), name_);
      Teuchos::RCP<const CompositeVector> cv_vec_new = S_next_->GetPtrW<CompositeVector>(Keys::getKey(domain_,"cell_volume"));
      const Epetra_MultiVector& cv_new = *cv_vec_new->ViewComponent("cell",false);

      for (int c=0; c!=ncells; ++c) {
        // min vol is rock vol + ice + a bit
        if ((target_cell_vols[c] > 0) &&
	    (fabs(cv[0][c] - target_cell_vols[c])/cv[0][c] > 1e-4)) {
          std::cout << "Deformed Cell " << c << ": V,V_new,V_mesh_new "
		    << cv[0][c] << " " << cv_new[0][c] << " " << mesh_nc_->cell_volume(c) << std::endl;
=======
            // shove the face changes into the nodal averages
            Entity_ID_List nodes;
            mesh_->face_get_nodes(f_above, &nodes);
            for (auto n : nodes) {
              nodal_dz[0][n] += face_displacement;
              nodal_dz[1][n] += dz;
              nodal_dz[2][n]++;
            }
          }
>>>>>>> 0f75fc63
        }

<<<<<<< HEAD
      break;
    }
    case (DEFORM_STRATEGY_AVERAGE) : {

      const Epetra_MultiVector& dcell_vol_c =
	*dcell_vol_vec->ViewComponent("cell",true);
      Teuchos::RCP<const CompositeVector> cv_vec = S_inter_->GetPtrW<CompositeVector>(Keys::getKey(domain_,"cell_volume"));
      const Epetra_MultiVector& cv = *cv_vec->ViewComponent("cell");


      Teuchos::RCP<CompositeVector> nodal_dz_vec = S_next_->GetPtrW<CompositeVector>(Keys::getKey(domain_,"nodal_dz"), name_);
      Epetra_MultiVector& nodal_dz = *nodal_dz_vec->ViewComponent("node", "true");

      nodal_dz.PutScalar(0.);
      mesh_->build_columns();
      int ncols = mesh_->num_columns(false);
      int z_index = mesh_->space_dimension()-1;
      for (int col=0; col!=ncols; ++col) {
	auto& col_cells = mesh_->cells_of_column(col);
	auto& col_faces = mesh_->faces_of_column(col);
	AMANZI_ASSERT(col_faces.size() == col_cells.size()+1);

	// iterate up the column accumulating face displacements
	double face_displacement = 0.;
	for (int ci=col_cells.size()-1; ci>=0; --ci) {
	  int f_below = col_faces[ci+1];
	  int f_above = col_faces[ci];

	  double dz = mesh_->face_centroid(f_above)[z_index] - mesh_->face_centroid(f_below)[z_index];
          face_displacement += -dz * dcell_vol_c[0][col_cells[ci]] / cv[0][col_cells[ci]];

	  AMANZI_ASSERT(face_displacement >= 0.);
#if DEBUG
	  if (face_displacement > 0.) {
	    std::cout << "  Shifting cell " << col_cells[ci] << ", with personal displacement of " << -dz * dcell_vol_c[0][col_cells[ci]] / cv[0][col_cells[ci]] << " and frac " << -dcell_vol_c[0][col_cells[ci]] / cv[0][col_cells[ci]] << std::endl;
	  }
#endif

	  // shove the face changes into the nodal averages
	  Entity_ID_List nodes;
	  mesh_->face_get_nodes(f_above, &nodes);
	  for (auto n : nodes) {
	    nodal_dz[0][n] += face_displacement;
	    nodal_dz[1][n] += dz;
	    nodal_dz[2][n]++;
	  }
	}
      }

      // take the averages
      nodal_dz_vec->GatherGhostedToMaster();
      nodal_dz_vec->ScatterMasterToGhosted();
      for (int n=0; n!=nodal_dz.MyLength(); ++n) {
	if (nodal_dz[2][n] > 0) {
	  nodal_dz[0][n] /= nodal_dz[2][n];
	  nodal_dz[1][n] /= nodal_dz[2][n];
	}
      }

      // deform the mesh
      Entity_ID_List node_ids(nodal_dz.MyLength());
      AmanziGeometry::Point_List new_positions(nodal_dz.MyLength());
      for (int n=0; n!=nodal_dz.MyLength(); ++n) {
	node_ids[n] = n;
	mesh_->node_get_coordinates(n, &new_positions[n]);
	AMANZI_ASSERT(nodal_dz[0][n] >= 0.);
	new_positions[n][2] -= nodal_dz[0][n];
      }
      AmanziGeometry::Point_List final_positions;

      for (auto&& p : new_positions) {
	AMANZI_ASSERT(AmanziGeometry::norm(p) >= 0.);
      }

      Teuchos::RCP<const CompositeVector> cv_vec_new = S_next_->GetPtrW<CompositeVector>(Keys::getKey(domain_,"cell_volume"));
      const Epetra_MultiVector& cv_new = *cv_vec_new->ViewComponent("cell",false);

#if DEBUG
      // DEBUG CRUFT BEGIN
      for (int c=0; c!=cv.MyLength(); ++c) {
        // min vol is rock vol + ice + a bit
        if (fabs(dcell_vol_c[0][c]) > 0.) {
          std::cout << "Pre-deformed Cell " << c << ": V,V_new,V_mesh_new "
		    << cv[0][c] << " " << cv_new[0][c] << " " << mesh_nc_->cell_volume(c) << std::endl;
=======
        // take the averages
        nodal_dz_vec->GatherGhostedToMaster();
        nodal_dz_vec->ScatterMasterToGhosted();
        for (int n=0; n!=nodal_dz.MyLength(); ++n) {
          if (nodal_dz[2][n] > 0) {
            nodal_dz[0][n] /= nodal_dz[2][n];
            nodal_dz[1][n] /= nodal_dz[2][n];
          }
>>>>>>> 0f75fc63
        }

<<<<<<< HEAD
      mesh_nc_->deform(node_ids, new_positions, true, &final_positions);

      // INSERT EXTRA CODE TO UNDEFORM THE MESH FOR MIN_VOLS!

      solution_evaluator_->SetChanged(S_next_.ptr());

#if DEBUG
      // DEBUG CRUFT BEGIN
      for (auto&& p : final_positions) {
	AMANZI_ASSERT(AmanziGeometry::norm(p) >= 0.);
      }

      bool changed = S_next_->GetEvaluator(Keys::getKey(domain_,"cell_volume")) -> HasFieldChanged(S_next_.ptr(), name_);
=======
        // deform the mesh
        Entity_ID_List node_ids(nodal_dz.MyLength());
        AmanziGeometry::Point_List new_positions(nodal_dz.MyLength());
        for (int n=0; n!=nodal_dz.MyLength(); ++n) {
          node_ids[n] = n;
          mesh_->node_get_coordinates(n, &new_positions[n]);
          AMANZI_ASSERT(nodal_dz[0][n] >= 0.);
          new_positions[n][2] -= nodal_dz[0][n];
        }
        AmanziGeometry::Point_List final_positions;
>>>>>>> 0f75fc63

        for (auto&& p : new_positions) {
          AMANZI_ASSERT(AmanziGeometry::norm(p) >= 0.);
        }

        mesh_nc_->deform(node_ids, new_positions, true, &final_positions);
        // INSERT EXTRA CODE TO UNDEFORM THE MESH FOR MIN_VOLS!
        break;
      }
      default :
        AMANZI_ASSERT(0);
    }
<<<<<<< HEAD
  }


  Teuchos::RCP<const CompositeVector> cv_vec = S_inter_->GetPtrW<CompositeVector>(Keys::getKey(domain_,"cell_volume"));
  //cv_vec->ScatterMasterToGhosted("cell");
  const Epetra_MultiVector& cv = *cv_vec->ViewComponent("cell",true);
=======
>>>>>>> 0f75fc63

    // now we have to adapt the surface mesh to the new volume mesh
    // extract the correct new coordinates for the surface from the domain
    // mesh and update the surface mesh accordingly
    if (surf_mesh_nc_ != Teuchos::null && surf3d_mesh_nc_ != Teuchos::null) {
      // done on ALL to avoid lack of communication issues in deform
      int nsurfnodes = surf_mesh_->num_entities(AmanziMesh::NODE,
              AmanziMesh::Parallel_type::ALL);

      Entity_ID_List surface_nodeids, surface3d_nodeids;
      AmanziGeometry::Point_List surface_newpos, surface3d_newpos;

      for (int i=0; i!=nsurfnodes; ++i) {
        // get the coords of the node
        AmanziMesh::Entity_ID pnode =
          surf_mesh_->entity_get_parent(AmanziMesh::NODE, i);
        int dim = mesh_->space_dimension();
        AmanziGeometry::Point coord_domain(dim);
        mesh_->node_get_coordinates(pnode, &coord_domain);

        surface3d_nodeids.push_back(i);
        surface3d_newpos.push_back(coord_domain);

        // surface points are two dimensional
        AmanziGeometry::Point coord_surface(dim-1);
        for (int s=0; s!=dim-1; ++s) coord_surface[s] = coord_domain[s];
        surface_nodeids.push_back(i);
        surface_newpos.push_back(coord_surface);
      }
      AmanziGeometry::Point_List surface_finpos;
      surf_mesh_nc_->deform(surface_nodeids, surface_newpos, false, &surface_finpos);
      surf3d_mesh_nc_->deform(surface3d_nodeids, surface3d_newpos, false, &surface_finpos);
    }

<<<<<<< HEAD
  {  // update vertex coordinates in state (for checkpointing and error recovery)
    Epetra_MultiVector& vc =
      *S_next_->GetPtrW<CompositeVector>(Keys::getKey(domain_,"vertex_coordinate"),name_)
=======
    {  // update vertex coordinates in state (for checkpointing and error recovery)
      Epetra_MultiVector& vc = *S_next_->GetFieldData(vertex_loc_key_, name_)
>>>>>>> 0f75fc63
        ->ViewComponent("node",false);
      int dim = mesh_->space_dimension();
      int nnodes = vc.MyLength();
      for (int i=0; i!=nnodes; ++i) {
        AmanziGeometry::Point coords(dim);
        mesh_->node_get_coordinates(i,&coords);
        for (int s=0; s!=dim; ++s) vc[s][i] = coords[s];
      }
    }

<<<<<<< HEAD
  if (surf_mesh_ != Teuchos::null) {
    // update vertex coordinates in state (for checkpointing and error recovery)
    Epetra_MultiVector& vc =
      *S_next_->GetPtrW<CompositeVector>(Keys::getKey(domain_surf_,"vertex_coordinate"),name_)
=======
    if (surf_mesh_ != Teuchos::null) {
      // update vertex coordinates in state (for checkpointing and error recovery)
      Epetra_MultiVector& vc = *S_next_->GetFieldData(vertex_loc_surf_key_, name_)
>>>>>>> 0f75fc63
        ->ViewComponent("node",false);
      int dim = surf_mesh_->space_dimension();
      int nnodes = vc.MyLength();
      for (int i=0; i!=nnodes; ++i) {
        AmanziGeometry::Point coords(dim);
        surf_mesh_->node_get_coordinates(i,&coords);
        for (int s=0; s!=dim; ++s) vc[s][i] = coords[s];
      }
    }

<<<<<<< HEAD
  if (S_next_->HasMesh("surface_3d") && domain_surf_.find("column") == std::string::npos) {
    // update vertex coordinates in state (for checkpointing and error recovery)
    Epetra_MultiVector& vc =
      *S_next_->GetPtrW<CompositeVector>(Keys::getKey("surface_3d","vertex_coordinate"),name_)
=======
    if (surf3d_mesh_ != Teuchos::null) {
      // update vertex coordinates in state (for checkpointing and error recovery)
      Epetra_MultiVector& vc = *S_next_->GetFieldData(vertex_loc_surf3d_key_, name_)
>>>>>>> 0f75fc63
        ->ViewComponent("node",false);
      int dim = surf3d_mesh_->space_dimension();
      int nnodes = vc.MyLength();
      for (int i=0; i!=nnodes; ++i) {
        AmanziGeometry::Point coords(dim);
        surf3d_mesh_->node_get_coordinates(i,&coords);
        for (int s=0; s!=dim; ++s) vc[s][i] = coords[s];
      }
    }

<<<<<<< HEAD
  // update cell volumes, base porosity
  S_next_->GetEvaluator(Keys::getKey(domain_,"cell_volume")) -> HasFieldChanged(S_next_.ptr(), name_);
  Teuchos::RCP<const CompositeVector> cv_vec_new = S_next_->GetPtrW<CompositeVector>(Keys::getKey(domain_,"cell_volume"));
=======
    // Note, this order is intentionally odd.  The deforming cell volume
    // evaluator uses base porosity as it's dependency.  But the reality is
    // that it does not use the value -- that comes from the mesh.  So we mark
    // the base porosity as changed, then updated the cell volume, then use
    // that to update the base porosity values itself.
>>>>>>> 0f75fc63

    // mark base porosity has having changed
    solution_evaluator_->SetFieldAsChanged(S_next_.ptr());

<<<<<<< HEAD
  Teuchos::RCP<const CompositeVector> base_poro_vec_old = S_inter_->GetPtr<CompositeVector>(key_);
  const Epetra_MultiVector& base_poro_old = *base_poro_vec_old->ViewComponent("cell");
  // Output
  Epetra_MultiVector& base_poro = *S_next_->GetW<CompositeVector>(key_, name_).ViewComponent("cell");
=======
    // update cell volumes
    S_next_->GetFieldEvaluator(cv_key_)->HasFieldChanged(S_next_.ptr(), name_);
    Teuchos::RCP<const CompositeVector> cv_vec_new = S_next_->GetFieldData(cv_key_);
    cv_vec_new->ScatterMasterToGhosted("cell");
    const Epetra_MultiVector& cv_new = *cv_vec_new->ViewComponent("cell",false);
>>>>>>> 0f75fc63

    Teuchos::RCP<const CompositeVector> cv_vec = S_inter_->GetFieldData(cv_key_);
    const Epetra_MultiVector& cv = *cv_vec->ViewComponent("cell",true);

    // update base porosity
    Teuchos::RCP<const CompositeVector> base_poro_vec_old = S_inter_->GetFieldData(key_);
    const Epetra_MultiVector& base_poro_old = *base_poro_vec_old->ViewComponent("cell");
    Epetra_MultiVector& base_poro = *S_next_->GetFieldData(key_, name_)->ViewComponent("cell");

    int ncells = base_poro.MyLength();
    for (int c=0; c!=ncells; ++c) {
      base_poro[0][c] = 1. - (1. - base_poro_old[0][c]) * cv[0][c] / cv_new[0][c];
#if DEBUG
      if (std::abs(cv_new[0][c] - cv[0][c]) > 1.e-12) {
        std::cout << "Deformed Cell " << c << ": V,V_new " << cv[0][c] << " " << cv_new[0][c] << std::endl
                  << "             result porosity " << base_poro_old[0][c] << " " << base_poro[0][c] << std::endl;
      }
#endif
    }

  } // if any cell volumes have changed

  // debug...
  std::vector<std::string> names = {"base_poro old", "base_poro new",
    "cell_vol old", "cell_vol new"};
  std::vector<Teuchos::Ptr<const CompositeVector>> vecs =
    { S_inter_->GetFieldData(key_).ptr(),
      S_next_->GetFieldData(key_).ptr(),
      S_inter_->GetFieldData(cv_key_).ptr(),
      S_next_->GetFieldData(cv_key_).ptr() };
  db_->WriteVectors(names, vecs);

  return false;
}


} // namespace
} // namespace<|MERGE_RESOLUTION|>--- conflicted
+++ resolved
@@ -120,21 +120,12 @@
       ->SetComponent("node", AmanziMesh::NODE, dim);
   }
 
-<<<<<<< HEAD
-  // create storage for primary variable, rock volume
-  S->Require<CompositeVector,CompositeVectorSpace>(key_, Tags::NEXT,  name_).SetMesh(mesh_)->SetGhosted()
-    ->SetComponent("cell", AmanziMesh::CELL, 1);
-
-  // Create storage and a function for cell volume change
-  Teuchos::RCP<CompositeVectorSpace> cv_fac =  S->Require<CompositeVector,CompositeVectorSpace>(Keys::getKey(domain_, Tags::NEXT, "cell_volume_change"), name_);
-=======
   // create storage for primary variable, base_porosity
   S->RequireField(key_, name_)->SetMesh(mesh_)->SetGhosted()
     ->SetComponent("cell", AmanziMesh::CELL, 1);
 
   // Create storage and a function for cell volume change
   auto cv_fac = S->RequireField(del_cv_key_, name_);
->>>>>>> 0f75fc63
   cv_fac->SetMesh(mesh_)->SetComponent("cell", AmanziMesh::CELL, 1);
 
   switch(deform_mode_) {
@@ -148,16 +139,6 @@
     }
 
     case (DEFORM_MODE_SATURATION, DEFORM_MODE_STRUCTURAL): {
-<<<<<<< HEAD
-      S->Require<CompositeVector,CompositeVectorSpace>(Keys::getKey(domain_, Tags::NEXT, "saturation_liquid"))->SetMesh(mesh_)->AddComponent("cell", AmanziMesh::CELL, 1);
-      S->RequireEvaluator(Keys::getKey(domain_,"saturation_liquid"));
-      S->Require<CompositeVector,CompositeVectorSpace>(Keys::getKey(domain_, Tags::NEXT, "saturation_ice"))->SetMesh(mesh_)->AddComponent("cell", AmanziMesh::CELL, 1);
-      S->RequireEvaluator(Keys::getKey(domain_,"saturation_ice"));
-      S->Require<CompositeVector,CompositeVectorSpace>(Keys::getKey(domain_, Tags::NEXT, "saturation_gas"))->SetMesh(mesh_)->AddComponent("cell", AmanziMesh::CELL, 1);
-      S->RequireEvaluator(Keys::getKey(domain_,"saturation_gas"));
-      S->Require<CompositeVector,CompositeVectorSpace>(Keys::getKey(domain_, Tags::NEXT, "porosity"))->SetMesh(mesh_)->AddComponent("cell", AmanziMesh::CELL, 1);
-      S->RequireEvaluator(Keys::getKey(domain_,"porosity"));
-=======
       S->RequireField(sat_liq_key_)->SetMesh(mesh_)->AddComponent("cell", AmanziMesh::CELL, 1);
       S->RequireFieldEvaluator(sat_liq_key_);
       S->RequireField(sat_ice_key_)->SetMesh(mesh_)->AddComponent("cell", AmanziMesh::CELL, 1);
@@ -166,7 +147,6 @@
       S->RequireFieldEvaluator(sat_gas_key_);
       S->RequireField(poro_key_)->SetMesh(mesh_)->AddComponent("cell", AmanziMesh::CELL, 1);
       S->RequireFieldEvaluator(poro_key_);
->>>>>>> 0f75fc63
       break;
     }
     default: {
@@ -174,31 +154,6 @@
     }
   }
 
-<<<<<<< HEAD
-  // create storage for the vertex coordinates
-  // we need to checkpoint those to be able to create
-  // the deformed mesh after restart
-  int dim = mesh_->space_dimension();
-  S->Require<CompositeVector,CompositeVectorSpace>(Keys::getKey(domain_, Tags::NEXT, "vertex_coordinate"), name_)
-      ->SetMesh(mesh_)->SetGhosted()
-      ->SetComponent("node", AmanziMesh::NODE, dim);
-  if (surf_mesh_ != Teuchos::null) {
-    // FIXME -- clean this junk up.  Should be no need for column-specific parsing!
-    if (domain_surf_.find("column") == std::string::npos){
-    S->Require<CompositeVector,CompositeVectorSpace>(Keys::getKey("surface_3d", Tags::NEXT, "vertex_coordinate"), name_)
-        ->SetMesh(surf3d_mesh_)->SetGhosted()
-        ->SetComponent("node", AmanziMesh::NODE, dim);
-    }
-
-    S->Require<CompositeVector,CompositeVectorSpace>(Keys::getKey(domain_surf_, Tags::NEXT, "vertex_coordinate"), name_)
-        ->SetMesh(surf_mesh_)->SetGhosted()
-        ->SetComponent("node", AmanziMesh::NODE, dim-1);
-  }
-
-  S->Require<CompositeVector,CompositeVectorSpace>(Keys::getKey(domain_, Tags::NEXT, "cell_volume"))
-    ->SetMesh(mesh_)->SetGhosted()->AddComponent("cell", AmanziMesh::CELL, 1);
-  S->RequireEvaluator(Keys::getKey(domain_,"cell_volume"));
-=======
   // require for cell volume, and make sure the cell volume is deformable!
   S->RequireField(cv_key_)
     ->SetMesh(mesh_)->SetGhosted()->AddComponent("cell", AmanziMesh::CELL, 1);
@@ -207,7 +162,6 @@
     S->GetEvaluatorList(cv_key_).set("field evaluator type", "deforming cell volume");
   }
   S->RequireFieldEvaluator(Keys::getKey(domain_,"cell_volume"));
->>>>>>> 0f75fc63
 
   // Strategy-specific setup
   switch (strategy_) {
@@ -222,19 +176,12 @@
       // def_matrix_->set_inverse_parameters();
 
       // // create storage for the nodal deformation
-      // S->Require<CompositeVector,CompositeVectorSpace>(Keys::getKey(domain_, Tags::NEXT, "nodal_dz"), name_)->SetMesh(mesh_)->SetGhosted()
+      // S->RequireField(Keys::getKey(domain_,"nodal_dz"), name_)->SetMesh(mesh_)->SetGhosted()
       //     ->SetComponent("node", AmanziMesh::NODE, 1);
       break;
     }
 
     case (DEFORM_STRATEGY_MSTK) : {
-<<<<<<< HEAD
-      S->Require<CompositeVector,CompositeVectorSpace>(Keys::getKey(domain_, Tags::NEXT, "saturation_ice"))->SetMesh(mesh_)->AddComponent("cell", AmanziMesh::CELL, 1);
-      S->RequireEvaluator(Keys::getKey(domain_,"saturation_ice"));
-
-      S->Require<CompositeVector,CompositeVectorSpace>(Keys::getKey(domain_, Tags::NEXT, "porosity"))->SetMesh(mesh_)->AddComponent("cell", AmanziMesh::CELL, 1);
-      S->RequireEvaluator(Keys::getKey(domain_,"porosity"));
-=======
       S->RequireField(sat_ice_key_)->SetMesh(mesh_)
         ->AddComponent("cell", AmanziMesh::CELL, 1);
       S->RequireFieldEvaluator(sat_ice_key_);
@@ -242,20 +189,10 @@
       S->RequireField(poro_key_)->SetMesh(mesh_)
         ->AddComponent("cell", AmanziMesh::CELL, 1);
       S->RequireFieldEvaluator(poro_key_);
->>>>>>> 0f75fc63
       break;
     }
 
     case (DEFORM_STRATEGY_AVERAGE) : {
-<<<<<<< HEAD
-      // create storage for the nodal deformation, and count for averaging
-      S->Require<CompositeVector,CompositeVectorSpace>(Keys::getKey(domain_, Tags::NEXT, "nodal_dz"), name_)->SetMesh(mesh_)->SetGhosted()
-          ->SetComponent("node", AmanziMesh::NODE, 3);
-
-      // create cell-based storage for deformation of the face above the cell
-      S->Require<CompositeVector,CompositeVectorSpace>(Keys::getKey(domain_, Tags::NEXT, "face_above_deformation"), name_)->SetMesh(mesh_)
-          ->SetGhosted()->SetComponent("cell", AmanziMesh::CELL, 1);
-=======
       // create storage for the nodal deformation, and a count for averaging
       S->RequireField(nodal_dz_key_, name_)->SetMesh(mesh_)->SetGhosted()
         ->SetComponent("node", AmanziMesh::NODE, 3);
@@ -263,7 +200,6 @@
       // create cell-based storage for deformation of the face above the cell
       S->RequireField(face_above_dz_key_, name_)->SetMesh(mesh_)
         ->SetGhosted()->SetComponent("cell", AmanziMesh::CELL, 1);
->>>>>>> 0f75fc63
       break;
     }
     default: {}
@@ -278,39 +214,22 @@
   PK_Physical_Default::Initialize(S);
 
   // initialize the deformation
-<<<<<<< HEAD
-  S->GetPtrW<CompositeVector>(Keys::getKey(domain_,"cell_volume_change"),name_)->PutScalar(0.);
-  S->GetField(Keys::getKey(domain_,"cell_volume_change"),name_)->set_initialized();
-=======
   S->GetFieldData(del_cv_key_,name_)->PutScalar(0.);
   S->GetField(del_cv_key_,name_)->set_initialized();
->>>>>>> 0f75fc63
 
   switch (strategy_) {
     case (DEFORM_STRATEGY_GLOBAL_OPTIMIZATION) : {
       // initialize the initial displacement to be zero
-<<<<<<< HEAD
-      S->GetPtrW<CompositeVector>(Keys::getKey(domain_,"nodal_dz"),name_)->PutScalar(0.);
-      S->GetField(Keys::getKey(domain_,"nodal_dz"),name_)->set_initialized();
-=======
       S->GetFieldData(nodal_dz_key_, name_)->PutScalar(0.);
       S->GetField(nodal_dz_key_, name_)->set_initialized();
->>>>>>> 0f75fc63
       break;
     }
     case (DEFORM_STRATEGY_AVERAGE) : {
       // initialize the initial displacement to be zero
-<<<<<<< HEAD
-      S->GetPtrW<CompositeVector>(Keys::getKey(domain_,"nodal_dz"),name_)->PutScalar(0.);
-      S->GetField(Keys::getKey(domain_,"nodal_dz"),name_)->set_initialized();
-      S->GetPtrW<CompositeVector>(Keys::getKey(domain_,"face_above_deformation"),name_)->PutScalar(0.);
-      S->GetField(Keys::getKey(domain_,"face_above_deformation"),name_)->set_initialized();
-=======
       S->GetFieldData(nodal_dz_key_, name_)->PutScalar(0.);
       S->GetField(nodal_dz_key_, name_)->set_initialized();
       S->GetFieldData(face_above_dz_key_, name_)->PutScalar(0.);
       S->GetField(face_above_dz_key_, name_)->set_initialized();
->>>>>>> 0f75fc63
       break;
     }
     default: {}
@@ -320,14 +239,8 @@
   int dim = mesh_->space_dimension();
   AmanziGeometry::Point coords(dim);
   int nnodes = mesh_->num_entities(Amanzi::AmanziMesh::NODE,
-<<<<<<< HEAD
-                                   Amanzi::AmanziMesh::Parallel_type::OWNED);
-
-  Epetra_MultiVector& vc = *S->GetPtrW<CompositeVector>(Keys::getKey(domain_,"vertex_coordinate"),name_)
-=======
           Amanzi::AmanziMesh::Parallel_type::OWNED);
   auto& vc = *S->GetFieldData(vertex_loc_key_,name_)
->>>>>>> 0f75fc63
     ->ViewComponent("node",false);
 
   for (int iV=0; iV!=nnodes; ++iV) {
@@ -344,13 +257,8 @@
     int nnodes = surf_mesh_->num_entities(Amanzi::AmanziMesh::NODE,
             Amanzi::AmanziMesh::Parallel_type::OWNED);
 
-<<<<<<< HEAD
-    Epetra_MultiVector& vc = *S->GetPtrW<CompositeVector>(Keys::getKey(domain_surf_,"vertex_coordinate"),name_)
-        ->ViewComponent("node",false);
-=======
     auto & vc = *S->GetFieldData(vertex_loc_surf_key_, name_)
       ->ViewComponent("node",false);
->>>>>>> 0f75fc63
     for (int iV=0; iV!=nnodes; ++iV) {
       // get the coords of the node
       surf_mesh_->node_get_coordinates(iV, &coords);
@@ -367,13 +275,8 @@
     int nnodes = surf3d_mesh_->num_entities(Amanzi::AmanziMesh::NODE,
             Amanzi::AmanziMesh::Parallel_type::OWNED);
 
-<<<<<<< HEAD
-    Epetra_MultiVector& vc = *S->GetPtrW<CompositeVector>(Keys::getKey("surface_3d","vertex_coordinate"),name_)
-        ->ViewComponent("node",false);
-=======
     auto& vc = *S->GetFieldData(vertex_loc_surf3d_key_, name_)
       ->ViewComponent("node",false);
->>>>>>> 0f75fc63
     for (int iV=0; iV!=nnodes; ++iV) {
       // get the coords of the node
       surf3d_mesh_->node_get_coordinates(iV,&coords);
@@ -396,11 +299,7 @@
 
   // Collect data from state
   Teuchos::RCP<CompositeVector> dcell_vol_vec =
-<<<<<<< HEAD
-    S_next_->GetPtrW<CompositeVector>(Keys::getKey(domain_,"cell_volume_change"), name_);
-=======
     S_next_->GetFieldData(del_cv_key_, name_);
->>>>>>> 0f75fc63
   dcell_vol_vec->PutScalar(0.);
 
   // Calculate the change in cell volumes
@@ -412,31 +311,6 @@
     }
 
     case (DEFORM_MODE_SATURATION): {
-<<<<<<< HEAD
-      S_next_->GetEvaluator(Keys::getKey(domain_,"cell_volume"))
-          ->HasFieldChanged(S_next_.ptr(), name_);
-      S_next_->GetEvaluator(Keys::getKey(domain_,"saturation_liquid"))
-          ->HasFieldChanged(S_next_.ptr(), name_);
-      S_next_->GetEvaluator(Keys::getKey(domain_,"saturation_ice"))
-          ->HasFieldChanged(S_next_.ptr(), name_);
-      S_next_->GetEvaluator(Keys::getKey(domain_,"saturation_gas"))
-          ->HasFieldChanged(S_next_.ptr(), name_);
-      S_next_->GetEvaluator(Keys::getKey(domain_,"porosity"))
-          ->HasFieldChanged(S_next_.ptr(), name_);
-
-      const Epetra_MultiVector& cv =
-        *S_next_->GetPtrW<CompositeVector>(Keys::getKey(domain_,"cell_volume"))->ViewComponent("cell",true);
-      const Epetra_MultiVector& s_liq =
-        *S_next_->GetPtrW<CompositeVector>(Keys::getKey(domain_,"saturation_liquid"))->ViewComponent("cell",false);
-      const Epetra_MultiVector& s_ice =
-        *S_next_->GetPtrW<CompositeVector>(Keys::getKey(domain_,"saturation_ice"))->ViewComponent("cell",false);
-      const Epetra_MultiVector& s_gas =
-        *S_next_->GetPtrW<CompositeVector>(Keys::getKey(domain_,"saturation_gas"))->ViewComponent("cell",false);
-      const Epetra_MultiVector& poro =
-        *S_next_->GetPtrW<CompositeVector>(Keys::getKey(domain_,"porosity"))->ViewComponent("cell",false);
-      const Epetra_MultiVector& base_poro =
-        *S_next_->GetPtrW<CompositeVector>(Keys::getKey(domain_,"base_porosity"))->ViewComponent("cell",false);
-=======
       S_inter_->GetFieldEvaluator(cv_key_)->HasFieldChanged(S_inter_.ptr(), name_);
       const Epetra_MultiVector& cv =
         *S_inter_->GetFieldData(cv_key_)->ViewComponent("cell",true);
@@ -455,7 +329,6 @@
         *S_inter_->GetFieldData(poro_key_)->ViewComponent("cell",false);
       const Epetra_MultiVector& base_poro =
         *S_inter_->GetFieldData(key_)->ViewComponent("cell",false);
->>>>>>> 0f75fc63
 
       Epetra_MultiVector& dcell_vol_c = *dcell_vol_vec->ViewComponent("cell",false);
       int dim = mesh_->space_dimension();
@@ -491,31 +364,6 @@
     }
 
     case (DEFORM_MODE_STRUCTURAL): {
-<<<<<<< HEAD
-      S_next_->GetEvaluator(Keys::getKey(domain_,"cell_volume"))
-          ->HasFieldChanged(S_next_.ptr(), name_);
-      S_next_->GetEvaluator(Keys::getKey(domain_,"saturation_liquid"))
-          ->HasFieldChanged(S_next_.ptr(), name_);
-      S_next_->GetEvaluator(Keys::getKey(domain_,"saturation_ice"))
-          ->HasFieldChanged(S_next_.ptr(), name_);
-      S_next_->GetEvaluator(Keys::getKey(domain_,"saturation_gas"))
-          ->HasFieldChanged(S_next_.ptr(), name_);
-      S_next_->GetEvaluator(Keys::getKey(domain_,"porosity"))
-          ->HasFieldChanged(S_next_.ptr(), name_);
-
-      const Epetra_MultiVector& cv =
-          *S_inter_->GetPtrW<CompositeVector>(Keys::getKey(domain_,"cell_volume"))->ViewComponent("cell",true);
-      const Epetra_MultiVector& s_liq =
-        *S_next_->GetPtrW<CompositeVector>(Keys::getKey(domain_,"saturation_liquid"))->ViewComponent("cell",false);
-      const Epetra_MultiVector& s_ice =
-        *S_next_->GetPtrW<CompositeVector>(Keys::getKey(domain_,"saturation_ice"))->ViewComponent("cell",false);
-      const Epetra_MultiVector& s_gas =
-        *S_next_->GetPtrW<CompositeVector>(Keys::getKey(domain_,"saturation_gas"))->ViewComponent("cell",false);
-      const Epetra_MultiVector& poro =
-        *S_next_->GetPtrW<CompositeVector>(Keys::getKey(domain_,"porosity"))->ViewComponent("cell",false);
-      const Epetra_MultiVector& base_poro =
-        *S_next_->GetPtrW<CompositeVector>(Keys::getKey(domain_,"base_porosity"))->ViewComponent("cell",false);
-=======
       // cv at the old time
       S_inter_->GetFieldEvaluator(cv_key_)
         ->HasFieldChanged(S_inter_.ptr(), name_);
@@ -542,7 +390,6 @@
         *S_inter_->GetFieldData(poro_key_)->ViewComponent("cell",false);
       const Epetra_MultiVector& base_poro =
         *S_inter_->GetFieldData(key_)->ViewComponent("cell",false);
->>>>>>> 0f75fc63
 
       Epetra_MultiVector& dcell_vol_c = *dcell_vol_vec->ViewComponent("cell",false);
       dcell_vol_c.PutScalar(0.);
@@ -602,39 +449,6 @@
 
     // Deform the subsurface mesh
     switch (strategy_) {
-<<<<<<< HEAD
-    case (DEFORM_STRATEGY_MSTK) : {
-      // collect needed data, ghosted
-      // -- cell vol
-      Teuchos::RCP<const CompositeVector> cv_vec = S_next_->GetPtrW<CompositeVector>(Keys::getKey(domain_,"cell_volume"));
-      const Epetra_MultiVector& cv = *cv_vec->ViewComponent("cell");
-
-      Teuchos::RCP<const CompositeVector> poro_vec = S_next_->GetPtrW<CompositeVector>(Keys::getKey(domain_,"porosity"));
-      const Epetra_MultiVector& poro = *poro_vec->ViewComponent("cell");
-
-      const Epetra_MultiVector& s_ice =
-        *S_next_->GetPtrW<CompositeVector>(Keys::getKey(domain_,"saturation_ice"))->ViewComponent("cell",false);
-
-      // -- dcell vol
-      const Epetra_MultiVector& dcell_vol_c =
-	*dcell_vol_vec->ViewComponent("cell",true);
-
-      // data needed in vectors
-      int ncells = mesh_->num_entities(AmanziMesh::CELL, AmanziMesh::Parallel_type::ALL);
-      int nnodes = mesh_->num_entities(AmanziMesh::NODE, AmanziMesh::Parallel_type::ALL);
-      std::vector<double> target_cell_vols(ncells);
-      std::vector<double> min_cell_vols(ncells);
-      int dim = mesh_->space_dimension();
-      AmanziGeometry::Point centroid(dim);
-
-      double min_height = 1e+23;
-
-      for (int c=0; c!=ncells; ++c) {
-        target_cell_vols[c] = cv[0][c] + dcell_vol_c[0][c];
-        min_cell_vols[c] = ((1 - poro[0][c]) +  poro[0][c]*s_ice[0][c]) * cv[0][c];
-        // min vol is rock vol + ice + a bit
-        if (fabs(cv[0][c] - target_cell_vols[c])/cv[0][c] > 1e-4 ){
-=======
       case (DEFORM_STRATEGY_MSTK) : {
         // collect needed data, ghosted
         // -- cell vol
@@ -664,7 +478,6 @@
           min_cell_vols[c] = ((1 - poro[0][c]) + poro[0][c]*s_ice[0][c]) * cv[0][c];
           // min vol is rock vol + ice + a bit
           if (std::abs(cv[0][c] - target_cell_vols[c]) / cv[0][c] > 1e-4) {
->>>>>>> 0f75fc63
 #if DEBUG
             std::cout << "Cell " << c << ": " << "V, V_target, V_min "
                       << cv[0][c] << " " << target_cell_vols[c] << " " << min_cell_vols[c] << std::endl;
@@ -726,24 +539,6 @@
             }
 #endif
 
-<<<<<<< HEAD
-      mesh_nc_->deform(target_cell_vols, min_cell_vols, *below_node_list, true);
-      solution_evaluator_->SetChanged(S_next_.ptr());
-
-
-#if DEBUG
-      // DEBUG CRUFT BEGIN
-      bool changed = S_next_->GetEvaluator(Keys::getKey(domain_,"cell_volume")) -> HasFieldChanged(S_next_.ptr(), name_);
-      Teuchos::RCP<const CompositeVector> cv_vec_new = S_next_->GetPtrW<CompositeVector>(Keys::getKey(domain_,"cell_volume"));
-      const Epetra_MultiVector& cv_new = *cv_vec_new->ViewComponent("cell",false);
-
-      for (int c=0; c!=ncells; ++c) {
-        // min vol is rock vol + ice + a bit
-        if ((target_cell_vols[c] > 0) &&
-	    (fabs(cv[0][c] - target_cell_vols[c])/cv[0][c] > 1e-4)) {
-          std::cout << "Deformed Cell " << c << ": V,V_new,V_mesh_new "
-		    << cv[0][c] << " " << cv_new[0][c] << " " << mesh_nc_->cell_volume(c) << std::endl;
-=======
             // shove the face changes into the nodal averages
             Entity_ID_List nodes;
             mesh_->face_get_nodes(f_above, &nodes);
@@ -753,95 +548,8 @@
               nodal_dz[2][n]++;
             }
           }
->>>>>>> 0f75fc63
         }
 
-<<<<<<< HEAD
-      break;
-    }
-    case (DEFORM_STRATEGY_AVERAGE) : {
-
-      const Epetra_MultiVector& dcell_vol_c =
-	*dcell_vol_vec->ViewComponent("cell",true);
-      Teuchos::RCP<const CompositeVector> cv_vec = S_inter_->GetPtrW<CompositeVector>(Keys::getKey(domain_,"cell_volume"));
-      const Epetra_MultiVector& cv = *cv_vec->ViewComponent("cell");
-
-
-      Teuchos::RCP<CompositeVector> nodal_dz_vec = S_next_->GetPtrW<CompositeVector>(Keys::getKey(domain_,"nodal_dz"), name_);
-      Epetra_MultiVector& nodal_dz = *nodal_dz_vec->ViewComponent("node", "true");
-
-      nodal_dz.PutScalar(0.);
-      mesh_->build_columns();
-      int ncols = mesh_->num_columns(false);
-      int z_index = mesh_->space_dimension()-1;
-      for (int col=0; col!=ncols; ++col) {
-	auto& col_cells = mesh_->cells_of_column(col);
-	auto& col_faces = mesh_->faces_of_column(col);
-	AMANZI_ASSERT(col_faces.size() == col_cells.size()+1);
-
-	// iterate up the column accumulating face displacements
-	double face_displacement = 0.;
-	for (int ci=col_cells.size()-1; ci>=0; --ci) {
-	  int f_below = col_faces[ci+1];
-	  int f_above = col_faces[ci];
-
-	  double dz = mesh_->face_centroid(f_above)[z_index] - mesh_->face_centroid(f_below)[z_index];
-          face_displacement += -dz * dcell_vol_c[0][col_cells[ci]] / cv[0][col_cells[ci]];
-
-	  AMANZI_ASSERT(face_displacement >= 0.);
-#if DEBUG
-	  if (face_displacement > 0.) {
-	    std::cout << "  Shifting cell " << col_cells[ci] << ", with personal displacement of " << -dz * dcell_vol_c[0][col_cells[ci]] / cv[0][col_cells[ci]] << " and frac " << -dcell_vol_c[0][col_cells[ci]] / cv[0][col_cells[ci]] << std::endl;
-	  }
-#endif
-
-	  // shove the face changes into the nodal averages
-	  Entity_ID_List nodes;
-	  mesh_->face_get_nodes(f_above, &nodes);
-	  for (auto n : nodes) {
-	    nodal_dz[0][n] += face_displacement;
-	    nodal_dz[1][n] += dz;
-	    nodal_dz[2][n]++;
-	  }
-	}
-      }
-
-      // take the averages
-      nodal_dz_vec->GatherGhostedToMaster();
-      nodal_dz_vec->ScatterMasterToGhosted();
-      for (int n=0; n!=nodal_dz.MyLength(); ++n) {
-	if (nodal_dz[2][n] > 0) {
-	  nodal_dz[0][n] /= nodal_dz[2][n];
-	  nodal_dz[1][n] /= nodal_dz[2][n];
-	}
-      }
-
-      // deform the mesh
-      Entity_ID_List node_ids(nodal_dz.MyLength());
-      AmanziGeometry::Point_List new_positions(nodal_dz.MyLength());
-      for (int n=0; n!=nodal_dz.MyLength(); ++n) {
-	node_ids[n] = n;
-	mesh_->node_get_coordinates(n, &new_positions[n]);
-	AMANZI_ASSERT(nodal_dz[0][n] >= 0.);
-	new_positions[n][2] -= nodal_dz[0][n];
-      }
-      AmanziGeometry::Point_List final_positions;
-
-      for (auto&& p : new_positions) {
-	AMANZI_ASSERT(AmanziGeometry::norm(p) >= 0.);
-      }
-
-      Teuchos::RCP<const CompositeVector> cv_vec_new = S_next_->GetPtrW<CompositeVector>(Keys::getKey(domain_,"cell_volume"));
-      const Epetra_MultiVector& cv_new = *cv_vec_new->ViewComponent("cell",false);
-
-#if DEBUG
-      // DEBUG CRUFT BEGIN
-      for (int c=0; c!=cv.MyLength(); ++c) {
-        // min vol is rock vol + ice + a bit
-        if (fabs(dcell_vol_c[0][c]) > 0.) {
-          std::cout << "Pre-deformed Cell " << c << ": V,V_new,V_mesh_new "
-		    << cv[0][c] << " " << cv_new[0][c] << " " << mesh_nc_->cell_volume(c) << std::endl;
-=======
         // take the averages
         nodal_dz_vec->GatherGhostedToMaster();
         nodal_dz_vec->ScatterMasterToGhosted();
@@ -850,24 +558,8 @@
             nodal_dz[0][n] /= nodal_dz[2][n];
             nodal_dz[1][n] /= nodal_dz[2][n];
           }
->>>>>>> 0f75fc63
         }
 
-<<<<<<< HEAD
-      mesh_nc_->deform(node_ids, new_positions, true, &final_positions);
-
-      // INSERT EXTRA CODE TO UNDEFORM THE MESH FOR MIN_VOLS!
-
-      solution_evaluator_->SetChanged(S_next_.ptr());
-
-#if DEBUG
-      // DEBUG CRUFT BEGIN
-      for (auto&& p : final_positions) {
-	AMANZI_ASSERT(AmanziGeometry::norm(p) >= 0.);
-      }
-
-      bool changed = S_next_->GetEvaluator(Keys::getKey(domain_,"cell_volume")) -> HasFieldChanged(S_next_.ptr(), name_);
-=======
         // deform the mesh
         Entity_ID_List node_ids(nodal_dz.MyLength());
         AmanziGeometry::Point_List new_positions(nodal_dz.MyLength());
@@ -878,7 +570,6 @@
           new_positions[n][2] -= nodal_dz[0][n];
         }
         AmanziGeometry::Point_List final_positions;
->>>>>>> 0f75fc63
 
         for (auto&& p : new_positions) {
           AMANZI_ASSERT(AmanziGeometry::norm(p) >= 0.);
@@ -891,15 +582,6 @@
       default :
         AMANZI_ASSERT(0);
     }
-<<<<<<< HEAD
-  }
-
-
-  Teuchos::RCP<const CompositeVector> cv_vec = S_inter_->GetPtrW<CompositeVector>(Keys::getKey(domain_,"cell_volume"));
-  //cv_vec->ScatterMasterToGhosted("cell");
-  const Epetra_MultiVector& cv = *cv_vec->ViewComponent("cell",true);
-=======
->>>>>>> 0f75fc63
 
     // now we have to adapt the surface mesh to the new volume mesh
     // extract the correct new coordinates for the surface from the domain
@@ -934,14 +616,8 @@
       surf3d_mesh_nc_->deform(surface3d_nodeids, surface3d_newpos, false, &surface_finpos);
     }
 
-<<<<<<< HEAD
-  {  // update vertex coordinates in state (for checkpointing and error recovery)
-    Epetra_MultiVector& vc =
-      *S_next_->GetPtrW<CompositeVector>(Keys::getKey(domain_,"vertex_coordinate"),name_)
-=======
     {  // update vertex coordinates in state (for checkpointing and error recovery)
       Epetra_MultiVector& vc = *S_next_->GetFieldData(vertex_loc_key_, name_)
->>>>>>> 0f75fc63
         ->ViewComponent("node",false);
       int dim = mesh_->space_dimension();
       int nnodes = vc.MyLength();
@@ -952,16 +628,9 @@
       }
     }
 
-<<<<<<< HEAD
-  if (surf_mesh_ != Teuchos::null) {
-    // update vertex coordinates in state (for checkpointing and error recovery)
-    Epetra_MultiVector& vc =
-      *S_next_->GetPtrW<CompositeVector>(Keys::getKey(domain_surf_,"vertex_coordinate"),name_)
-=======
     if (surf_mesh_ != Teuchos::null) {
       // update vertex coordinates in state (for checkpointing and error recovery)
       Epetra_MultiVector& vc = *S_next_->GetFieldData(vertex_loc_surf_key_, name_)
->>>>>>> 0f75fc63
         ->ViewComponent("node",false);
       int dim = surf_mesh_->space_dimension();
       int nnodes = vc.MyLength();
@@ -972,16 +641,9 @@
       }
     }
 
-<<<<<<< HEAD
-  if (S_next_->HasMesh("surface_3d") && domain_surf_.find("column") == std::string::npos) {
-    // update vertex coordinates in state (for checkpointing and error recovery)
-    Epetra_MultiVector& vc =
-      *S_next_->GetPtrW<CompositeVector>(Keys::getKey("surface_3d","vertex_coordinate"),name_)
-=======
     if (surf3d_mesh_ != Teuchos::null) {
       // update vertex coordinates in state (for checkpointing and error recovery)
       Epetra_MultiVector& vc = *S_next_->GetFieldData(vertex_loc_surf3d_key_, name_)
->>>>>>> 0f75fc63
         ->ViewComponent("node",false);
       int dim = surf3d_mesh_->space_dimension();
       int nnodes = vc.MyLength();
@@ -992,33 +654,20 @@
       }
     }
 
-<<<<<<< HEAD
-  // update cell volumes, base porosity
-  S_next_->GetEvaluator(Keys::getKey(domain_,"cell_volume")) -> HasFieldChanged(S_next_.ptr(), name_);
-  Teuchos::RCP<const CompositeVector> cv_vec_new = S_next_->GetPtrW<CompositeVector>(Keys::getKey(domain_,"cell_volume"));
-=======
     // Note, this order is intentionally odd.  The deforming cell volume
     // evaluator uses base porosity as it's dependency.  But the reality is
     // that it does not use the value -- that comes from the mesh.  So we mark
     // the base porosity as changed, then updated the cell volume, then use
     // that to update the base porosity values itself.
->>>>>>> 0f75fc63
 
     // mark base porosity has having changed
     solution_evaluator_->SetFieldAsChanged(S_next_.ptr());
 
-<<<<<<< HEAD
-  Teuchos::RCP<const CompositeVector> base_poro_vec_old = S_inter_->GetPtr<CompositeVector>(key_);
-  const Epetra_MultiVector& base_poro_old = *base_poro_vec_old->ViewComponent("cell");
-  // Output
-  Epetra_MultiVector& base_poro = *S_next_->GetW<CompositeVector>(key_, name_).ViewComponent("cell");
-=======
     // update cell volumes
     S_next_->GetFieldEvaluator(cv_key_)->HasFieldChanged(S_next_.ptr(), name_);
     Teuchos::RCP<const CompositeVector> cv_vec_new = S_next_->GetFieldData(cv_key_);
     cv_vec_new->ScatterMasterToGhosted("cell");
     const Epetra_MultiVector& cv_new = *cv_vec_new->ViewComponent("cell",false);
->>>>>>> 0f75fc63
 
     Teuchos::RCP<const CompositeVector> cv_vec = S_inter_->GetFieldData(cv_key_);
     const Epetra_MultiVector& cv = *cv_vec->ViewComponent("cell",true);
