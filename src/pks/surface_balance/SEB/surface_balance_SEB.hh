/* -*-  mode: c++; c-default-style: "google"; indent-tabs-mode: nil -*- */
/* -------------------------------------------------------------------------
   ATS

   License: see $ATS_DIR/COPYRIGHT
   Author: Ethan Coon, Adam Atchley, Satish Karra

   DOCUMENT ME
   Surface Energy Balance for Snow Surface and Ground Surface
   Calculates Energy flux, rate or water, and water temperature
   entering through the surface skin.  Snow surface energy balance
   is calculated at equilibrium with ground/surface water and Air.

   0=(1-albedo)QswIn + Qlwin + QlwOut(Ts) + Qh(Ts) + Qc(Ts) + Qe(Ts)
   Qc = the energy delived to the subsurface
   The rate of water entering the surface skin occurs only when Ts > 0
   In which case Ts is set = 0 and the excess energy = Qm and the melt rate (Mr) is
   delivered to the surface skin via:
   Mr = Qm/(ROWw*Hf)
   ROWw = density of water
   Hf = latent heat of fusion
   The temperature of water in assumed to be 0 C

   In cases without snow the energy balance equations is:

   Qex = 0=(1-albedo)QswIn + Qlwin + QlwOut(Ts) + Qh(Ts) + Qe(Ts)
   Qex is the energy derived to the subsurface skin
   All water entering the surface skin is assumed to be precipitated
   or condensed on the surface and has a temperature of Air.
   ------------------------------------------------------------------------- */

#ifndef PKS_ENERGY_SEB_HH_
#define PKS_ENERGY_SEB_HH_

#include "PK_Factory.hh"
#include "pk_physical_default.hh"
#include "primary_variable_field_evaluator.hh"


namespace Amanzi {
namespace SurfaceBalance {

class SurfaceBalanceSEB : public PK_Physical_Default {

 public:

<<<<<<< HEAD
  SurfaceBalanceSEB(Teuchos::Ptr<State> S, const Teuchos::RCP<Teuchos::ParameterList>& plist,
                    Teuchos::ParameterList& FElist,
=======
  SurfaceBalanceSEB(Teuchos::ParameterList& pk_tree,
                    const Teuchos::RCP<Teuchos::ParameterList>& global_list,
                    const Teuchos::RCP<State>& S,
>>>>>>> 6221cd35
                    const Teuchos::RCP<TreeVector>& solution);

  // SurfaceBalanceSEB is a PK
  // -- Setup data
  virtual void Setup(const Teuchos::Ptr<State>& S);

  // -- Initialize owned (dependent) variables.
  virtual void Initialize(const Teuchos::Ptr<State>& S);

  // -- provide a timestep size
  virtual double get_dt() {
    return dt_;
  }

  // -- Commit any secondary (dependent) variables.
  virtual void CommitStep(double t_old, double t_new, const Teuchos::RCP<State>& S) {}

  // -- Update diagnostics for vis.
  virtual void CalculateDiagnostics(const Teuchos::RCP<State>& S) {}

  // -- advance via one of a few methods
  virtual bool AdvanceStep(double t_old, double t_new, bool reinit);

  virtual void set_dt(double dt) {dt_ = dt;} 

  virtual std::string name(){ return "SurfaceBalanceSEB";}

 protected:
  // A few options for advance
  void CalculateSEB_();

 protected:

  // multiple primary variables
  Teuchos::RCP<PrimaryVariableFieldEvaluator> pvfe_esource_;
  Teuchos::RCP<PrimaryVariableFieldEvaluator> pvfe_wsource_;
  Teuchos::RCP<PrimaryVariableFieldEvaluator> pvfe_wtemp_;

  double dt_;
  double min_wind_speed_;
  double albedo_trans_;
  double snow_ground_trans_;
  double no_snow_trans_;

 private:
  // factory registration
  static RegisteredPKFactory<SurfaceBalanceSEB> reg_;
};

} // namespace
} // namespace

#endif<|MERGE_RESOLUTION|>--- conflicted
+++ resolved
@@ -44,14 +44,9 @@
 
  public:
 
-<<<<<<< HEAD
-  SurfaceBalanceSEB(Teuchos::Ptr<State> S, const Teuchos::RCP<Teuchos::ParameterList>& plist,
-                    Teuchos::ParameterList& FElist,
-=======
   SurfaceBalanceSEB(Teuchos::ParameterList& pk_tree,
                     const Teuchos::RCP<Teuchos::ParameterList>& global_list,
                     const Teuchos::RCP<State>& S,
->>>>>>> 6221cd35
                     const Teuchos::RCP<TreeVector>& solution);
 
   // SurfaceBalanceSEB is a PK
