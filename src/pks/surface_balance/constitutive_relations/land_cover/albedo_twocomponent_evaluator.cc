/*
  Copyright 2010-202x held jointly by participating institutions.
  ATS is released under the three-clause BSD License.
  The terms of use and "as is" disclaimer for this license are
  provided in the top-level COPYRIGHT file.

  Authors: Ethan Coon (ecoon@lanl.gov)
*/

//! AlbedoTwoComponentEvaluator: evaluates albedos and emissivities in a two-area model.
#include "Key.hh"
#include "albedo_twocomponent_evaluator.hh"
#include "seb_physics_defs.hh"
#include "seb_physics_funcs.hh"

namespace Amanzi {
namespace SurfaceBalance {
namespace Relations {

AlbedoTwoComponentEvaluator::AlbedoTwoComponentEvaluator(Teuchos::ParameterList& plist)
  : EvaluatorSecondaryMonotypeCV(plist)
{
  // determine the domain
  Key akey = my_keys_.front().first;
  domain_ = Keys::getDomain(akey);
  akey = Keys::getVarName(akey);
  domain_snow_ = Keys::readDomainHint(plist_, domain_, "surface", "snow");
  auto tag = my_keys_.front().second;

  // my keys
  // -- sources
  my_keys_.clear();
  albedo_key_ = Keys::in(akey, "albedo") ? akey : "albedos";
  albedo_key_ = Keys::readKey(plist, domain_, "albedos", albedo_key_);
  my_keys_.emplace_back(KeyTag{ albedo_key_, tag });

  emissivity_key_ = Keys::in(akey, "emissivit") ? akey : "emissivities";
  emissivity_key_ = Keys::readKey(plist, domain_, "emissivities", emissivity_key_);
  my_keys_.emplace_back(KeyTag{ emissivity_key_, tag });

  // dependencies
  // -- snow properties
  snow_dens_key_ = Keys::readKey(plist, domain_snow_, "snow density", "density");
  dependencies_.insert(KeyTag{ snow_dens_key_, tag });

  // -- skin properties
  unfrozen_fraction_key_ = Keys::readKey(plist, domain_, "unfrozen fraction", "unfrozen_fraction");
  dependencies_.insert(KeyTag{ unfrozen_fraction_key_, tag });

  // -- skin properties
  ponded_depth_key_ = Keys::readKey(plist, domain_, "ponded depth", "ponded_depth");
  dependencies_.insert(KeyTag{ ponded_depth_key_, tag });

  // parameters
  a_ice_ = plist_.get<double>("albedo ice [-]", 0.44);
  a_water_ = plist_.get<double>("albedo water [-]", 0.1168);
  is_constant_snow_albedo_ = plist_.isParameter("albedo snow [-]");
  if (is_constant_snow_albedo_) {
    a_snow_ = plist_.get<double>("albedo snow [-]");
  }

  e_ice_ = plist_.get<double>("emissivity ice [-]", 0.98);
  e_water_ = plist_.get<double>("emissivity water [-]", 0.995);
  e_snow_ = plist_.get<double>("emissivity snow [-]", 0.98);
}

// Required methods from EvaluatorSecondaryMonotypeCV
void
AlbedoTwoComponentEvaluator::Evaluate_(const State& S, const std::vector<CompositeVector*>& results)
{
  auto mesh = S.GetMesh(domain_);
  auto tag = my_keys_.front().second;

  // collect dependencies
  const Epetra_MultiVector* snow_dens = nullptr;
  if (!is_constant_snow_albedo_) {
    snow_dens = &(*(S.GetPtr<CompositeVector>(snow_dens_key_, tag)->ViewComponent("cell", false)));
  }
  const auto& ponded_depth =
    *S.Get<CompositeVector>(ponded_depth_key_, tag).ViewComponent("cell", false);
  const auto& unfrozen_fraction =
    *S.Get<CompositeVector>(unfrozen_fraction_key_, tag).ViewComponent("cell", false);

  // collect output vecs
  auto& albedo = *results[0]->ViewComponent("cell", false);
  auto& emissivity = *results[1]->ViewComponent("cell", false);
  emissivity(1)->PutScalar(e_snow_);

  for (const auto& lc : land_cover_) {
    auto lc_ids = mesh->getSetEntities(
      lc.first, AmanziMesh::Entity_kind::CELL, AmanziMesh::Parallel_kind::OWNED);

    for (auto c : lc_ids) {
      // albedo of the snow
<<<<<<< HEAD
      albedo[1][c] = is_constant_snow_albedo_ ? a_snow_ : Relations::CalcAlbedoSnow(*(snow_dens)[0][c]); 
=======
      albedo[1][c] = is_constant_snow_albedo_ ? a_snow_ : Relations::CalcAlbedoSnow((*snow_dens)[0][c]); 
>>>>>>> 25b7b945

      double albedo_water =
        unfrozen_fraction[0][c] * a_water_ + (1 - unfrozen_fraction[0][c]) * a_ice_;
      if (ponded_depth[0][c] > 0.1) {
        albedo[0][c] = albedo_water;
      } else {
        double frac = ponded_depth[0][c] / 0.1;
        albedo[0][c] = frac * albedo_water + (1 - frac) * lc.second.albedo_ground;
      }

      double emissivity_water =
        unfrozen_fraction[0][c] * e_water_ + (1 - unfrozen_fraction[0][c]) * e_ice_;
      if (ponded_depth[0][c] > 0.02) {
        emissivity[0][c] = emissivity_water;
      } else {
        double frac = ponded_depth[0][c] / 0.02;
        emissivity[0][c] = frac * emissivity_water + (1 - frac) * lc.second.emissivity_ground;
      }
    }
  }
}

void
AlbedoTwoComponentEvaluator::EvaluatePartialDerivative_(
  const State& S,
  const Key& wrt_key,
  const Tag& wrt_tag,
  const std::vector<CompositeVector*>& results)
{}


// custom EC used to set subfield names
void
AlbedoTwoComponentEvaluator::EnsureCompatibility_Structure_(State& S)
{
  S.GetRecordSetW(my_keys_.front().first).set_subfieldnames({ "bare_or_water", "snow" });
}

void
AlbedoTwoComponentEvaluator::EnsureCompatibility_ToDeps_(State& S)
{
  // new state!
  if (land_cover_.size() == 0)
    land_cover_ = getLandCover(S.ICList().sublist("land cover types"),
                               { "emissivity_ground", "albedo_ground" });

  for (auto dep : dependencies_) {
    auto& fac = S.Require<CompositeVector, CompositeVectorSpace>(dep.first, dep.second);
    if (Keys::getDomain(dep.first) == domain_snow_) {
      fac.SetMesh(S.GetMesh(domain_snow_))
        ->SetGhosted()
        ->AddComponent("cell", AmanziMesh::Entity_kind::CELL, 1);
    } else {
      fac.SetMesh(S.GetMesh(domain_))
        ->SetGhosted()
        ->AddComponent("cell", AmanziMesh::Entity_kind::CELL, 1);
    }
  }
}

} // namespace Relations
} // namespace SurfaceBalance
} // namespace Amanzi<|MERGE_RESOLUTION|>--- conflicted
+++ resolved
@@ -92,11 +92,7 @@
 
     for (auto c : lc_ids) {
       // albedo of the snow
-<<<<<<< HEAD
-      albedo[1][c] = is_constant_snow_albedo_ ? a_snow_ : Relations::CalcAlbedoSnow(*(snow_dens)[0][c]); 
-=======
       albedo[1][c] = is_constant_snow_albedo_ ? a_snow_ : Relations::CalcAlbedoSnow((*snow_dens)[0][c]); 
->>>>>>> 25b7b945
 
       double albedo_water =
         unfrozen_fraction[0][c] * a_water_ + (1 - unfrozen_fraction[0][c]) * a_ice_;
