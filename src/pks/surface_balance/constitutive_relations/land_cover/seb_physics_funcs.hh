/*
  Copyright 2010-202x held jointly by participating institutions.
  ATS is released under the three-clause BSD License.
  The terms of use and "as is" disclaimer for this license are
  provided in the top-level COPYRIGHT file.

  Authors: Ethan Coon (coonet@ornl.gov)
*/

/*
  Functions for calculating the snow / surface energy balance.

This formulation is based on Ling & Zhang 2004 which is tuned slightly toward
Arctic/permafrost applications:

- Ling, F., & Zhang, T. (2004). A numerical model for surface energy balance
and thermal regime of the active layer and permafrost containing unfrozen
water. Cold Regions Science and Technology, 38(1), 1-15.

and is documented in Appendix B of Atchley et al 2015.

- Atchley, A. L., Painter, S. L., Harp, D. R., Coon, E. T., Wilson, C. J.,
  Liljedahl, A. K., & Romanovsky, V. E. (2015). Using field observations to
  inform thermal hydrology models of permafrost dynamics with ATS
  (v0. 83). Geoscientific Model Development, 8(9), 2701-2722.

For evaporative fluxes in particular, the model is relatively sensitive to
relative humidity and, to a lesser extent, wind speed (in forcing datasets) and
to the roughness lengths (in parameters).

*/

#pragma once

#include <cmath>
#include <string>

#include "VerboseObject.hh"
#include "seb_physics_defs.hh"

namespace Amanzi {
namespace SurfaceBalance {
namespace Relations {

// Main SEB functions

//
// Determine the albedo of snow as a function of density.
// ------------------------------------------------------------------------------------------
double
CalcAlbedoSnow(double density_snow);

//
// Determine the surface roughness
// ------------------------------------------------------------------------------------------
double
CalcRoughnessFactor(double snow_height, double Z_rough_bare, double Z_rough_snow);


//
// Calculate longwave from air temp and vapor pressure
// ------------------------------------------------------------------------------------------
double
IncomingLongwaveRadiation(double air_temp, double vapor_pressure_air);

//
// Calculates incoming shortwave and longwave radiation incident on surface
// ------------------------------------------------------------------------------------------
std::pair<double, double>
IncomingRadiation(const MetData& met, double albedo);

//
// Calculates outgoing longwave radiation
// ------------------------------------------------------------------------------------------
double
OutgoingLongwaveRadiation(double temp, double emissivity);

//
// Beer's law for radiation attenuation through a single-layer canopy
// ------------------------------------------------------------------------------------------
double
BeersLawAbsorptivity(double k_extinction, double lai);

//
// Wind speed term D_he
// ------------------------------------------------------------------------------------------
double
WindFactor(double Us, double Z_Us, double Z_rough, double KB);

//
// Stability of convective overturning term Zeta AKA Sqig
// ------------------------------------------------------------------------------------------
double
StabilityFunction(double air_temp, double skin_temp, double Us, double Z_Us, double c_gravity);


//
// Westermann 2016, saturated vapor pressure over water/ice
// In [Pa]
// ------------------------------------------------------------------------------------------
double
SaturatedVaporPressure(double temp);
double
SaturatedVaporPressureELM(double temp);
double
SaturatedSpecificHumidityELM(double temp);


//
// Partial pressure of water vapor in gaseous phase, in the soil.
// After Ho & Webb 2006
// In [Pa]
// ------------------------------------------------------------------------------------------
double
VaporPressureGround(const GroundProperties& surf, const ModelParams& params);


//
// Diffusion of vapor pressure limiter on evaporation.
// After Sakagucki and Zeng 2009 eqaution (10)
// ------------------------------------------------------------------------------------------
double
EvaporativeResistanceGround(const GroundProperties& surf,
                            const MetData& met,
                            const ModelParams& params,
                            double vapor_pressure_ground);

double
EvaporativeResistanceCoefSakaguckiZeng(double saturation_gas,
                                       double porosity,
                                       double dessicated_zone_thickness,
                                       double Clapp_Horn_b);

<<<<<<< HEAD
=======
double
EvaporativeResistanceCoefSellers(double saturation_liq);

>>>>>>> 7610da77
//
// Basic sensible heat.
// ------------------------------------------------------------------------------------------
double
SensibleHeat(double resistance_coef,
             double density_air,
             double Cp_air,
             double air_temp,
             double skin_temp);

//
// Basic latent heat.
// ------------------------------------------------------------------------------------------
double
LatentHeat(double resistance_coef,
           double density_air, /// this should be w?
           double latent_heat_fusion,
           double vapor_pressure_air,
           double vapor_pressure_skin,
           double Apa);

//
// Heat conducted to ground via simple diffusion model between snow and skin surface.
// ------------------------------------------------------------------------------------------
double
ConductedHeatIfSnow(double ground_temp, const SnowProperties& snow);

//
// Update the energy balance, solving for the amount of heat available to melt snow.
//
// NOTE, this should not be used directly -- instead it is called within the loop solving for
// snow temperature.
// ------------------------------------------------------------------------------------------
void
UpdateEnergyBalanceWithSnow_Inner(const GroundProperties& surf,
                                  const SnowProperties& snow,
                                  const MetData& met,
                                  const ModelParams& params,
                                  EnergyBalance& eb);

//
// Determine the snow temperature by solving for energy balance, i.e. the snow
// temp at equilibrium.  Assumes no melting (and therefore T_snow calculated
// can be greater than 0 C.
// ------------------------------------------------------------------------------------------
double
DetermineSnowTemperature(const GroundProperties& surf,
                         const MetData& met,
                         const ModelParams& params,
                         SnowProperties& snow,
                         EnergyBalance& eb,
                         std::string method = "toms");


//
// Update the energy balance, solving for the amount of heat conducted to the ground.
//
// NOTE, this CAN be used directly.
// ------------------------------------------------------------------------------------------
EnergyBalance
UpdateEnergyBalanceWithSnow(const GroundProperties& surf,
                            const MetData& met,
                            const ModelParams& params,
                            SnowProperties& snow);

//
// Update the energy balance, solving for the amount of heat conducted to the ground.
//
// NOTE, this CAN be used directly.
// ------------------------------------------------------------------------------------------
EnergyBalance
UpdateEnergyBalanceWithoutSnow(const GroundProperties& surf,
                               const MetData& met,
                               const ModelParams& params);

//
// Given an energy balance, determine the resulting mass changes between
// precip, evaporation, melt, etc, with snow.
// ------------------------------------------------------------------------------------------
MassBalance
UpdateMassBalanceWithSnow(const GroundProperties& surf,
                          const ModelParams& params,
                          const EnergyBalance& eb);

//
// Given an energy balance, determine the resulting mass changes between
// precip, evaporation, melt, etc, with snow.
// ------------------------------------------------------------------------------------------
MassBalance
UpdateMassBalanceWithoutSnow(const GroundProperties& surf,
                             const ModelParams& params,
                             const EnergyBalance& eb);


//
// Given an energy balance and a mass balance, accumulate these into sources
// for surf and subsurf.
// ------------------------------------------------------------------------------------------
FluxBalance
UpdateFluxesWithSnow(const GroundProperties& surf,
                     const MetData& met,
                     const ModelParams& params,
                     const SnowProperties& snow,
                     const EnergyBalance& eb,
                     const MassBalance& mb);

//
// Given an energy balance and a mass balance, accumulate these into sources
// for surf and subsurf.
// ------------------------------------------------------------------------------------------
FluxBalance
UpdateFluxesWithoutSnow(const GroundProperties& surf,
                        const MetData& met,
                        const ModelParams& params,
                        const EnergyBalance& eb,
                        const MassBalance& mb,
                        bool model_1p1 = false);


// Calculation of a snow temperature requires a root-finding operation, for
// which we use a functor.
class SnowTemperatureFunctor_ {
 public:
  explicit SnowTemperatureFunctor_(GroundProperties const* const surf,
                                   SnowProperties* const snow,
                                   MetData const* const met,
                                   ModelParams const* const params,
                                   EnergyBalance* const eb)
    : surf_(surf), params_(params), snow_(snow), met_(met), eb_(eb)
  {}

  double operator()(double temp)
  {
    snow_->temp = temp;
    UpdateEnergyBalanceWithSnow_Inner(*surf_, *snow_, *met_, *params_, *eb_);
    return eb_->fQm;
  }

 private:
  GroundProperties const* const surf_;
  ModelParams const* const params_;
  MetData const* const met_;

  SnowProperties* const snow_;
  EnergyBalance* const eb_;
};


// Convergence criteria for root-finding
struct Tol_ {
  Tol_(double eps) : eps_(eps) {}
  bool operator()(const double& a, const double& b) const { return std::abs(a - b) <= eps_; }
  double eps_;
};

} // namespace Relations
} // namespace SurfaceBalance
} // namespace Amanzi<|MERGE_RESOLUTION|>--- conflicted
+++ resolved
@@ -131,12 +131,9 @@
                                        double dessicated_zone_thickness,
                                        double Clapp_Horn_b);
 
-<<<<<<< HEAD
-=======
 double
 EvaporativeResistanceCoefSellers(double saturation_liq);
 
->>>>>>> 7610da77
 //
 // Basic sensible heat.
 // ------------------------------------------------------------------------------------------
