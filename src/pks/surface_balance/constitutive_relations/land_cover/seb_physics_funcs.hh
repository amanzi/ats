--- conflicted
+++ resolved
@@ -88,14 +88,8 @@
 
 
 //
-<<<<<<< HEAD
 // Westermann 2016, saturated vapor pressure over water/ice
 // In [Pa]
-=======
-// Partial pressure of water vapor in air, saturated.
-// After Dingman D-7 (Bolton, 1980).
-// Return values in [Pa]
->>>>>>> ff5c74d4
 // ------------------------------------------------------------------------------------------
 double SaturatedVaporPressure(double temp);
 double SaturatedVaporPressureELM(double temp);
@@ -103,21 +97,9 @@
 
 
 //
-<<<<<<< HEAD
 // Partial pressure of water vapor in gaseous phase, in the soil.
 // After Ho & Webb 2006
 // In [Pa]
-=======
-// Partial pressure of water vapor in air.
-// Return values in [Pa]
-// ------------------------------------------------------------------------------------------
-double VaporPressureAir(double air_temp, double relative_humidity);
-
-//
-// Partial pressure of water vapor in gaseous phase, in the soil.
-// After Ho & Webb 2006
-// Return values in [Pa]
->>>>>>> ff5c74d4
 // ------------------------------------------------------------------------------------------
 double VaporPressureGround(const GroundProperties& surf, const ModelParams& params);
 
