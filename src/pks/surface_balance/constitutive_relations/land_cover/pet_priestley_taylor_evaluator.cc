--- conflicted
+++ resolved
@@ -87,12 +87,6 @@
   surf_temp_key_ = Keys::readKey(plist, domain_, "surface temperature", "temperature");
   dependencies_.insert(KeyTag{surf_temp_key_, tag});
 
-<<<<<<< HEAD
-=======
-  rel_hum_key_ = Keys::readKey(plist, domain_, "relative humidity", "relative_humidity");
-  dependencies_.insert(KeyTag{rel_hum_key_, tag});
-
->>>>>>> ff5c74d4
   elev_key_ = Keys::readKey(plist, domain_, "elevation", "elevation");
   dependencies_.insert(KeyTag{elev_key_, tag});
 
@@ -110,11 +104,7 @@
   one_minus_limiter_ = plist.get<bool>("include 1 - limiter", false);
   if (one_minus_limiter_) {
     one_minus_limiter_key_ = Keys::readKey(plist, domain_, "1 - limiter");
-<<<<<<< HEAD
-    dependencies_.insert(one_minus_limiter_key_);
-=======
     dependencies_.insert(KeyTag{one_minus_limiter_key_, tag});
->>>>>>> ff5c74d4
     one_minus_limiter_nvecs_ = plist.get<int>("1 - limiter number of dofs", 1);
     one_minus_limiter_dof_ = plist.get<int>("1 - limiter dof", 0);
   }
@@ -125,19 +115,12 @@
 PETPriestleyTaylorEvaluator::Evaluate_(const State& S,
         const std::vector<CompositeVector*>& result)
 {
-<<<<<<< HEAD
-  const auto& air_temp = *S->GetFieldData(air_temp_key_)->ViewComponent("cell", false);
-  const auto& surf_temp = *S->GetFieldData(surf_temp_key_)->ViewComponent("cell", false);
-  const auto& elev = *S->GetFieldData(elev_key_)->ViewComponent("cell", false);
-  const auto& rad = *S->GetFieldData(rad_key_)->ViewComponent("cell",false);
-=======
   Tag tag = my_keys_.front().second;
   const auto& air_temp = *S.Get<CompositeVector>(air_temp_key_, tag).ViewComponent("cell", false);
   const auto& surf_temp = *S.Get<CompositeVector>(surf_temp_key_, tag).ViewComponent("cell", false);
   const auto& rel_hum = *S.Get<CompositeVector>(rel_hum_key_, tag).ViewComponent("cell", false);
   const auto& elev = *S.Get<CompositeVector>(elev_key_, tag).ViewComponent("cell", false);
   const auto& rad = *S.Get<CompositeVector>(rad_key_, tag).ViewComponent("cell",false);
->>>>>>> ff5c74d4
 
   auto mesh = result[0]->Mesh();
   auto& res = *result[0]->ViewComponent("cell", false);
@@ -227,16 +210,10 @@
       }
     }
   } else if (one_minus_limiter_ && wrt_key == one_minus_limiter_key_) {
-<<<<<<< HEAD
-    const auto& limiter = *S->GetFieldData(one_minus_limiter_key_)->ViewComponent("cell", false);
-    const auto& evap_val = *S->GetFieldData(my_key_)->ViewComponent("cell", false);
-    auto& res_c = *(*result->ViewComponent("cell", false))(0);
-=======
     const auto& limiter = *S.Get<CompositeVector>(one_minus_limiter_key_, tag).ViewComponent("cell", false);
     const auto& evap_val = *S.Get<CompositeVector>(my_keys_.front().first, tag)
       .ViewComponent("cell", false);
     auto& res_c = *(*result[0]->ViewComponent("cell", false))(0);
->>>>>>> ff5c74d4
     res_c.ReciprocalMultiply(-1, *limiter(one_minus_limiter_dof_), *evap_val(0), 0);
     for (int c=0; c!=res_c.MyLength(); ++c) {
       if (limiter[one_minus_limiter_dof_][c] < 1.e-5) {
@@ -261,13 +238,8 @@
         fac.SetMesh(S.GetMesh(domain_))
           ->SetGhosted()
           ->AddComponent("cell", AmanziMesh::CELL, limiter_nvecs_);
-<<<<<<< HEAD
-      } else if (dep_key == one_minus_limiter_key_) {
-        fac->SetMesh(S->GetMesh(domain_))
-=======
       } else if (dep.first == one_minus_limiter_key_) {
         fac.SetMesh(S.GetMesh(domain_))
->>>>>>> ff5c74d4
           ->SetGhosted()
           ->AddComponent("cell", AmanziMesh::CELL, one_minus_limiter_nvecs_);
       } else {
