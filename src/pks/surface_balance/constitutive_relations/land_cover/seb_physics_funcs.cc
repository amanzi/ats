/*
  Copyright 2010-202x held jointly by participating institutions.
  ATS is released under the three-clause BSD License.
  The terms of use and "as is" disclaimer for this license are
  provided in the top-level COPYRIGHT file.

  Authors: Ethan Coon (coonet@ornl.gov)
*/

//  Functions for calculating the snow / surface energy balance.


#include <iostream>
#include <cmath>
#include <algorithm>
#include "boost/math/tools/roots.hpp"

#include "dbc.hh"

#include "seb_physics_funcs.hh"

namespace Amanzi {
namespace SurfaceBalance {
namespace Relations {

#define SWE_EPS 1.e-12
#define ENERGY_BALANCE_TOL 1.e-8


double
CalcAlbedoSnow(double density_snow)
{
  double AlSnow;
  if (density_snow <= 432.23309912785146) {
    AlSnow = 1.0 - 0.247 * std::pow(0.16 + 110 * std::pow(density_snow / 1000, 4), 0.5);
  } else {
    AlSnow = 0.6 - density_snow / 4600;
  }
  return AlSnow;
}

double
CalcRoughnessFactor(double snow_height, double Z_rough_bare, double Z_rough_snow)
{
  double Zfraction = snow_height <= 0.           ? 0. :
                     snow_height >= Z_rough_bare ? 1. :
                                                   1 - (Z_rough_bare - snow_height) / Z_rough_bare;
  return Z_rough_snow * Zfraction + Z_rough_bare * (1 - Zfraction);
}


std::pair<double, double>
IncomingRadiation(const MetData& met, double albedo)
{
  // Calculate incoming short-wave radiation
  double fQswIn = (1 - albedo) * met.QswIn;
  // Calculate incoming long-wave radiation
  double fQlwIn = met.QlwIn;
  return std::make_pair(fQswIn, fQlwIn);
}


//
// Calculate longwave from air temp and vapor pressure
// ------------------------------------------------------------------------------------------
double
IncomingLongwaveRadiation(double air_temp, double vapor_pressure_air)
{
  double vp_air_hPa = vapor_pressure_air / 100;
  double e_air = std::pow(vp_air_hPa, air_temp / 2016.);
  e_air = 1.08 * (1 - std::exp(-e_air));
  double longwave = e_air * c_stephan_boltzmann * std::pow(air_temp, 4);
  AMANZI_ASSERT(longwave > 0.);
  return longwave;
}


double
OutgoingLongwaveRadiation(double temp, double emissivity)
{
  // Calculate outgoing long-wave radiation
  return emissivity * c_stephan_boltzmann * std::pow(temp, 4);
}

double
BeersLawAbsorptivity(double k_extinction, double lai)
{
  return 1 - std::exp(-k_extinction * lai);
}

double
WindFactor(double Us, double Z_Us, double Z_rough, double KB)
{
  // Calculate D_h, D_e,
  return std::pow(c_von_Karman, 2) * Us /
         (std::pow(std::log(Z_Us / Z_rough), 2) + std::log(Z_Us / Z_rough) * KB);
}


double
StabilityFunction(double air_temp, double skin_temp, double Us, double Z_Us, double c_gravity)
{
  double Ri = c_gravity * Z_Us * (air_temp - skin_temp) / (air_temp * std::pow(Us, 2));
  if (Ri >= 0.) {
    // stable condition
    return 1. / (1 + 10 * Ri);
  } else {
    // Unstable condition
    return (1 - 10 * Ri);
  }
}


double
SaturatedVaporPressure(double temp)
{
  // Westermann (2016), August–Roche–Magnus formula, Pa
  double tempC = temp - 273.15;
  if (tempC > 0) {
    return 611 * std::exp(17.62 * tempC / (tempC + 243.12));
  } else {
    return 611 * std::exp(22.46 * tempC / (tempC + 272.62));
  }
}

double
SaturatedVaporPressureELM(double temp)
{
  // Saturated vapor pressure in [kPa] from CLM technical note
  double T = temp - 273.15;
  double coef_w[9] = { 6.1123516,     5.03109514e-1,  1.88369801e-2,  4.20547422e-4, 6.14396778e-6,
                       6.02780717e-8, 3.87940929e-10, 1.49436277e-12, 2.62655803e-15 };
  double coef_i[9] = { 6.11213467,    4.44007856e-1,  1.43064234e-2,   2.64461437e-4, 3.05903558e-6,
                       1.96237241e-8, 8.92344772e-11, -3.73208410e-13, 2.09339997e-16 };
  double* coef;
  if (T >= 0)
    coef = coef_w;
  else
    coef = coef_i;

  double res = coef[0];
  double Tn = T;
  for (int i = 1; i != 9; ++i) {
    res += coef[i] * Tn;
    Tn *= T;
  }
  // convert to Pa
  return 1e3 * res;
}

double
SaturatedSpecificHumidityELM(double temp, const ModelParams& params)
{
  double vp_sat = SaturatedVaporPressureELM(temp);
  return 0.622 * vp_sat / (params.P_atm - 0.378 * vp_sat);
}


double
VaporPressureGround(const GroundProperties& surf, const ModelParams& params)
{
  // Ho & Webb 2006
  double relative_humidity = -1;
  if (surf.pressure < params.P_atm) {
    // vapor pressure lowering
    double pc = params.P_atm - surf.pressure;
    relative_humidity = std::exp(-pc / (surf.density_w * c_R_ideal_gas * surf.temp));
  } else {
    relative_humidity = 1.;
  }
  return relative_humidity * SaturatedVaporPressure(surf.temp);
}


double
EvaporativeResistanceGround(const GroundProperties& surf,
                            const MetData& met,
                            const ModelParams& params,
                            double vapor_pressure_ground)
{
  // calculate evaporation prefactors
  if (met.vp_air > vapor_pressure_ground) { // condensation
    return 0.;
  } else {
    if (surf.rs_method == "sakagucki_zeng") {
      return EvaporativeResistanceCoefSakaguckiZeng(
        surf.saturation_gas, surf.porosity, surf.dz, surf.clapp_horn_b);
    } else if (surf.rs_method == "sellers") {
      return EvaporativeResistanceCoefSellers(surf.saturation_liq);
    } else {
      throw("Currently support {sakagucki_zeng, sellers}");
    }
  }
}

double
EvaporativeResistanceCoefSakaguckiZeng(double saturation_gas,
                                       double porosity,
                                       double dessicated_zone_thickness,
                                       double Clapp_Horn_b)
{
  double Rsoil;
  if (saturation_gas == 0.) {
    Rsoil = 0.; // ponded water
  } else {
    // Equation for reduced vapor diffusivity
    // See Sakagucki and Zeng 2009 eqaution (9) and Moldrup et al., 2004.
    //
    // This really needs to be refactored independently of C&H.  There are a
    // lot of assumptions here of hard-coded parameters including C&H WRM, a
    // residual water content of 0.0556 (not sure why this was chosen), and
    // more.
    //
    // The result of using this with other WRMs requires some adaptation...
    // also with arbitrary values.
    double s_res = std::min(0.0556 / porosity, 0.4);
    double vp_diffusion =
      0.000022 * std::pow(porosity, 2) * std::pow(1 - s_res, 2 + 3 * Clapp_Horn_b);
    // Sakagucki and Zeng 2009 eqaution (10)
    double L_Rsoil =
      dessicated_zone_thickness * (std::exp(std::pow(saturation_gas, 5)) - 1) / (std::exp(1) - 1);
    Rsoil = L_Rsoil / vp_diffusion;
  }
  AMANZI_ASSERT(Rsoil >= 0);
  return Rsoil;
}

double
EvaporativeResistanceCoefSellers(double saturation_liq)
{
  return std::exp(8.206 - 4.255 * saturation_liq);
}

double
SensibleHeat(double resistance_coef,
             double density_air,
             double Cp_air,
             double air_temp,
             double skin_temp)
{
  return resistance_coef * density_air * Cp_air * (air_temp - skin_temp);
}


double
LatentHeat(double resistance_coef,
           double density_air,
           double latent_heat_fusion,
           double vapor_pressure_air,
           double vapor_pressure_skin,
           double p_atm)
{
  AMANZI_ASSERT(resistance_coef <= 1.);
  return resistance_coef * density_air * latent_heat_fusion * 0.622 *
         (vapor_pressure_air - vapor_pressure_skin) / p_atm;
}

double
ConductedHeatIfSnow(double ground_temp, const SnowProperties& snow, const ModelParams& params)
{
  // Calculate heat conducted to ground, if snow
  double density = snow.density;
  if (density > 150) {
    // adjust for frost hoar
    density = 1. / ((0.90 / density) + (0.10 / 150));
  }
  double Ks = params.thermalK_freshsnow *
              std::pow(density / params.density_freshsnow, params.thermalK_snow_exp);
  return Ks * (snow.temp - ground_temp) / snow.height;
}


void
UpdateEnergyBalanceWithSnow_Inner(const GroundProperties& surf,
                                  const SnowProperties& snow,
                                  const MetData& met,
                                  const ModelParams& params,
                                  EnergyBalance& eb)
{
  // incoming radiation -- DONE IN OUTER

  // outgoing radiation
  eb.fQlwOut = OutgoingLongwaveRadiation(snow.temp, snow.emissivity);

  // sensible heat
  double Dhe = WindFactor(
    met.Us, met.Z_Us, CalcRoughnessFactor(snow.height, surf.roughness, snow.roughness), params.KB);
  double Sqig = StabilityFunction(met.air_temp, snow.temp, met.Us, met.Z_Us, params.gravity);
  eb.fQh = SensibleHeat(Dhe * Sqig, params.density_air, params.Cp_air, met.air_temp, snow.temp);

  // latent heat
  double vapor_pressure_skin = SaturatedVaporPressure(snow.temp);
<<<<<<< HEAD
=======
  // KB here is to formulize the log ration between momentum roughness length and vapor roughness length
  // to add the effect of surface microtopography. Details see Gao et al. 2021 (WRR) Eq.(17) and similar
  // studies by Mölder & Lindroth 2001 (Agricultural and Forest Meteorology) but in heat transport. 
  // Theories see Chapter 4 of book [Brutsaert, W. (1982). Evaporation into the atmosphere: Theory, 
  // history, and applications]. Da0_a, Da0_b, Cd0_c, Cd0_d here are four fitting coefficients in the 
  // formulization. There are several different values proposed by different studies (see Brutsaert 1982). 
  // In Gao et al. (2021), these four coefficients are determined by lab experiments. 
  // If set Da0_a, Cd0_c, Cd0_d to 0, it means that vapor roughness length is assumed equal to momentum 
  // roughness length. Currently, this approach still needs testing or other formulization approaches 
  // may also be added later for testing. So keep Da0_a = Cd0_c = Cd0_d = 0 for users.
>>>>>>> 01b51f7f
  double u_star =
    met.Us * c_von_Karman /
    std::log(met.Z_Us / CalcRoughnessFactor(snow.height, surf.roughness, snow.roughness));
  double Re0 = params.density_air * u_star *
               CalcRoughnessFactor(snow.height, surf.roughness, snow.roughness) /
               params.dynamic_viscosity_air;
  double KB =
<<<<<<< HEAD
    params.Da0_a * std::pow(Re0, params.Da0_b) - (params.Cd0_c * std::log(Re0) + params.Cd0_d);
=======
    (params.Da0_a * std::pow(Re0, params.Da0_b) - (params.Cd0_c * std::log(Re0) + params.Cd0_d)) * c_von_Karman;
>>>>>>> 01b51f7f
  double Dhe_latent = WindFactor(
    met.Us, met.Z_Us, CalcRoughnessFactor(snow.height, surf.roughness, snow.roughness), KB);
  eb.fQe = LatentHeat(Dhe_latent * Sqig,
                      params.density_air,
                      params.H_sublimation,
                      met.vp_air,
                      vapor_pressure_skin,
                      params.P_atm);


  // conducted heat
  eb.fQc = ConductedHeatIfSnow(surf.temp, snow, params);

  // balance of energy goes into melting
  eb.fQm = eb.fQswIn + eb.fQlwIn - eb.fQlwOut + eb.fQh - eb.fQc + eb.fQe;
}

EnergyBalance
UpdateEnergyBalanceWithSnow(const GroundProperties& surf,
                            const MetData& met,
                            const ModelParams& params,
                            SnowProperties& snow)
{
  EnergyBalance eb;

  // snow on the ground, solve for snow temperature
  std::tie(eb.fQswIn, eb.fQlwIn) = IncomingRadiation(met, snow.albedo);
  snow.temp = DetermineSnowTemperature(surf, met, params, snow, eb);

  if (snow.temp > 273.15) {
    // limit snow temp to 0, then melt with the remaining energy
    snow.temp = 273.15;
    UpdateEnergyBalanceWithSnow_Inner(surf, snow, met, params, eb);
    eb.error = 0.;
  } else {
    // snow not melting
    UpdateEnergyBalanceWithSnow_Inner(surf, snow, met, params, eb);
    eb.error = eb.fQm;
    eb.fQm = 0.;
  }

  return eb;
}


EnergyBalance
UpdateEnergyBalanceWithoutSnow(const GroundProperties& surf,
                               const MetData& met,
                               const ModelParams& params)
{
  EnergyBalance eb;

  // incoming radiation
  std::tie(eb.fQswIn, eb.fQlwIn) = IncomingRadiation(met, surf.albedo);

  // outgoing radiation
  eb.fQlwOut = OutgoingLongwaveRadiation(surf.temp, surf.emissivity);

  // potentially have incoming precip to melt
  if (surf.temp > 273.65) {
    eb.fQm = (met.Ps + surf.snow_death_rate) * surf.density_w * params.H_fusion;
  } else if (surf.temp <= 273.15) {
    eb.fQm = 0.;
  } else {
    double Em = (met.Ps + surf.snow_death_rate) * surf.density_w * params.H_fusion;
    eb.fQm = Em * (surf.temp - 273.15) / (0.5);
  }

  // sensible heat
  double Dhe = WindFactor(met.Us, met.Z_Us, surf.roughness, params.KB);
  double Sqig = StabilityFunction(met.air_temp, surf.temp, met.Us, met.Z_Us, params.gravity);
  eb.fQh = SensibleHeat(Dhe * Sqig, params.density_air, params.Cp_air, met.air_temp, surf.temp);

  // latent heat
  double vapor_pressure_skin = VaporPressureGround(surf, params);
  double u_star = met.Us * c_von_Karman / std::log(met.Z_Us / surf.roughness);
  double Re0 = params.density_air * u_star * surf.roughness / params.dynamic_viscosity_air;
  double KB =
<<<<<<< HEAD
    params.Da0_a * std::pow(Re0, params.Da0_b) - (params.Cd0_c * std::log(Re0) + params.Cd0_d);
=======
    (params.Da0_a * std::pow(Re0, params.Da0_b) - (params.Cd0_c * std::log(Re0) + params.Cd0_d)) * c_von_Karman;
>>>>>>> 01b51f7f
  double Dhe_latent = WindFactor(met.Us, met.Z_Us, surf.roughness, KB);
  double Rsoil = EvaporativeResistanceGround(surf, met, params, vapor_pressure_skin);
  double coef = 1.0 / (Rsoil + 1.0 / (Dhe_latent * Sqig));


  // positive is condensation
  eb.fQe = LatentHeat(coef,
                      params.density_air,
                      surf.unfrozen_fraction * params.H_vaporization +
                        (1 - surf.unfrozen_fraction) * params.H_sublimation,
                      met.vp_air,
                      vapor_pressure_skin,
                      params.P_atm);

  // fQc is the energy balance -- this is not used in this branch (e.g. no snow
  // branch) but is kept here anyway for use by diagnostic variables
  eb.fQc = eb.fQswIn + eb.fQlwIn - eb.fQlwOut + eb.fQh + eb.fQe;
  return eb;
}

// Snow temperature calculation.
double
DetermineSnowTemperature(const GroundProperties& surf,
                         const MetData& met,
                         const ModelParams& params,
                         SnowProperties& snow,
                         EnergyBalance& eb,
                         std::string method)
{
  SnowTemperatureFunctor_ func(&surf, &snow, &met, &params, &eb);
  Tol_ tol(ENERGY_BALANCE_TOL);
  boost::uintmax_t max_it(100);
  double left, right;
  double res_left, res_right;

  double res_init = func(surf.temp);
  if (res_init < 0.) {
    right = surf.temp;
    res_right = res_init;

    left = surf.temp - 1.;
    res_left = func(left);
    while (res_left < 0.) {
      right = left;
      res_right = res_left;
      left = left - 1.;
      res_left = func(left);
    }
  } else {
    left = surf.temp;
    res_left = res_init;

    right = surf.temp + 1.;
    res_right = func(right);
    while (res_right > 0.) {
      left = right;
      res_left = res_right;
      right = right + 1.;
      res_right = func(right);
    }
  }

  std::pair<double, double> result;
  auto my_max_it = max_it;
  if (method == "bisection") {
    result = boost::math::tools::bisect(func, left, right, tol, max_it);
  } else if (method == "toms") {
    result = boost::math::tools::toms748_solve(func, left, right, res_left, res_right, tol, max_it);
  }

  if (max_it >= my_max_it) throw("Nonconverged Surface Energy Balance");
  // boost algorithms calculate the root such that the root is contained within the interval
  // [result.first, result.second], and that width of that interval is less than TOL.
  // We choose to set the solution as the center of that interval.
  // Call the function again to set the fluxes.
  double solution = (result.first + result.second) / 2.;
  return solution;
}


MassBalance
UpdateMassBalanceWithSnow(const GroundProperties& surf,
                          const ModelParams& params,
                          const EnergyBalance& eb)
{
  MassBalance mb;

  // Melt rate given by available energy rate divided by heat of fusion.
  mb.Mm = eb.fQm / (surf.density_w * params.H_fusion);

  // Snow balance
  mb.Me = eb.fQe / (surf.density_w * params.H_sublimation);
  return mb;
}

MassBalance
UpdateMassBalanceWithoutSnow(const GroundProperties& surf,
                             const ModelParams& params,
                             const EnergyBalance& eb)
{
  MassBalance mb;
  mb.Mm = eb.fQm / (surf.density_w * params.H_fusion);
  mb.Me = eb.fQe / (surf.density_w * (surf.unfrozen_fraction * params.H_vaporization +
                                      (1 - surf.unfrozen_fraction) * params.H_sublimation));
  return mb;
}

FluxBalance
UpdateFluxesWithoutSnow(const GroundProperties& surf,
                        const MetData& met,
                        const ModelParams& params,
                        const EnergyBalance& eb,
                        const MassBalance& mb,
                        bool model_1p1)
{
  FluxBalance flux;

  // mass to surface is precip and melting first
  // partition all fluxes?
  // double water_flux = met.Pr + mb.Mm + mb.Me;
  // flux.M_surf = 0.;

  // or just partition evaporation?
  double water_flux = mb.Me;
  flux.M_surf = met.Pr + mb.Mm;

  // Energy to surface.
  double Train = std::max(0., met.air_temp - 273.15);
  flux.E_surf = eb.fQswIn + eb.fQlwIn - eb.fQlwOut + eb.fQh // purely energy fluxes
                - eb.fQm                                    // energy put into melting snow
                +
                surf.density_w * met.Pr * Train * params.Cv_water; // energy advected in by rainfall

  // zero subsurf values
  flux.M_subsurf = 0.;
  flux.E_subsurf = 0.;

  // allocate water_flux to surface or subsurface
  double evap_to_subsurface_fraction;
  if (model_1p1) {
    // NOTE: this old model allows indepedent values of evap_transition_width
    // (which governs where the flux goes, in units of Pa) and
    // water_transition_depth (which governs where the
    // saturation/pressure are used to calculate how much water to take, in
    // units of [m]).  This was deprecated because it allowed inconsistencies.
    if (mb.Me < 0) {
      if (surf.pressure >= params.P_atm + params.evap_transition_width) {
        evap_to_subsurface_fraction = 0.;
      } else if (surf.pressure < params.P_atm) {
        evap_to_subsurface_fraction = 1.;
      } else {
        evap_to_subsurface_fraction =
          (params.P_atm + params.evap_transition_width - surf.pressure) /
          (params.evap_transition_width);
      }
    } else {
      evap_to_subsurface_fraction = 0.;
    }
  } else {
    evap_to_subsurface_fraction =
      1 - std::min(1.0, surf.ponded_depth / surf.water_transition_depth);
  }
  AMANZI_ASSERT(evap_to_subsurface_fraction >= 0. && evap_to_subsurface_fraction <= 1.);

  flux.M_surf += (1 - evap_to_subsurface_fraction) * water_flux;
  flux.M_subsurf += evap_to_subsurface_fraction * water_flux;

  // enthalpy of evap/condensation always goes entirely to surface
  //
  // This is fine because diffusion of energy always works, and doing otherwise
  // sets up local minima for energy in the top cell, which breaks code.
  flux.E_surf += eb.fQe; // v1.0

  // // enthalpy of evap/condensation -- v0.88
  // flux.E_surf += (1-evap_to_subsurface_fraction) * eb.fQe;
  // flux.E_subsurf += evap_to_subsurface_fraction * eb.fQe;

  // snow mass change
  flux.M_snow = met.Ps - mb.Mm;
  return flux;
}


FluxBalance
UpdateFluxesWithSnow(const GroundProperties& surf,
                     const MetData& met,
                     const ModelParams& params,
                     const SnowProperties& snow,
                     const EnergyBalance& eb,
                     const MassBalance& mb)
{
  FluxBalance flux;

  // mass to surface is precip and evaporation
  flux.M_surf = met.Pr + mb.Mm;
  if (mb.Mm > 0.) AMANZI_ASSERT(snow.density > 99.);
  flux.M_snow = met.Ps + mb.Me - mb.Mm;

  // Energy to surface.
  double Train = std::max(0., met.air_temp - 273.15);
  flux.E_surf = eb.fQc                                               // conducted to ground
                + surf.density_w * met.Pr * Train * params.Cv_water; // rain enthalpy
  // + 0 // enthalpy of meltwater at 0C.
  return flux;
}


} // namespace Relations
} // namespace SurfaceBalance
} // namespace Amanzi<|MERGE_RESOLUTION|>--- conflicted
+++ resolved
@@ -290,8 +290,6 @@
 
   // latent heat
   double vapor_pressure_skin = SaturatedVaporPressure(snow.temp);
-<<<<<<< HEAD
-=======
   // KB here is to formulize the log ration between momentum roughness length and vapor roughness length
   // to add the effect of surface microtopography. Details see Gao et al. 2021 (WRR) Eq.(17) and similar
   // studies by Mölder & Lindroth 2001 (Agricultural and Forest Meteorology) but in heat transport. 
@@ -302,7 +300,6 @@
   // If set Da0_a, Cd0_c, Cd0_d to 0, it means that vapor roughness length is assumed equal to momentum 
   // roughness length. Currently, this approach still needs testing or other formulization approaches 
   // may also be added later for testing. So keep Da0_a = Cd0_c = Cd0_d = 0 for users.
->>>>>>> 01b51f7f
   double u_star =
     met.Us * c_von_Karman /
     std::log(met.Z_Us / CalcRoughnessFactor(snow.height, surf.roughness, snow.roughness));
@@ -310,11 +307,7 @@
                CalcRoughnessFactor(snow.height, surf.roughness, snow.roughness) /
                params.dynamic_viscosity_air;
   double KB =
-<<<<<<< HEAD
-    params.Da0_a * std::pow(Re0, params.Da0_b) - (params.Cd0_c * std::log(Re0) + params.Cd0_d);
-=======
     (params.Da0_a * std::pow(Re0, params.Da0_b) - (params.Cd0_c * std::log(Re0) + params.Cd0_d)) * c_von_Karman;
->>>>>>> 01b51f7f
   double Dhe_latent = WindFactor(
     met.Us, met.Z_Us, CalcRoughnessFactor(snow.height, surf.roughness, snow.roughness), KB);
   eb.fQe = LatentHeat(Dhe_latent * Sqig,
@@ -393,11 +386,7 @@
   double u_star = met.Us * c_von_Karman / std::log(met.Z_Us / surf.roughness);
   double Re0 = params.density_air * u_star * surf.roughness / params.dynamic_viscosity_air;
   double KB =
-<<<<<<< HEAD
-    params.Da0_a * std::pow(Re0, params.Da0_b) - (params.Cd0_c * std::log(Re0) + params.Cd0_d);
-=======
     (params.Da0_a * std::pow(Re0, params.Da0_b) - (params.Cd0_c * std::log(Re0) + params.Cd0_d)) * c_von_Karman;
->>>>>>> 01b51f7f
   double Dhe_latent = WindFactor(met.Us, met.Z_Us, surf.roughness, KB);
   double Rsoil = EvaporativeResistanceGround(surf, met, params, vapor_pressure_skin);
   double coef = 1.0 / (Rsoil + 1.0 / (Dhe_latent * Sqig));
