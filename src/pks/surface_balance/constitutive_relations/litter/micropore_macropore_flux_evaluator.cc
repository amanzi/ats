--- conflicted
+++ resolved
@@ -7,7 +7,7 @@
 */
 //! Exchange flux between multiple continua.
 
-<<<<<<< HEAD
+
 /*!
 
 Evaluates the following exchange flux model:
@@ -46,8 +46,7 @@
 
 */
 
-=======
->>>>>>> 0c6e4241
+
 #include "micropore_macropore_flux_evaluator.hh"
 #include "micropore_macropore_flux_model.hh"
 
@@ -65,21 +64,17 @@
 }
 
 
-<<<<<<< HEAD
 // Copy constructor
-MicroporeMacroporeFluxEvaluator::MicroporeMacroporeFluxEvaluator(const MicroporeMacroporeFluxEvaluator& other) :
-    SecondaryVariableFieldEvaluator(other),
-    pm_key_(other.pm_key_),
-    pM_key_(other.pM_key_),
-    krM_key_(other.krM_key_),
-    krm_key_(other.krm_key_),
-    K_key_(other.K_key_),
-    den_key_(other.den_key_),
-    model_(other.model_) {}
-
-
-=======
->>>>>>> 0c6e4241
+// MicroporeMacroporeFluxEvaluator::MicroporeMacroporeFluxEvaluator(const MicroporeMacroporeFluxEvaluator& other) :
+//     EvaluatorSecondaryMonotypeCV(other),
+//     pm_key_(other.pm_key_),
+//     pM_key_(other.pM_key_),
+//     krM_key_(other.krM_key_),
+//     krm_key_(other.krm_key_),
+//     K_key_(other.K_key_),
+//     den_key_(other.den_key_),
+//     model_(other.model_) {}
+
 // Virtual copy constructor
 Teuchos::RCP<Evaluator>
 MicroporeMacroporeFluxEvaluator::Clone() const
@@ -93,16 +88,12 @@
 MicroporeMacroporeFluxEvaluator::InitializeFromPlist_()
 {
   // Set up my dependencies
-<<<<<<< HEAD
+
   //Key micro_domain = Keys::getDomain(my_key_);
   Key micro_domain = plist_.get<std::string>("micropore domain name", "domain");
   Key macro_domain = plist_.get<std::string>("macropore domain name", "macropore");
-=======
-  Key micro_domain = Keys::getDomain(my_keys_.front().first);
-  Key macro_domain = Keys::readDomainHint(plist_, micro_domain, "micropore", "macropore");
   auto tag = my_keys_.front().second;
->>>>>>> 0c6e4241
-
+  
   // - pull Keys from plist
   // dependency: micropore_pressure
   pm_key_ = Keys::readKey(plist_, micro_domain, "micropore pressure", "pressure");
@@ -117,17 +108,14 @@
   krM_key_ = Keys::readKey(plist_, macro_domain, "macropore relative permeability", "relative_permeability");
   dependencies_.insert(KeyTag{krM_key_, tag});
   // dependency: micropore_absolute_permeability
-<<<<<<< HEAD
+
   K_key_ = Keys::readKey(plist_, macro_domain, "macropore absolute permeability", "permeability");  
-  dependencies_.insert(K_key_);
+  dependencies_.insert(KeyTag{K_key_, tag});
   // dependency: micropore_molar_density_liquid
   den_key_ = Keys::readKey(plist_, micro_domain, "micropore molar density liquid", "molar_density_liquid");
-  dependencies_.insert(den_key_);
+  dependencies_.insert(KeyTag{den_key_, tag});
     
-=======
-  K_key_ = Keys::readKey(plist_, macro_domain, "macropore absolute permeability", "permeability");
-  dependencies_.insert(KeyTag{K_key_, tag});
->>>>>>> 0c6e4241
+
 }
 
 
@@ -135,38 +123,25 @@
 MicroporeMacroporeFluxEvaluator::Evaluate_(const State& S,
         const std::vector<CompositeVector*>& result)
 {
-<<<<<<< HEAD
-  Teuchos::RCP<const CompositeVector> pm = S->GetFieldData(pm_key_);
-  Teuchos::RCP<const CompositeVector> pM = S->GetFieldData(pM_key_);
-  Teuchos::RCP<const CompositeVector> krM = S->GetFieldData(krM_key_);
-  Teuchos::RCP<const CompositeVector> krm = S->GetFieldData(krm_key_);
-  Teuchos::RCP<const CompositeVector> K = S->GetFieldData(K_key_);
-  Teuchos::RCP<const CompositeVector> den = S->GetFieldData(den_key_);
-
-  for (CompositeVector::name_iterator comp=result->begin();
-       comp!=result->end(); ++comp) {
-=======
+
   auto tag = my_keys_.front().second;
   Teuchos::RCP<const CompositeVector> pm = S.GetPtr<CompositeVector>(pm_key_, tag);
   Teuchos::RCP<const CompositeVector> pM = S.GetPtr<CompositeVector>(pM_key_, tag);
   Teuchos::RCP<const CompositeVector> krM = S.GetPtr<CompositeVector>(krM_key_, tag);
   Teuchos::RCP<const CompositeVector> krm = S.GetPtr<CompositeVector>(krm_key_, tag);
   Teuchos::RCP<const CompositeVector> K = S.GetPtr<CompositeVector>(K_key_, tag);
-
+  Teuchos::RCP<const CompositeVector> den = S.GetPtr<CompositeVector>(den_key_, tag);
+  
   for (CompositeVector::name_iterator comp=result[0]->begin();
        comp!=result[0]->end(); ++comp) {
->>>>>>> 0c6e4241
+    
     const Epetra_MultiVector& pm_v = *pm->ViewComponent(*comp, false);
     const Epetra_MultiVector& pM_v = *pM->ViewComponent(*comp, false);
     const Epetra_MultiVector& krM_v = *krM->ViewComponent(*comp, false);
     const Epetra_MultiVector& krm_v = *krm->ViewComponent(*comp, false);
     const Epetra_MultiVector& K_v = *K->ViewComponent(*comp, false);
-<<<<<<< HEAD
     const Epetra_MultiVector& den_v = *den->ViewComponent(*comp, false);
-    Epetra_MultiVector& result_v = *result->ViewComponent(*comp,false);
-=======
     Epetra_MultiVector& result_v = *result[0]->ViewComponent(*comp,false);
->>>>>>> 0c6e4241
 
     int ncomp = result[0]->size(*comp, false);
     for (int i=0; i!=ncomp; ++i) {
@@ -180,21 +155,14 @@
 MicroporeMacroporeFluxEvaluator::EvaluatePartialDerivative_(const State& S,
         const Key& wrt_key, const Tag& wrt_tag, const std::vector<CompositeVector*>& result)
 {
-<<<<<<< HEAD
-  Teuchos::RCP<const CompositeVector> pm = S->GetFieldData(pm_key_);
-  Teuchos::RCP<const CompositeVector> pM = S->GetFieldData(pM_key_);
-  Teuchos::RCP<const CompositeVector> krM = S->GetFieldData(krM_key_);
-  Teuchos::RCP<const CompositeVector> krm = S->GetFieldData(krm_key_);
-  Teuchos::RCP<const CompositeVector> K = S->GetFieldData(K_key_);
-  Teuchos::RCP<const CompositeVector> den = S->GetFieldData(den_key_);
-=======
+
   auto tag = my_keys_.front().second;
   Teuchos::RCP<const CompositeVector> pm = S.GetPtr<CompositeVector>(pm_key_, tag);
   Teuchos::RCP<const CompositeVector> pM = S.GetPtr<CompositeVector>(pM_key_, tag);
   Teuchos::RCP<const CompositeVector> krM = S.GetPtr<CompositeVector>(krM_key_, tag);
   Teuchos::RCP<const CompositeVector> krm = S.GetPtr<CompositeVector>(krm_key_, tag);
   Teuchos::RCP<const CompositeVector> K = S.GetPtr<CompositeVector>(K_key_, tag);
->>>>>>> 0c6e4241
+  Teuchos::RCP<const CompositeVector> den = S.GetPtr<CompositeVector>(den_key_, tag);
 
   if (wrt_key == pm_key_) {
     for (CompositeVector::name_iterator comp=result[0]->begin();
@@ -204,12 +172,8 @@
       const Epetra_MultiVector& krM_v = *krM->ViewComponent(*comp, false);
       const Epetra_MultiVector& krm_v = *krm->ViewComponent(*comp, false);
       const Epetra_MultiVector& K_v = *K->ViewComponent(*comp, false);
-<<<<<<< HEAD
-      const Epetra_MultiVector& den_v = *den->ViewComponent(*comp, false);
-      Epetra_MultiVector& result_v = *result->ViewComponent(*comp,false);
-=======
-      Epetra_MultiVector& result_v = *result[0]->ViewComponent(*comp,false);
->>>>>>> 0c6e4241
+      const Epetra_MultiVector& den_v = *den->ViewComponent(*comp, false);
+      Epetra_MultiVector& result_v = *result[0]->ViewComponent(*comp,false);
 
       int ncomp = result[0]->size(*comp, false);
       for (int i=0; i!=ncomp; ++i) {
@@ -225,12 +189,8 @@
       const Epetra_MultiVector& krM_v = *krM->ViewComponent(*comp, false);
       const Epetra_MultiVector& krm_v = *krm->ViewComponent(*comp, false);
       const Epetra_MultiVector& K_v = *K->ViewComponent(*comp, false);
-<<<<<<< HEAD
-      const Epetra_MultiVector& den_v = *den->ViewComponent(*comp, false);
-      Epetra_MultiVector& result_v = *result->ViewComponent(*comp,false);
-=======
-      Epetra_MultiVector& result_v = *result[0]->ViewComponent(*comp,false);
->>>>>>> 0c6e4241
+      const Epetra_MultiVector& den_v = *den->ViewComponent(*comp, false);
+      Epetra_MultiVector& result_v = *result[0]->ViewComponent(*comp,false);
 
       int ncomp = result[0]->size(*comp, false);
       for (int i=0; i!=ncomp; ++i) {
@@ -246,12 +206,8 @@
       const Epetra_MultiVector& krM_v = *krM->ViewComponent(*comp, false);
       const Epetra_MultiVector& krm_v = *krm->ViewComponent(*comp, false);
       const Epetra_MultiVector& K_v = *K->ViewComponent(*comp, false);
-<<<<<<< HEAD
-      const Epetra_MultiVector& den_v = *den->ViewComponent(*comp, false);
-      Epetra_MultiVector& result_v = *result->ViewComponent(*comp,false);
-=======
-      Epetra_MultiVector& result_v = *result[0]->ViewComponent(*comp,false);
->>>>>>> 0c6e4241
+      const Epetra_MultiVector& den_v = *den->ViewComponent(*comp, false);
+      Epetra_MultiVector& result_v = *result[0]->ViewComponent(*comp,false);
 
       int ncomp = result[0]->size(*comp, false);
       for (int i=0; i!=ncomp; ++i) {
@@ -267,12 +223,8 @@
       const Epetra_MultiVector& krM_v = *krM->ViewComponent(*comp, false);
       const Epetra_MultiVector& krm_v = *krm->ViewComponent(*comp, false);
       const Epetra_MultiVector& K_v = *K->ViewComponent(*comp, false);
-<<<<<<< HEAD
-      const Epetra_MultiVector& den_v = *den->ViewComponent(*comp, false);
-      Epetra_MultiVector& result_v = *result->ViewComponent(*comp,false);
-=======
-      Epetra_MultiVector& result_v = *result[0]->ViewComponent(*comp,false);
->>>>>>> 0c6e4241
+      const Epetra_MultiVector& den_v = *den->ViewComponent(*comp, false);
+      Epetra_MultiVector& result_v = *result[0]->ViewComponent(*comp,false);
 
       int ncomp = result[0]->size(*comp, false);
       for (int i=0; i!=ncomp; ++i) {
@@ -288,12 +240,8 @@
       const Epetra_MultiVector& krM_v = *krM->ViewComponent(*comp, false);
       const Epetra_MultiVector& krm_v = *krm->ViewComponent(*comp, false);
       const Epetra_MultiVector& K_v = *K->ViewComponent(*comp, false);
-<<<<<<< HEAD
-      const Epetra_MultiVector& den_v = *den->ViewComponent(*comp, false);
-      Epetra_MultiVector& result_v = *result->ViewComponent(*comp,false);
-=======
-      Epetra_MultiVector& result_v = *result[0]->ViewComponent(*comp,false);
->>>>>>> 0c6e4241
+      const Epetra_MultiVector& den_v = *den->ViewComponent(*comp, false);
+      Epetra_MultiVector& result_v = *result[0]->ViewComponent(*comp,false);
 
       int ncomp = result[0]->size(*comp, false);
       for (int i=0; i!=ncomp; ++i) {
@@ -301,16 +249,16 @@
       }
     }
   } else if (wrt_key == den_key_){
-    for (CompositeVector::name_iterator comp=result->begin();
-         comp!=result->end(); ++comp) {
-      const Epetra_MultiVector& pm_v = *pm->ViewComponent(*comp, false);
-      const Epetra_MultiVector& pM_v = *pM->ViewComponent(*comp, false);
-      const Epetra_MultiVector& krM_v = *krM->ViewComponent(*comp, false);
-      const Epetra_MultiVector& krm_v = *krm->ViewComponent(*comp, false);
-      const Epetra_MultiVector& K_v = *K->ViewComponent(*comp, false);
-      Epetra_MultiVector& result_v = *result->ViewComponent(*comp,false);
-
-      int ncomp = result->size(*comp, false);
+    for (CompositeVector::name_iterator comp=result[0]->begin();
+         comp!=result[0]->end(); ++comp) {
+      const Epetra_MultiVector& pm_v = *pm->ViewComponent(*comp, false);
+      const Epetra_MultiVector& pM_v = *pM->ViewComponent(*comp, false);
+      const Epetra_MultiVector& krM_v = *krM->ViewComponent(*comp, false);
+      const Epetra_MultiVector& krm_v = *krm->ViewComponent(*comp, false);
+      const Epetra_MultiVector& K_v = *K->ViewComponent(*comp, false);
+      Epetra_MultiVector& result_v = *result[0]->ViewComponent(*comp,false);
+
+      int ncomp = result[0]->size(*comp, false);
       for (int i=0; i!=ncomp; ++i) {
         result_v[0][i] = model_->MicroporeMacroporeFlux(pm_v[0][i], pM_v[0][i], krM_v[0][i], krm_v[0][i], K_v[0][i]);
       }
