/*
  ATS is released under the three-clause BSD License.
  The terms of use and "as is" disclaimer for this license are
  provided in the top-level COPYRIGHT file.

  Authors: Ethan Coon (ecoon@lanl.gov)
*/
//! A subgrid model for determining the area fraction of land, open water, and snow within a grid cell.
/*!

<<<<<<< HEAD
Uses the subgrid equation from Jan et al WRR 2018 for volumetric or effective
ponded depth to determine the area of water, then heuristically places snow on
top of that surface.

.. _area-fractions-subgrid-evaluator-spec:
.. admonition:: area-fractions-subgrid-evaluator-spec

   * `"snow transitional height [m]`" ``[double]`` **0.02**
     Minimum thickness for specifying the snow gradient.
   * `"minimum fractional area [-]`" ``[double]`` **1.e-5**
     Mimimum area fraction allowed, less than this is rebalanced as zero.
   * `"snow domain name`" ``[string]`` **DOMAIN_SNOW** A default is guessed at
     by replacing `"surface`" with `"snow`" in the this's domain.

   KEYS:
   * `"microtopographic relief`" **DOMAIN-microtopographic_relief**
     The name of del_max, the max microtopography value.
   * `"excluded volume`" **DOMAIN-excluded_volume**
     The name of del_excluded, the integral of the microtopography.
   * `"ponded depth`" **DOMAIN-pressure**
     The name of the surface water ponded depth.
   * `"snow depth`" **DOMAIN_SNOW-depth**
     The name of the snow depth.
   * `"volumetric snow depth`" **DOMAIN_SNOW-volumetric_depth**
     The name of the snow depth.


NOTE: this evaluator simplifies the situation by assuming constant density.
This make it so that ice and water see the same geometry per unit pressure,
which isn't quite true thanks to density differences.  However, we hypothesize
that these differences, on the surface (unlike in the subsurface) really don't
matter much. --etc
=======
  Uses the subgrid equation from Jan et al WRR 2018 for volumetric or
  effective ponded depth to determine the area of water, then heuristically
  places snow on top of that surface.

Requires the following dependencies:

* `"maximum ponded depth key`" ``[string]`` **DOMAIN-maximum_ponded_depth**
         The name of del_max, the max microtopography value.
* `"excluded volume key`" ``[string]`` **DOMAIN-excluded_volume**
         The name of del_excluded, the integral of the microtopography.
* `"pressure key`" ``[string]`` **DOMAIN-pressure**
         The name of the pressure on the surface.


  NOTE: this evaluator simplifies the situation by assuming constant
  density.  This make it so that ice and water see the same geometry per
  unit pressure, which isn't quite true thanks to density differences.
  However, we hypothesize that these differences, on the surface (unlike in
  the subsurface) really don't matter much. --etc
>>>>>>> 75e4c46d

*/

#pragma once

#include "Factory.hh"
#include "secondary_variable_field_evaluator.hh"

namespace Amanzi {
namespace SurfaceBalance {

class AreaFractionsSubgridEvaluator : public SecondaryVariableFieldEvaluator {

 public:
  explicit
  AreaFractionsSubgridEvaluator(Teuchos::ParameterList& plist);
  AreaFractionsSubgridEvaluator(const AreaFractionsSubgridEvaluator& other) = default;

  virtual Teuchos::RCP<FieldEvaluator> Clone() const {
    return Teuchos::rcp(new AreaFractionsSubgridEvaluator(*this));
  }

  virtual void EnsureCompatibility(const Teuchos::Ptr<State>& S);

 protected:
  // Required methods from SecondaryVariableFieldEvaluator
  virtual void EvaluateField_(const Teuchos::Ptr<State>& S,
          const Teuchos::Ptr<CompositeVector>& result);
  virtual void EvaluateFieldPartialDerivative_(const Teuchos::Ptr<State>& S,
          Key wrt_key, const Teuchos::Ptr<CompositeVector>& result) {
    Exceptions::amanzi_throw("NotImplemented: AreaFractionsSubgridEvaluator currently does not provide derivatives.");
  }

 protected:

  Key domain_, domain_snow_;
  Key ponded_depth_key_, snow_depth_key_, vol_snow_depth_key_;
  Key delta_max_key_, delta_ex_key_;
  double rho_liq_;
  double snow_subgrid_transition_;
  double min_area_;

 private:
  static Utils::RegisteredFactory<FieldEvaluator,AreaFractionsSubgridEvaluator> reg_;

};

} //namespace
} //namespace<|MERGE_RESOLUTION|>--- conflicted
+++ resolved
@@ -8,7 +8,6 @@
 //! A subgrid model for determining the area fraction of land, open water, and snow within a grid cell.
 /*!
 
-<<<<<<< HEAD
 Uses the subgrid equation from Jan et al WRR 2018 for volumetric or effective
 ponded depth to determine the area of water, then heuristically places snow on
 top of that surface.
@@ -41,27 +40,6 @@
 which isn't quite true thanks to density differences.  However, we hypothesize
 that these differences, on the surface (unlike in the subsurface) really don't
 matter much. --etc
-=======
-  Uses the subgrid equation from Jan et al WRR 2018 for volumetric or
-  effective ponded depth to determine the area of water, then heuristically
-  places snow on top of that surface.
-
-Requires the following dependencies:
-
-* `"maximum ponded depth key`" ``[string]`` **DOMAIN-maximum_ponded_depth**
-         The name of del_max, the max microtopography value.
-* `"excluded volume key`" ``[string]`` **DOMAIN-excluded_volume**
-         The name of del_excluded, the integral of the microtopography.
-* `"pressure key`" ``[string]`` **DOMAIN-pressure**
-         The name of the pressure on the surface.
-
-
-  NOTE: this evaluator simplifies the situation by assuming constant
-  density.  This make it so that ice and water see the same geometry per
-  unit pressure, which isn't quite true thanks to density differences.
-  However, we hypothesize that these differences, on the surface (unlike in
-  the subsurface) really don't matter much. --etc
->>>>>>> 75e4c46d
 
 */
 
