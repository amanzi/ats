/* -*-  mode: c++; c-default-style: "google"; indent-tabs-mode: nil -*- */
/* -------------------------------------------------------------------------
   ATS

   License: see $ATS_DIR/COPYRIGHT
   Author: Ethan Coon, Adam Atchley, Satish Karra

   DOCUMENT ME
   Surface Energy Balance for Snow Surface and Ground Surface
   Calculates Energy flux, rate or water, and water temperature
   entering through the surface skin.  Snow surface energy balance
   is calculated at equilibrium with ground/surface water and Air.

   0=(1-albedo)QswIn + Qlwin + QlwOut(Ts) + Qh(Ts) + Qc(Ts) + Qe(Ts)
   Qc = the energy delived to the subsurface
   The rate of water entering the surface skin occurs only when Ts > 0
   In which case Ts is set = 0 and the excess energy = Qm and the melt rate (Mr) is
   delivered to the surface skin via:
   Mr = Qm/(ROWw*Hf)
   ROWw = density of water
   Hf = latent heat of fusion
   The temperature of water in assumed to be 0 C

   In cases without snow the energy balance equations is:

   Qex = 0=(1-albedo)QswIn + Qlwin + QlwOut(Ts) + Qh(Ts) + Qe(Ts)
   Qex is the energy derived to the subsurface skin
   All water entering the surface skin is assumed to be precipitated
   or condensed on the surface and has a temperature of Air.
   ------------------------------------------------------------------------- */

#ifndef PKS_ENERGY_SEB_VPL_HH_
#define PKS_ENERGY_SEB_VPL_HH_

#include "PK_Factory.hh"
#include "pk_physical_default.hh"
#include "primary_variable_field_evaluator.hh"


namespace Amanzi {
namespace SurfaceBalance {

class SurfaceBalanceSEBVPL : public PK_Physical_Default {

 public:

<<<<<<< HEAD

  SurfaceBalanceSEBVPL(Teuchos::Ptr<State> S, const Teuchos::RCP<Teuchos::ParameterList>& plist,
                    Teuchos::ParameterList& FElist,
=======
  SurfaceBalanceSEBVPL(Teuchos::ParameterList& pk_tree,
                    const Teuchos::RCP<Teuchos::ParameterList>& global_list,
                    const Teuchos::RCP<State>& S,
>>>>>>> 6221cd35
                    const Teuchos::RCP<TreeVector>& solution);

  // Virtual destructor
  virtual ~SurfaceBalanceSEBVPL() {}

  // SurfaceBalanceSEBVPL is a PK
  // -- Setup data
  virtual void Setup(const Teuchos::Ptr<State>& S);

  // -- Initialize owned (dependent) variables.
  virtual void Initialize(const Teuchos::Ptr<State>& S);

  // -- provide a timestep size
  virtual double get_dt() {
    return dt_;
  }

  virtual void set_dt(double dt) {dt_ = dt;}

  virtual std::string name(){ return "SurfaceBalanceSEBVPL";}

  // -- Commit any secondary (dependent) variables.
  virtual void CommitStep(double t_old, double t_new, const Teuchos::RCP<State>& S) {}

  // -- Update diagnostics for vis.
  virtual void CalculateDiagnostics(const Teuchos::RCP<State>& S) {}

  // -- advance via one of a few methods
  virtual bool AdvanceStep(double t_old, double t_new, bool reinit);

 protected:
  // A few options for advance
  void CalculateSEB_();

 protected:

  // multiple primary variables
  Teuchos::RCP<PrimaryVariableFieldEvaluator> pvfe_esource_;
  Teuchos::RCP<PrimaryVariableFieldEvaluator> pvfe_wsource_;
  Teuchos::RCP<PrimaryVariableFieldEvaluator> pvfe_w_v_source_;
  Teuchos::RCP<PrimaryVariableFieldEvaluator> pvfe_wtemp_;

  double dt_;
  double min_wind_speed_;
  double albedo_trans_;
  double snow_ground_trans_;
  double no_snow_trans_;

  Teuchos::RCP<const AmanziMesh::Mesh> subsurf_mesh_;

 private:
  // factory registration
  static RegisteredPKFactory<SurfaceBalanceSEBVPL> reg_;
};

} // namespace
} // namespace

#endif<|MERGE_RESOLUTION|>--- conflicted
+++ resolved
@@ -43,16 +43,9 @@
 class SurfaceBalanceSEBVPL : public PK_Physical_Default {
 
  public:
-
-<<<<<<< HEAD
-
-  SurfaceBalanceSEBVPL(Teuchos::Ptr<State> S, const Teuchos::RCP<Teuchos::ParameterList>& plist,
-                    Teuchos::ParameterList& FElist,
-=======
   SurfaceBalanceSEBVPL(Teuchos::ParameterList& pk_tree,
                     const Teuchos::RCP<Teuchos::ParameterList>& global_list,
                     const Teuchos::RCP<State>& S,
->>>>>>> 6221cd35
                     const Teuchos::RCP<TreeVector>& solution);
 
   // Virtual destructor
