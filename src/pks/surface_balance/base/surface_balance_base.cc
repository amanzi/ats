/* -*-  mode: c++; c-default-style: "google"; indent-tabs-mode: nil -*- */

/* -------------------------------------------------------------------------
   ATS

   License: see $ATS_DIR/COPYRIGHT
   Author: Ethan Coon, Adam Atchley, Satish Karra

   DOCUMENT ME
   Surface Energy Balance for Snow Surface and Ground Surface
   Calculates Energy flux, rate or water, and water temperature
   entering through the surface skin.  Snow surface energy balance
   is calculated at equilibrium with ground/surface water and Air.

   ------------------------------------------------------------------------- */

#include "surface_balance_base.hh"

namespace Amanzi {
namespace SurfaceBalance {

<<<<<<< HEAD

  SurfaceBalanceBase::SurfaceBalanceBase(Teuchos::Ptr<State> S,
           const Teuchos::RCP<Teuchos::ParameterList>& plist,
           Teuchos::ParameterList& FElist,
           const Teuchos::RCP<TreeVector>& solution) :
    PKPhysicalBDFBase(S, plist, FElist, solution),
    PKDefaultBase(S, plist, FElist, solution)

=======
SurfaceBalanceBase::SurfaceBalanceBase(Teuchos::ParameterList& pk_tree,
                                       const Teuchos::RCP<Teuchos::ParameterList>& global_list,
                                       const Teuchos::RCP<State>& S,
                                       const Teuchos::RCP<TreeVector>& solution):
    PK(pk_tree, global_list,  S, solution),
    PK_PhysicalBDF_Default(pk_tree, global_list,  S, solution)
>>>>>>> 6221cd35
{
  // name the layer
  layer_ = plist_->get<std::string>("layer name", name_);
  source_key_  = getKey(layer_, "source_sink");
  source_key_ = plist_->get<std::string>("source key", source_key_);

  theta_ = plist_->get<double>("time discretization theta", 1.0);
  ASSERT(theta_ <= 1.);
  ASSERT(theta_ >= 0.);

  // set a default absolute tolerance
  if (!plist_->isParameter("absolute error tolerance"))
    plist_->set("absolute error tolerance", .01 * 55000.); // h * nl

}

// main methods
// -- Setup data.
void
SurfaceBalanceBase::Setup(const Teuchos::Ptr<State>& S) {
  PK_PhysicalBDF_Default::Setup(S);

  // requirements: primary variable
  S->RequireField(key_, name_)->SetMesh(mesh_)->
      SetComponent("cell", AmanziMesh::CELL, 1);

  // requirements: source terms from above
  S->RequireField(source_key_)->SetMesh(mesh_)
      ->AddComponent("cell", AmanziMesh::CELL, 1);
  S->RequireFieldEvaluator(source_key_);

  conserved_quantity_ = conserved_key_ != key_;
  if (conserved_quantity_) {
    S->RequireField(conserved_key_)->SetMesh(mesh_)
        ->AddComponent("cell", AmanziMesh::CELL, 1);
    S->RequireFieldEvaluator(conserved_key_);
  }    
}


// computes the non-linear functional g = g(t,u,udot)
void
SurfaceBalanceBase::Functional(double t_old, double t_new, Teuchos::RCP<TreeVector> u_old,
                            Teuchos::RCP<TreeVector> u_new, Teuchos::RCP<TreeVector> g) {
  Teuchos::OSTab tab = vo_->getOSTab();
  double dt = t_new - t_old;
  double T_eps = 0.0001;

  bool debug = false;
  if (vo_->os_OK(Teuchos::VERB_EXTREME)) debug = true;

  if (vo_->os_OK(Teuchos::VERB_HIGH)) {
    *vo_->os() << "----------------------------------------------------------------" << std::endl
               << "Residual calculation: t0 = " << t_old
               << " t1 = " << t_new << " h = " << dt << std::endl;
    std::vector<std::string> vnames;
    std::vector< Teuchos::Ptr<const CompositeVector> > vecs;
    vnames.push_back("u_new"); vnames.push_back("u_old");
    vecs.push_back(u_new->Data().ptr());
    vecs.push_back(u_old->Data().ptr());
    db_->WriteVectors(vnames, vecs, true);
    db_->WriteDivider();
  }

  S_next_->GetFieldEvaluator(cell_vol_key_)->HasFieldChanged(S_next_.ptr(), name_);
  Teuchos::RCP<const CompositeVector> cv = S_next_->GetFieldData(cell_vol_key_);

  if (conserved_quantity_) {
    S_next_->GetFieldEvaluator(conserved_key_)->HasFieldChanged(S_next_.ptr(), name_);
    S_inter_->GetFieldEvaluator(conserved_key_)->HasFieldChanged(S_inter_.ptr(), name_);
    Teuchos::RCP<const CompositeVector> conserved1 = S_next_->GetFieldData(conserved_key_);
    Teuchos::RCP<const CompositeVector> conserved0 = S_inter_->GetFieldData(conserved_key_);
    g->Data()->Update(1.0/dt, *conserved1, -1.0/dt, *conserved0, 0.0);
  } else {
    g->Update(1.0/dt, *u_new, -1.0/dt, *u_old, 0.0);
  }
  db_->WriteVector("res(acc)", g->Data().ptr());
  //  db_->WriteVector("  sM", S_next_->GetFieldData("macropore_saturation_liquid").ptr());

  if (theta_ < 1.0) {
    S_inter_->GetFieldEvaluator(source_key_)->HasFieldChanged(S_inter_.ptr(), name_);
    g->Data()->Multiply(-(1.0 - theta_), *S_inter_->GetFieldData(source_key_), *cv, 1.);
    if (vo_->os_OK(Teuchos::VERB_HIGH)) {
      db_->WriteVector("source0", S_inter_->GetFieldData(source_key_).ptr(), false);
      //      db_->WriteVector(" drainage0", S_inter_->GetFieldData("litter_drainage").ptr(), false);
    }
  }
  if (theta_ > 0.0) {
    S_next_->GetFieldEvaluator(source_key_)->HasFieldChanged(S_next_.ptr(), name_);
    g->Data()->Multiply(-theta_, *S_next_->GetFieldData(source_key_), *cv, 1.);
    if (vo_->os_OK(Teuchos::VERB_HIGH)) {
      db_->WriteVector("source1", S_next_->GetFieldData(source_key_).ptr(), false);
      //      db_->WriteVector(" drainage1", S_next_->GetFieldData("litter_drainage").ptr(), false);
    }
  }
  db_->WriteVector("res(source)", g->Data().ptr());
}

  
// updates the preconditioner
void
SurfaceBalanceBase::UpdatePreconditioner(double t,
        Teuchos::RCP<const TreeVector> up, double h) {
  // update state with the solution up.
  ASSERT(std::abs(S_next_->time() - t) <= 1.e-4*t);
  PK_Physical_Default::Solution_to_State(*up, S_next_);

  if (conserved_quantity_) {
    if (jac_ == Teuchos::null) {
      jac_ = Teuchos::rcp(new CompositeVector(*up->Data()));
    }

    S_next_->GetFieldEvaluator(conserved_key_)
        ->HasFieldDerivativeChanged(S_next_.ptr(), name_, key_);
    std::string dkey = std::string("d")+conserved_key_+std::string("_d")+key_;
    *jac_ = *S_next_->GetFieldData(dkey);
    jac_->Scale(1./h);

    if (S_next_->GetFieldEvaluator(source_key_)->IsDependency(S_next_.ptr(), key_)) {
      S_next_->GetFieldEvaluator(source_key_)
          ->HasFieldDerivativeChanged(S_next_.ptr(), name_, key_);
      std::string dkey = std::string("d")+source_key_+std::string("_d")+key_;
      jac_->Multiply(-theta_, *S_next_->GetFieldData(dkey),
                     *S_next_->GetFieldData(cell_vol_key_), 1.);
    }      
  }
}


// applies preconditioner to u and returns the result in Pu
int SurfaceBalanceBase::ApplyPreconditioner(Teuchos::RCP<const TreeVector> u,
        Teuchos::RCP<TreeVector> Pu) {
  Teuchos::OSTab tab = vo_->getOSTab();
  if (vo_->os_OK(Teuchos::VERB_HIGH))
    *vo_->os() << "Precon application:" << std::endl;

  if (conserved_quantity_) {
    db_->WriteVector("seb_res", u->Data().ptr(), true);
    Pu->Data()->ReciprocalMultiply(1., *jac_, *u->Data(), 0.);
    db_->WriteVector("jac", jac_.ptr(), true);
    db_->WriteVector("PC*p_res", Pu->Data().ptr(), true);
  } else {
    *Pu = *u;
    Pu->Scale(S_next_->time() - S_->time());
  }
  
  return 0;
}


} // namespace
} // namespace<|MERGE_RESOLUTION|>--- conflicted
+++ resolved
@@ -19,23 +19,13 @@
 namespace Amanzi {
 namespace SurfaceBalance {
 
-<<<<<<< HEAD
 
-  SurfaceBalanceBase::SurfaceBalanceBase(Teuchos::Ptr<State> S,
-           const Teuchos::RCP<Teuchos::ParameterList>& plist,
-           Teuchos::ParameterList& FElist,
-           const Teuchos::RCP<TreeVector>& solution) :
-    PKPhysicalBDFBase(S, plist, FElist, solution),
-    PKDefaultBase(S, plist, FElist, solution)
-
-=======
 SurfaceBalanceBase::SurfaceBalanceBase(Teuchos::ParameterList& pk_tree,
                                        const Teuchos::RCP<Teuchos::ParameterList>& global_list,
                                        const Teuchos::RCP<State>& S,
                                        const Teuchos::RCP<TreeVector>& solution):
     PK(pk_tree, global_list,  S, solution),
     PK_PhysicalBDF_Default(pk_tree, global_list,  S, solution)
->>>>>>> 6221cd35
 {
   // name the layer
   layer_ = plist_->get<std::string>("layer name", name_);
