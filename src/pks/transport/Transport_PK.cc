--- conflicted
+++ resolved
@@ -1372,15 +1372,7 @@
     double time = t_physics_;
     ComputeAddSourceTerms(time, dt_, *conserve_qty_, 0, num_advect - 1);
   }
-<<<<<<< HEAD
-
-  // if (domain_ == "surface") {
-  //   std::cout<<*conserve_qty_<<"\n";
-  // }
-  
-=======
- 
->>>>>>> bb398482
+
   // recover concentration from new conservative state
   for (int c = 0; c < ncells_owned; c++) {
     vol_phi_ws_den = mesh_->cell_volume(c) * (*phi_)[0][c] * (*ws_end)[0][c] * (*mol_dens_end)[0][c];
