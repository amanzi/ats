--- conflicted
+++ resolved
@@ -1039,7 +1039,6 @@
     const Epetra_MultiVector& lwc_old = *S_->Get<CompositeVector>(lwc_key_, tag_current_)
       .ViewComponent("cell", false);
 
-<<<<<<< HEAD
   // populating solute mass flux (unit: molC)
   Epetra_MultiVector& mass_flux_advection = 
     *S_->GetW<CompositeVector>(mass_flux_advection_key_, tag_next_, name_)
@@ -1052,10 +1051,6 @@
   for (int i = 0; i != num_aqueous_; ++i) {
     conserve_qty(i)->Multiply(1., *lwc_old(0), *tcc_old(i), 0.);
   }
-  conserve_qty(num_aqueous_)->PutScalar(0.);
-  conserve_qty(num_aqueous_ + 1)->PutScalar(0.);
-  db_->WriteCellVector("qnty (old)", conserve_qty,
-                       S_->GetRecordSet(conserve_qty_key_).subfieldnames());
 
   // advection: M <-- M + dt * div q * C0
   if (spatial_order == 1) {
@@ -1064,40 +1059,6 @@
   } else if (spatial_order == 2) {
     // conserve_qty = conserve_qty + div qC
     AddAdvection_SecondOrderUpwind_(t_old, t_new, tcc_old, conserve_qty, mass_flux_advection);
-=======
-    // populating conserved quantity (unit: molC)
-    // The conserve_qty (M) has `num_components_+2` vectors, the extras for tracking water
-    Epetra_MultiVector& conserve_qty =
-      *S_->GetW<CompositeVector>(conserve_qty_key_, tag_next_, name_)
-      .ViewComponent("cell", false);
-
-    // -- M <-- C0 * WC0
-    // -- mol H2O * (mol C / mol H20) --> mol C, the conserved component quantity
-    for (int i = 0; i != num_aqueous_; ++i) {
-      conserve_qty(i)->Multiply(1., *lwc_old(0), *tcc_old(i), 0.);
-    }
-    conserve_qty(num_aqueous_)->PutScalar(0.);
-    conserve_qty(num_aqueous_ + 1)->PutScalar(0.);
-    db_->WriteCellVector("qnty (old)", conserve_qty,
-                         S_->GetRecordSet(conserve_qty_key_).subfieldnames());
-  }
-
-  { // context for advection -- on all cells
-    const Epetra_MultiVector& tcc_old = *S_->Get<CompositeVector>(key_, tag_current_)
-      .ViewComponent("cell", true);
-    Epetra_MultiVector& conserve_qty =
-      *S_->GetW<CompositeVector>(conserve_qty_key_, tag_next_, name_)
-      .ViewComponent("cell", true);
-
-    // advection: M <-- M + dt * div q * C0
-    if (spatial_order == 1) {
-      AddAdvection_FirstOrderUpwind_(t_old, t_new, tcc_old, conserve_qty);
-    } else if (spatial_order == 2) {
-      AddAdvection_SecondOrderUpwind_(t_old, t_new, tcc_old, conserve_qty);
-    }
-    db_->WriteCellVector("qnty (adv)", conserve_qty,
-                         S_->GetRecordSet(conserve_qty_key_).subfieldnames());
->>>>>>> 51ed1bdc
   }
 
   { // context for sources
@@ -1117,26 +1078,9 @@
     Epetra_MultiVector& tcc_new = *S_->GetW<CompositeVector>(key_, tag_next_, passwd_)
       .ViewComponent("cell", false);
 
-<<<<<<< HEAD
   InvertTccNew_(conserve_qty, tcc_new, &solid_qty, true);
   db_->WriteCellVector("mol_frac (pre-diff)", tcc_new,
                        S_->GetRecordSet(key_).subfieldnames());
-=======
-    // solid quantity (unit: molC) stores extra solute mass
-    // solid_qty has `num_components_` vectors only (solute mass)
-    Epetra_MultiVector& solid_qty =
-      *S_->GetW<CompositeVector>(solid_residue_mass_key_, tag_next_, name_)
-      .ViewComponent("cell", false);
-
-    const Epetra_MultiVector& conserve_qty =
-      *S_->Get<CompositeVector>(conserve_qty_key_, tag_next_)
-      .ViewComponent("cell", false);
-
-    InvertTccNew_(conserve_qty, tcc_new, &solid_qty, true);
-    db_->WriteCellVector("mol_ratio (pre-diff)", tcc_new,
-                         S_->GetRecordSet(key_).subfieldnames());
-  }
->>>>>>> 51ed1bdc
 }
 
 
@@ -1163,7 +1107,6 @@
     const Epetra_MultiVector& lwc_old = *S_->Get<CompositeVector>(lwc_key_, tag_current_)
       .ViewComponent("cell", false);
 
-<<<<<<< HEAD
   // populating solute mass flux (unit: molC)
   Epetra_MultiVector& mass_flux_advection = 
     *S_->GetW<CompositeVector>(mass_flux_advection_key_, tag_next_, name_)
@@ -1174,10 +1117,6 @@
   for (int i = 0; i != num_aqueous_; ++i) {
     conserve_qty(i)->Multiply(1., *lwc_old(0), *tcc_old(i), 0.);
   }
-  conserve_qty(num_aqueous_)->PutScalar(0.);
-  conserve_qty(num_aqueous_ + 1)->PutScalar(0.);
-  db_->WriteCellVector("qnty (start)", conserve_qty,
-                       S_->GetRecordSet(conserve_qty_key_).subfieldnames());
 
   // Predictor Step:
   // -- advection: M <-- M + dt * div q * C0
@@ -1185,46 +1124,6 @@
     AddAdvection_FirstOrderUpwind_(t_old, t_new, tcc_old, conserve_qty, mass_flux_advection);
   } else if (spatial_order == 2) {
     AddAdvection_SecondOrderUpwind_(t_old, t_new, tcc_old, conserve_qty, mass_flux_advection);
-=======
-    // populating conserved quantity (unit: molC)
-    // The conserve_qty (M) has `num_components_+2` vectors, the extras for tracking water
-    Epetra_MultiVector& conserve_qty =
-      *S_->GetW<CompositeVector>(conserve_qty_key_, tag_next_, name_)
-      .ViewComponent("cell", false);
-
-    // -- M <-- C0 * W0
-    // -- mol H2O * (mol C / mol H20) --> mol C, the conserved component quantity
-    for (int i = 0; i != num_aqueous_; ++i) {
-      conserve_qty(i)->Multiply(1., *lwc_old(0), *tcc_old(i), 0.);
-    }
-    conserve_qty(num_aqueous_)->PutScalar(0.);
-    conserve_qty(num_aqueous_ + 1)->PutScalar(0.);
-    db_->WriteCellVector("qnty (start)", conserve_qty,
-                         S_->GetRecordSet(conserve_qty_key_).subfieldnames());
->>>>>>> 51ed1bdc
-  }
-
-  { // context for advection -- on all cells
-    const Epetra_MultiVector& tcc_old = *S_->Get<CompositeVector>(key_, tag_current_)
-      .ViewComponent("cell", true);
-    Epetra_MultiVector& conserve_qty =
-      *S_->GetW<CompositeVector>(conserve_qty_key_, tag_next_, name_)
-      .ViewComponent("cell", true);
-
-    // Predictor Step:
-    // -- advection: M <-- M + dt * div q * C0
-    if (spatial_order == 1) {
-      AddAdvection_FirstOrderUpwind_(t_old, t_new, tcc_old, conserve_qty);
-    } else if (spatial_order == 2) {
-      AddAdvection_SecondOrderUpwind_(t_old, t_new, tcc_old, conserve_qty);
-    }
-    db_->WriteCellVector("qnty (pred adv)", conserve_qty,
-                         S_->GetRecordSet(conserve_qty_key_).subfieldnames());
-
-    // -- process external sources: M <-- M + dt * Q(t0)
-    AddSourceTerms_(t_old, t_new, conserve_qty, 0, num_aqueous_ - 1);
-    db_->WriteCellVector("qnty (pred src)", conserve_qty,
-                         S_->GetRecordSet(conserve_qty_key_).subfieldnames());
   }
 
   // -- invert for C': C' <-- M / WC1, note no dissolution/precip
