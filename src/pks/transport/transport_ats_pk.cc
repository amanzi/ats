--- conflicted
+++ resolved
@@ -71,8 +71,6 @@
 {
   // initialize io
   units_.Init(global_plist->sublist("units"));
-<<<<<<< HEAD
-=======
 }
 
 void
@@ -91,7 +89,6 @@
   tcc_key_ = Keys::readKey(*plist_, domain_, "concentration", "total_component_concentration");
   requireAtNext(tcc_key_, tag_next_, *S_, passwd_);
   requireAtCurrent(tcc_key_, tag_current_, *S_, passwd_);
->>>>>>> e45b24ac
 
   // keys, dependencies, etc
   saturation_key_ = Keys::readKey(*plist_, domain_, "saturation liquid", "saturation_liquid");
