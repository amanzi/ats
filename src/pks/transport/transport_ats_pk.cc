--- conflicted
+++ resolved
@@ -70,11 +70,6 @@
     Exceptions::amanzi_throw(msg);
   }
 
-<<<<<<< HEAD
-  // are we subcycling internally?
-  subcycling_ = plist_->get<bool>("transport subcycling", false); // Need to remove this and update regresstion tests
-=======
->>>>>>> 77531c82
   tag_flux_next_ts_ = Tag{ name() + "_flux_next_ts" }; // what is this for? --ETC
 
   // initialize io
@@ -207,7 +202,6 @@
           // domain couplings are special -- they always work on all components
           Teuchos::RCP<TransportDomainFunction> src =
             factory.Create(src_list, "fields", AmanziMesh::Entity_kind::CELL, Kxy);
-<<<<<<< HEAD
 
           for (int i = 0; i < num_components; i++) {
             src->tcc_names().push_back(component_names_[i]);
@@ -220,20 +214,6 @@
           Teuchos::RCP<TransportDomainFunction> src =
             factory.Create(src_list, "field", AmanziMesh::Entity_kind::CELL, Kxy);
 
-=======
-
-          for (int i = 0; i < num_components; i++) {
-            src->tcc_names().push_back(component_names_[i]);
-            src->tcc_index().push_back(i);
-          }
-          src->set_state(S_);
-          srcs_.push_back(src);
-        } else if (src_type == "field") {
-          // domain couplings are special -- they always work on all components
-          Teuchos::RCP<TransportDomainFunction> src =
-            factory.Create(src_list, "field", AmanziMesh::Entity_kind::CELL, Kxy);
-
->>>>>>> 77531c82
           for (int i = 0; i < component_names_.size(); i++) {
             src->tcc_names().push_back(component_names_[i]);
             src->tcc_index().push_back(i);
@@ -359,23 +339,6 @@
     ->AddComponent("cell", AmanziMesh::Entity_kind::CELL, 1);
   requireAtCurrent(molar_density_key_, Tags::CURRENT, *S_);
   
-<<<<<<< HEAD
-  if (subcycling_) {
-    S_->Require<CompositeVector, CompositeVectorSpace>(
-      saturation_key_, tag_subcycle_current_, name_);
-    S_->Require<CompositeVector, CompositeVectorSpace>(saturation_key_, tag_subcycle_next_, name_);
-    S_->Require<CompositeVector, CompositeVectorSpace>(
-      molar_density_key_, tag_subcycle_current_, name_);
-    S_->Require<CompositeVector, CompositeVectorSpace>(
-      molar_density_key_, tag_subcycle_next_, name_);
-    // S_->RequireEvaluator(saturation_key_, tag_subcycle_current_); // for the future...
-    // S_->RequireEvaluator(saturation_key_, tag_subcycle_next_); // for the future...
-    // S_->RequireEvaluator(molar_density_key_, tag_subcycle_current_); // for the future...
-    // S_->RequireEvaluator(molar_density_key_, tag_subcycle_next_); // for the future...
-  }
-
-=======
->>>>>>> 77531c82
   requireAtNext(tcc_key_, tag_subcycle_next_, *S_, passwd_)
     .SetMesh(mesh_)
     ->SetGhosted(true)
@@ -389,14 +352,7 @@
     .SetMesh(mesh_)
     ->AddComponent("cell", AmanziMesh::Entity_kind::CELL, 1);
 
-<<<<<<< HEAD
-  // Raw data, no evaluator?
-  //std::vector<std::string> primary_names(component_names_.begin(), component_names_.begin() + num_primary);
   auto primary_names = component_names_;
-  // S_->Require<CompositeVector,CompositeVectorSpace>(solid_residue_mass_key_, tag_next_, name_)
-=======
-  auto primary_names = component_names_;
->>>>>>> 77531c82
   requireAtNext(solid_residue_mass_key_, tag_subcycle_next_, *S_, name_)
     .SetMesh(mesh_)
     ->SetGhosted(true)
@@ -414,11 +370,7 @@
   // Note that component_names includes secondaries, but we only need primaries
   primary_names.emplace_back("H2O_old");
   primary_names.emplace_back("H2O_new");
-<<<<<<< HEAD
-  //S_->Require<CompositeVector,CompositeVectorSpace>(conserve_qty_key_, tag_next_, name_)
-=======
   
->>>>>>> 77531c82
   requireAtNext(conserve_qty_key_, tag_subcycle_next_, *S_, name_)
     .SetMesh(mesh_)
     ->SetGhosted(true)
@@ -853,11 +805,6 @@
   S_->GetEvaluator(molar_density_key_, Tags::NEXT).Update(*S_, name_);
   S_->GetEvaluator(molar_density_key_, Tags::CURRENT).Update(*S_, name_);
 
-<<<<<<< HEAD
-  //if (subcycling_) S_->set_time(tag_subcycle_current_, t_old);
-
-=======
->>>>>>> 77531c82
 #ifdef ALQUIMIA_ENABLED
   if (plist_->sublist("source terms").isSublist("geochemical")) {
     for (auto& src : srcs_) {
@@ -902,11 +849,7 @@
   double dt_stable = dt_; // advance routines override dt_
   double dt_sum = 0.0;
   double dt_cycle;
-<<<<<<< HEAD
-  dt_cycle = dt_MPC;
-=======
   dt_cycle = std::min(dt_stable, dt_MPC);
->>>>>>> 77531c82
   ws_current = ws_prev_;
   ws_next = ws_;
   mol_dens_current = mol_dens_prev_;
