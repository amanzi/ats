/*
  Transport PK

  Copyright 2010-201x held jointly by LANS/LANL, LBNL, and PNNL.
  Amanzi is released under the three-clause BSD License.
  The terms of use and "as is" disclaimer for this license are
  provided in the top-level COPYRIGHT file.

  Author: Konstantin Lipnikov (lipnikov@lanl.gov)
*/

#include <algorithm>
#include <vector>

#include "boost/algorithm/string.hpp"
#include "Epetra_Vector.h"
#include "Epetra_IntVector.h"
#include "Epetra_MultiVector.h"
#include "Epetra_Import.h"
#include "Teuchos_RCP.hpp"

#include "BCs.hh"
#include "errors.hh"
#include "Explicit_TI_RK.hh"
#include "FieldEvaluator.hh"
#include "Mesh.hh"
#include "OperatorDefs.hh"
#include "PDE_DiffusionFactory.hh"
#include "PDE_Diffusion.hh"
#include "PDE_Accumulation.hh"
#include "PK_DomainFunctionFactory.hh"
#include "PK_Utils.hh"


#include "MultiscaleTransportPorosityFactory.hh"
#include "TransportDomainFunction.hh"
#include "TransportBoundaryFunction_Alquimia.hh"
#include "TransportSourceFunction_Alquimia.hh"
#include "TransportDomainFunction_UnitConversion.hh"

#include "transport_ats.hh"

namespace Amanzi {
namespace Transport {

/* ******************************************************************
* New constructor compatible with new MPC framework.
****************************************************************** */
Transport_ATS::Transport_ATS(Teuchos::ParameterList& pk_tree,
                           const Teuchos::RCP<Teuchos::ParameterList>& glist,
                           const Teuchos::RCP<State>& S,
                           const Teuchos::RCP<TreeVector>& solution) :
  PK(pk_tree, glist, S, solution),
  PK_PhysicalExplicit<Epetra_Vector>(pk_tree, glist, S, solution)
{


  key_ = Keys::readKey(*plist_, domain_, "primary variable", "total_component_concentration");
  tcc_key_ = key_;

  // set up the primary variable solution, and its evaluator
  Teuchos::ParameterList& pv_sublist = S->GetEvaluatorList(key_);
  pv_sublist.set("field evaluator type", "primary variable");

  if (plist_->isParameter("component names")) {
    component_names_ = plist_->get<Teuchos::Array<std::string> >("component names").toVector();
    mol_masses_ = plist_->get<Teuchos::Array<double> >("component molar masses").toVector();
  } else {
    Errors::Message msg("Transport PK: parameter \"component names\" is missing.");
    Exceptions::amanzi_throw(msg);
  }

  // are we subcycling?
  subcycling_ = plist_->get<bool>("transport subcycling", false);

  // initialize io
  Teuchos::RCP<Teuchos::ParameterList> units_list = Teuchos::sublist(glist, "units");
  units_.Init(*units_list);
  vo_ = Teuchos::null;
}


/* ******************************************************************
* Setup for Alquimia.
****************************************************************** */
#ifdef ALQUIMIA_ENABLED
void Transport_ATS::SetupAlquimia(Teuchos::RCP<AmanziChemistry::Alquimia_PK> chem_pk,
                                 Teuchos::RCP<AmanziChemistry::ChemistryEngine> chem_engine)
{
  chem_pk_ = chem_pk;
  chem_engine_ = chem_engine;

  if (chem_engine_ != Teuchos::null) {
    // Retrieve the component names (primary and secondary) from the chemistry
    // engine.
    std::vector<std::string> component_names;
    chem_engine_->GetPrimarySpeciesNames(component_names);
    component_names_ = component_names;
    for (int i = 0; i < chem_engine_->NumAqueousComplexes(); ++i) {
      char secondary_name[128];
      snprintf(secondary_name, 127, "secondary_%d", i);
      component_names_.push_back(secondary_name);
    }
  }
}
#endif

void Transport_ATS::set_states(const Teuchos::RCP<State>& S,
                                  const Teuchos::RCP<State>& S_inter,
                                  const Teuchos::RCP<State>& S_next)
{
    //S_ = S;
  S_inter_ = S_inter;
  S_next_ = S_next;
}


/* ******************************************************************
* Define structure of this PK.
****************************************************************** */
void Transport_ATS::Setup(const Teuchos::Ptr<State>& S)
{
  saturation_key_ = Keys::readKey(*plist_, domain_, "saturation liquid", "saturation_liquid");
  prev_saturation_key_ = Keys::readKey(*plist_, domain_, "previous saturation liquid", "prev_saturation_liquid");
  flux_key_ = Keys::readKey(*plist_, domain_, "water flux", "water_flux");
  permeability_key_ = Keys::readKey(*plist_, domain_, "permeability", "permeability");
  conserve_qty_key_ = Keys::readKey(*plist_, domain_, "conserved quantity", "total_component_quantity");
  porosity_key_ = Keys::readKey(*plist_, domain_, "porosity", "porosity");
  molar_density_key_ = Keys::readKey(*plist_, domain_, "molar density", "molar_density_liquid");
  tcc_matrix_key_ = Keys::readKey(*plist_, domain_, "tcc matrix", "total_component_concentration_matrix");
  solid_residue_mass_key_ =  Keys::readKey(*plist_, domain_, "solid residue", "solid_residue_mass");
  water_src_key_ = Keys::readKey(*plist_, domain_, "water source", "water_source");
  geochem_src_factor_key_ = Keys::readKey(*plist_, domain_, "geochem source factor", "geochem_src_factor");
  water_content_key_ = Keys::readKey(*plist_, domain_, "water content", "water_content");
  cv_key_ = Keys::readKey(*plist_, domain_, "cell volume", "cell_volume");

  water_tolerance_ = plist_->get<double>("water tolerance", 1e-6);
  dissolution_ = plist_->get<bool>("allow dissolution", false);
  max_tcc_ = plist_->get<double>("maximum concentration", 0.9);
  dim = mesh_->space_dimension();

  // cross-coupling of PKs
  Teuchos::RCP<Teuchos::ParameterList> physical_models =
      Teuchos::sublist(plist_, "physical models and assumptions");
  bool abs_perm = physical_models->get<bool>("permeability field is required", false);
  std::string multiscale_model = physical_models->get<std::string>("multiscale model", "single porosity");

  // require my field
  int ncomponents = component_names_.size();
  std::vector<std::vector<std::string> > subfield_names(1);
  subfield_names[0] = component_names_;

  if (component_names_.size() == 0) {
    Errors::Message msg;
    msg << "Transport PK: list of solutes is empty.\n";
    Exceptions::amanzi_throw(msg);
  }

  name_ = "state"; // note: this is required because the chemistry PK is Amanzi code and uses this.
<<<<<<< HEAD
  S->RequireField(tcc_key_, name_, subfield_names)
      ->AddComponent("cell", AmanziMesh::CELL, ncomponents);
=======
  S->RequireField(tcc_key_, name_, subfield_names)->SetMesh(mesh_)->SetGhosted(true)
    ->AddComponent("cell", AmanziMesh::CELL, ncomponents);
>>>>>>> 99e5485c

  // CellVolume is required here -- it may not be used in this PK, but having
  // it makes vis nicer
  S->RequireField(cv_key_);
  S->RequireFieldEvaluator(cv_key_);

  // other things that I own
  S->RequireField(prev_saturation_key_, name_)->SetMesh(mesh_)->SetGhosted(true)
      ->SetComponent("cell", AmanziMesh::CELL, 1);
  S->GetField(prev_saturation_key_, name_)->set_io_vis(false);

  S->RequireField(solid_residue_mass_key_,  name_, subfield_names)
    ->SetMesh(mesh_)->SetGhosted(true)
    ->SetComponent("cell", AmanziMesh::CELL, ncomponents);
  
  
  // This vector stores the conserved amount (in mols) of ncomponent
  // transported components, plus two for water.  The first water component is
  // given by the water content (in mols) at the old time plus dt * all fluxes
  // treated explictly.  The second water component is given by the water
  // content at the new time plus dt * all fluxes treated implicitly (notably
  // just DomainCoupling fluxes, which must be able to take all the transported
  // quantity.)
  subfield_names[0].emplace_back("H2O_old");
  subfield_names[0].emplace_back("H2O_new");
  S->RequireField(conserve_qty_key_, name_, subfield_names)
    ->SetMesh(mesh_)->SetGhosted(true)
    ->SetComponent("cell", AmanziMesh::CELL, ncomponents+2);



  // require state fields
  if (abs_perm) {
    S->RequireField(permeability_key_)->SetMesh(mesh_)->SetGhosted(true)
      ->AddComponent("cell", AmanziMesh::CELL, dim);
    S->RequireFieldEvaluator(permeability_key_);
  }

  S->RequireField(flux_key_)->SetMesh(mesh_)->SetGhosted(true)
    ->SetComponent("face", AmanziMesh::FACE, 1);
  S->RequireFieldEvaluator(flux_key_);

  S->RequireField(saturation_key_)->SetMesh(mesh_)->SetGhosted(true)
      ->AddComponent("cell", AmanziMesh::CELL, 1);
  S->RequireFieldEvaluator(saturation_key_);

  S->RequireField(porosity_key_, porosity_key_)->SetMesh(mesh_)->SetGhosted(true)
    ->AddComponent("cell", AmanziMesh::CELL, 1);
  S->RequireFieldEvaluator(porosity_key_);

  S->RequireField(molar_density_key_, molar_density_key_)->SetMesh(mesh_)->SetGhosted(true)
    ->AddComponent("cell", AmanziMesh::CELL, 1);
  S->RequireFieldEvaluator(molar_density_key_);

  has_water_src_key_ = false;
  if (plist_->sublist("source terms").isSublist("geochemical")) {
    S->RequireField(water_src_key_, water_src_key_)->SetMesh(mesh_)->SetGhosted(true)
      ->AddComponent("cell", AmanziMesh::CELL, 1);
    S->RequireFieldEvaluator(water_src_key_);
    has_water_src_key_ = true;
    water_src_in_meters_ = plist_->get<bool>("water source in meters", false);

    if (water_src_in_meters_) {
      geochem_src_factor_key_ = water_src_key_;
    } else {
      // set the coefficient as water source / water density
      S->RequireField(geochem_src_factor_key_, geochem_src_factor_key_)
        ->SetMesh(mesh_)->SetGhosted(true)
        ->AddComponent("cell", AmanziMesh::CELL, 1);

      Teuchos::ParameterList& wc_eval = S->GetEvaluatorList(geochem_src_factor_key_);
      wc_eval.set<std::string>("field evaluator type", "reciprocal evaluator");
      std::vector<std::string> dep{ water_src_key_, molar_density_key_ };
      wc_eval.set<Teuchos::Array<std::string> >("evaluator dependencies", dep);
      wc_eval.set<std::string>("reciprocal", dep[1]);
      S->RequireFieldEvaluator(geochem_src_factor_key_);
    }
  }

  // this is the not-yet-existing source, and is dead code currently!
  if (plist_->sublist("source terms").isSublist("component concentration source")) {
    S->RequireField(water_src_key_, water_src_key_)->SetMesh(mesh_)->SetGhosted(true)
      ->AddComponent("cell", AmanziMesh::CELL, 1);
    S->RequireFieldEvaluator(water_src_key_);
    has_water_src_key_ = true;
    water_src_in_meters_ = plist_->get<bool>("water source in meters", false);
  }

  // require multiscale fields
  multiscale_porosity_ = false;
  if (multiscale_model == "dual porosity") {
    multiscale_porosity_ = true;
    Teuchos::RCP<Teuchos::ParameterList>
        msp_list = Teuchos::sublist(plist_, "multiscale models", true);
    msp_ = CreateMultiscaleTransportPorosityPartition(mesh_, msp_list);

    S->RequireField(tcc_matrix_key_, name_, subfield_names)
        ->SetMesh(mesh_)->SetGhosted(false)
        ->SetComponent("cell", AmanziMesh::CELL, ncomponents);
  }

  // Create verbosity object.
  auto pk_name = Keys::cleanPListName(plist_->name());
  vo_ = Teuchos::rcp(new VerboseObject(pk_name, *plist_));
  db_ = Teuchos::rcp(new Debugger(mesh_, pk_name, *plist_));
}


/* ******************************************************************
* Routine processes parameter list. It needs to be called only once
* on each processor.
****************************************************************** */
void Transport_ATS::Initialize(const Teuchos::Ptr<State>& S)
{
  // Set initial values for transport variables.
  dt_ = dt_debug_ = t_physics_ = 0.0;
  double time = S->time();
  if (time >= 0.0) t_physics_ = time;

  if (plist_->isSublist("initial condition")) {
    S->GetField(tcc_key_,name_)->Initialize(plist_->sublist("initial condition"));
  }

  internal_tests = 0;
  tests_tolerance = TRANSPORT_CONCENTRATION_OVERSHOOT;

  bc_scaling = 0.0;

  Teuchos::OSTab tab = vo_->getOSTab();
  MyPID = mesh_->get_comm()->MyPID();

  // initialize missed fields
  InitializeFields_(S);

  //create copies
  S->RequireFieldCopy(tcc_key_, "subcycling", name_);
  tcc_tmp = S->GetFieldCopyData(tcc_key_,"subcycling", name_);

  S->RequireFieldCopy(saturation_key_, "subcycle_start", name_);
  ws_subcycle_start = S->GetFieldCopyData(saturation_key_, "subcycle_start",name_)
    ->ViewComponent("cell");
  S->RequireFieldCopy(saturation_key_, "subcycle_end", name_);
  ws_subcycle_end = S->GetFieldCopyData(saturation_key_, "subcycle_end", name_)
    ->ViewComponent("cell");
  S->RequireFieldCopy(molar_density_key_, "subcycle_start", name_);
  mol_dens_subcycle_start = S->GetFieldCopyData(molar_density_key_, "subcycle_start",name_)->ViewComponent("cell");
  S->RequireFieldCopy(molar_density_key_, "subcycle_end", name_);
  mol_dens_subcycle_end = S->GetFieldCopyData(molar_density_key_, "subcycle_end", name_)->ViewComponent("cell");

  S->RequireFieldCopy(flux_key_, "next_timestep", name_);
  flux_copy_ = S->GetFieldCopyData(flux_key_,  "next_timestep", name_)->ViewComponent("face", true);
  flux_copy_->PutScalar(0.);

  // Check input parameters. Due to limited amount of checks, we can do it earlier.
  Policy(S.ptr());

  ncells_owned = mesh_->num_entities(AmanziMesh::CELL, AmanziMesh::Parallel_type::OWNED);
  ncells_wghost = mesh_->num_entities(AmanziMesh::CELL, AmanziMesh::Parallel_type::ALL);
  nfaces_owned = mesh_->num_entities(AmanziMesh::FACE, AmanziMesh::Parallel_type::OWNED);
  nfaces_wghost = mesh_->num_entities(AmanziMesh::FACE, AmanziMesh::Parallel_type::ALL);
  nnodes_wghost = mesh_->num_entities(AmanziMesh::NODE, AmanziMesh::Parallel_type::ALL);

  // extract control parameters
  InitializeAll_();

  // state pre-prosessing
  Teuchos::RCP<const CompositeVector> cv;

  ws_ = S->GetFieldData(saturation_key_)->ViewComponent("cell", false);
  ws_prev_ = S->GetFieldData(prev_saturation_key_)->ViewComponent("cell", false);

  phi_ = S->GetFieldData(porosity_key_)->ViewComponent("cell", false);

  mol_dens_ = S->GetFieldData(molar_density_key_)->ViewComponent("cell", false);
  mol_dens_prev_ = S->GetFieldData(molar_density_key_)->ViewComponent("cell", false);

  tcc = S->GetFieldData(tcc_key_, name_);
  *tcc_tmp = *tcc;

  flux_ = S->GetFieldData(flux_key_)->ViewComponent("face", true);
  solid_qty_ = S->GetFieldData(solid_residue_mass_key_, name_)->ViewComponent("cell", false);

  //create vector of conserved quatities
  conserve_qty_ = S->GetFieldData(conserve_qty_key_, name_)->ViewComponent("cell", true);

  // upwind
  const Epetra_Map& fmap_wghost = mesh_->face_map(true);
  upwind_cell_ = Teuchos::rcp(new Epetra_IntVector(fmap_wghost));
  downwind_cell_ = Teuchos::rcp(new Epetra_IntVector(fmap_wghost));

  IdentifyUpwindCells();

  // advection block initialization
  current_component_ = -1;

  const Epetra_Map& cmap_owned = mesh_->cell_map(false);

  // reconstruction initialization
  const Epetra_Map& cmap_wghost = mesh_->cell_map(true);
  limiter_ = Teuchos::rcp(new Operators::LimiterCell(mesh_));
  lifting_ = Teuchos::rcp(new Operators::ReconstructionCell(mesh_));

  // mechanical dispersion
  flag_dispersion_ = false;
  if (plist_->isSublist("material properties")) {
    Teuchos::RCP<Teuchos::ParameterList>
        mdm_list = Teuchos::sublist(plist_, "material properties");
    mdm_ = CreateMDMPartition(mesh_, mdm_list, flag_dispersion_);
    //if (flag_dispersion_) CalculateAxiSymmetryDirection(S);
    if (flag_dispersion_) CalculateAxiSymmetryDirection();
  }

  // create boundary conditions
  if (plist_->isSublist("boundary conditions")) {
    // -- try tracer-type conditions
    PK_DomainFunctionFactory<TransportDomainFunction> factory(mesh_, S_);
    Teuchos::ParameterList& conc_bcs_list = plist_->sublist("boundary conditions").sublist("concentration");

    for (const auto& it : conc_bcs_list) {
      std::string name = it.first;
      if (conc_bcs_list.isSublist(name)) {
        Teuchos::ParameterList& bc_list = conc_bcs_list.sublist(name);
        std::string bc_type = bc_list.get<std::string>("spatial distribution method", "none");

        if (bc_type == "domain coupling") {
          // domain couplings are special -- they always work on all components
          Teuchos::RCP<TransportDomainFunction> bc =
            factory.Create(bc_list, "fields", AmanziMesh::FACE, Kxy);

          for (int i = 0; i < component_names_.size(); i++) {
            bc->tcc_names().push_back(component_names_[i]);
            bc->tcc_index().push_back(i);
          }
          bc->set_state(S_);
          bcs_.push_back(bc);
        } else if (bc_type == "subgrid") {
          // subgrid domains take a BC from a single entity of a parent mesh --
          // find the GID of that entity.
          Teuchos::Array<std::string> regions(1, domain_);
          std::size_t last_of = domain_.find_last_of(":");
          AMANZI_ASSERT(last_of != std::string::npos);
          int gid = std::stoi(domain_.substr(last_of+1, domain_.size()));
          bc_list.set("entity_gid_out", gid);

          Teuchos::RCP<TransportDomainFunction> bc =
            factory.Create(bc_list, "boundary concentration", AmanziMesh::FACE, Kxy);

          for (int i = 0; i < component_names_.size(); i++) {
            bc->tcc_names().push_back(component_names_[i]);
            bc->tcc_index().push_back(i);
          }
          bc->set_state(S_);
          bcs_.push_back(bc);

        } else {
          Teuchos::RCP<TransportDomainFunction> bc =
            factory.Create(bc_list, "boundary concentration function", AmanziMesh::FACE, Kxy);
          bc->set_state(S_);

          std::vector<std::string> tcc_names = bc_list.get<Teuchos::Array<std::string>>("component names").toVector();
          bc->set_tcc_names(tcc_names);

          // set the component indicies
          for (const auto& n : bc->tcc_names()) {
            bc->tcc_index().push_back(FindComponentNumber(n));
          }
          bcs_.push_back(bc);
        }
      }
    }

#ifdef ALQUIMIA_ENABLED
    // -- try geochemical conditions
    Teuchos::ParameterList& glist = plist_->sublist("boundary conditions").sublist("geochemical");

    for (Teuchos::ParameterList::ConstIterator it = glist.begin(); it != glist.end(); ++it) {
      std::string specname = it->first;
      Teuchos::ParameterList& spec = glist.sublist(specname);

      Teuchos::RCP<TransportBoundaryFunction_Alquimia_Units>
        bc = Teuchos::rcp(new TransportBoundaryFunction_Alquimia_Units(spec, mesh_,
                chem_pk_, chem_engine_));

      bc->set_conversion(1000.0, mol_dens_, true);
      //bc->set_name("alquimia bc");
      std::vector<int>& tcc_index = bc->tcc_index();
      std::vector<std::string>& tcc_names = bc->tcc_names();

      for (int i = 0; i < tcc_names.size(); i++) {
        tcc_index.push_back(FindComponentNumber(tcc_names[i]));
      }

      bcs_.push_back(bc);
    }
#endif

  } else {
    if (vo_->os_OK(Teuchos::VERB_NONE)) {
      *vo_->os() << vo_->color("yellow") << "No BCs were specified." << vo_->reset() << std::endl;
    }
  }

  // boundary conditions initialization
  time = t_physics_;
  VV_CheckInfluxBC();

  // source term initialization: so far only "concentration" is available.
  if (plist_->isSublist("source terms")) {
    PK_DomainFunctionFactory<TransportDomainFunction> factory(mesh_, S_);
    Teuchos::ParameterList& conc_sources_list = plist_->sublist("source terms").sublist("component mass source");

    for (const auto& it : conc_sources_list) {
      std::string name = it.first;
      if (conc_sources_list.isSublist(name)) {
        Teuchos::ParameterList& src_list = conc_sources_list.sublist(name);
        std::string src_type = src_list.get<std::string>("spatial distribution method", "none");

        if (src_type == "domain coupling") {
          // domain couplings are special -- they always work on all components
          Teuchos::RCP<TransportDomainFunction> src =
              factory.Create(src_list, "fields", AmanziMesh::CELL, Kxy);

          for (int i = 0; i < component_names_.size(); i++) {
            src->tcc_names().push_back(component_names_[i]);
            src->tcc_index().push_back(i);
          }
          src->set_state(S_);
          srcs_.push_back(src);
        } else {
          Teuchos::RCP<TransportDomainFunction> src =
              factory.Create(src_list, "source function", AmanziMesh::CELL, Kxy);

          std::vector<std::string> tcc_names = src_list.get<Teuchos::Array<std::string>>("component names").toVector();
          src->set_tcc_names(tcc_names);

          // set the component indicies
          for (const auto& n : src->tcc_names()) {
            src->tcc_index().push_back(FindComponentNumber(n));
          }

          src->set_state(S_);
          srcs_.push_back(src);
        }
      }
    }

#ifdef ALQUIMIA_ENABLED
    // -- try geochemical conditions
    Teuchos::ParameterList& geochem_list = plist_->sublist("source terms").sublist("geochemical");

    for (auto it = geochem_list.begin(); it != geochem_list.end(); ++it) {
      std::string specname = it->first;
      Teuchos::ParameterList& spec = geochem_list.sublist(specname);

      Teuchos::RCP<TransportSourceFunction_Alquimia_Units>
          src = Teuchos::rcp(new TransportSourceFunction_Alquimia_Units(spec, mesh_, chem_pk_, chem_engine_));

      if (S->HasFieldEvaluator(geochem_src_factor_key_)) {
        S->GetFieldEvaluator(geochem_src_factor_key_)->HasFieldChanged(S.ptr(), name_);
      }

      auto src_factor = S->GetFieldData(geochem_src_factor_key_)->ViewComponent("cell",false);
      src->set_conversion(-1000., src_factor, false);

      for (const auto& n : src->tcc_names()) {
        src->tcc_index().push_back(FindComponentNumber(n));
      }

      srcs_.push_back(src);
    }
#endif
  }
  // Temporarily Transport hosts Henry law.
  PrepareAirWaterPartitioning_();

  if (vo_->os_OK(Teuchos::VERB_MEDIUM)) {
    *vo_->os() << "Number of components: " << tcc->size() << std::endl
               << "cfl=" << cfl_ << " spatial/temporal discretization: "
               << spatial_disc_order << " " << temporal_disc_order << std::endl;
    *vo_->os() << vo_->color("green") << "Initalization of PK is complete."
               << vo_->reset() << std::endl << std::endl;
  }
}


/* ******************************************************************
* Initalized fields left by State and other PKs.
****************************************************************** */
void Transport_ATS::InitializeFields_(const Teuchos::Ptr<State>& S)
{
  Teuchos::OSTab tab = vo_->getOSTab();

  // set popular default values when flow PK is off
  if (S->HasField(saturation_key_)) {
    if (S->GetField(saturation_key_)->owner() == name_) {
      if (!S->GetField(saturation_key_, name_)->initialized()) {
        S->GetFieldData(saturation_key_, name_)->PutScalar(1.0);
        S->GetField(saturation_key_, name_)->set_initialized();

        if (vo_->os_OK(Teuchos::VERB_MEDIUM))
          *vo_->os() << "initialized saturation_liquid to value 1.0" << std::endl;
      }
      InitializeFieldFromField_(prev_saturation_key_, saturation_key_, S, true, true);
    } else {
      if (S->GetField(prev_saturation_key_)->owner() == name_) {
        if (!S->GetField(prev_saturation_key_, name_)->initialized()) {
          InitializeFieldFromField_(prev_saturation_key_, saturation_key_, S, true, true);
          S->GetField(prev_saturation_key_, name_)->set_initialized();

          if (vo_->os_OK(Teuchos::VERB_MEDIUM))
            *vo_->os() << "initialized prev_saturation_liquid from saturation" << std::endl;
        }
      }
    }
  }
  InitializeFieldFromField_(tcc_matrix_key_, tcc_key_, S, false, false);
  S->GetFieldData(solid_residue_mass_key_, name_)->PutScalar(0.0);
  S->GetField(solid_residue_mass_key_, name_)->set_initialized();
  S->GetField(conserve_qty_key_, name_)->set_initialized();
}

/* ****************************************************************
* Auxiliary initialization technique.
**************************************************************** */
void Transport_ATS::InitializeFieldFromField_(const std::string& field0,
                                                 const std::string& field1,
                                                 const Teuchos::Ptr<State>& S,
                                                 bool call_evaluator,
                                                 bool overwrite)
{
  if (S->HasField(field0)) {
    if (S->GetField(field0)->owner() == name_) {
      if ((!S->GetField(field0, name_)->initialized()) || overwrite) {
        if (call_evaluator)
            S->GetFieldEvaluator(field1)->HasFieldChanged(S.ptr(), name_);

        const CompositeVector& f1 = *S->GetFieldData(field1);
        CompositeVector& f0 = *S->GetFieldData(field0, name_);

        double vmin0, vmax0, vavg0;
        double vmin1, vmax1, vavg1;

        f0 = f1;

        S->GetField(field0, name_)->set_initialized();
        if (vo_->os_OK(Teuchos::VERB_MEDIUM) && (!overwrite)) {
          *vo_->os() << "initiliazed " << field0 << " to " << field1 << std::endl;
        }
      }
    }
  }
}

/* *******************************************************************
* Estimation of the time step based on T.Barth (Lecture Notes
* presented at VKI Lecture Series 1994-05, Theorem 4.2.2.
* Routine must be called every time we update a flow field.
*
* Warning: Barth calculates influx, we calculate outflux. The methods
* are equivalent for divergence-free flows and gurantee EMP. Outflux
* takes into account sinks and sources but preserves only positivity
* of an advected mass.
* ***************************************************************** */
double Transport_ATS::StableTimeStep()
{
  S_next_->GetFieldData(flux_key_)->ScatterMasterToGhosted("face");

  flux_ = S_next_->GetFieldData(flux_key_)->ViewComponent("face", true);

  Teuchos::RCP<Epetra_Map> cell_map = Teuchos::rcp(new Epetra_Map(mesh_->cell_map(false)));
  IdentifyUpwindCells();

  tcc = S_inter_->GetFieldData(tcc_key_, name_);
  Epetra_MultiVector& tcc_prev = *tcc->ViewComponent("cell");

  // loop over faces and accumulate upwinding fluxes
  std::vector<double> total_outflux(ncells_wghost, 0.0);

  for (int f = 0; f < nfaces_wghost; f++) {
    int c = (*upwind_cell_)[f];
    if (c >= 0) {
      total_outflux[c] += fabs((*flux_)[0][f]);
    }
  }

  Sinks2TotalOutFlux(tcc_prev, total_outflux, 0, num_aqueous - 1);

  // modify estimate for other models
  // if (multiscale_porosity_) {
  //   const Epetra_MultiVector& wcm_prev = *S_next_->GetFieldData("prev_water_content_matrix")->ViewComponent("cell");
  //   const Epetra_MultiVector& wcm = *S_next_->GetFieldData("water_content_matrix")->ViewComponent("cell");

  //   double dtg = S_->final_time() - S_->initial_time();
  //   for (int c = 0; c < ncells_owned; ++c) {
  //     double flux_liquid = (wcm[0][c] - wcm_prev[0][c]) / dtg;
  //     msp_->second[(*msp_->first)[c]]->UpdateStabilityOutflux(flux_liquid, &total_outflux[c]);
  //   }
  // }

  // loop over cells and calculate minimal time step
  double vol = 0.;
  double ws_min_dt = 0.;
  double outflux_min_dt = 0.;
  dt_ = TRANSPORT_LARGE_TIME_STEP;
  double dt_cell = TRANSPORT_LARGE_TIME_STEP;
  int cmin_dt = 0;
  for (int c = 0; c < ncells_owned; c++) {
    double outflux = total_outflux[c];

    if ((outflux > 0) && ((*ws_prev_)[0][c] > 0) && ((*ws_)[0][c] > 0) && ((*phi_)[0][c] > 0 )) {
      vol = mesh_->cell_volume(c);
      dt_cell = vol * (*mol_dens_)[0][c] * (*phi_)[0][c] * std::min((*ws_prev_)[0][c], (*ws_)[0][c]) / outflux;
    }
    if (dt_cell < dt_) {
      dt_ = dt_cell;
      cmin_dt = c;
      ws_min_dt = std::min((*ws_prev_)[0][c], (*ws_)[0][c]);
      outflux_min_dt = total_outflux[c];
    }
  }

  if (spatial_disc_order == 2) dt_ /= 2;

  // communicate global time step
  double dt_tmp = dt_;
  const Epetra_Comm& comm = ws_prev_->Comm();
  comm.MinAll(&dt_tmp, &dt_, 1);

  // incorporate developers and CFL constraints
  dt_ = std::min(dt_, dt_debug_);
  dt_ *= cfl_;

  // print optional diagnostics using maximum cell id as the filter
  if (vo_->os_OK(Teuchos::VERB_HIGH)) {
    int cmin_dt_unique = (std::abs(dt_tmp * cfl_ - dt_) < 1e-6 * dt_) ? cell_map->GID(cmin_dt) : -2;

    int cmin_dt_tmp = cmin_dt_unique;
    comm.MaxAll(&cmin_dt_tmp, &cmin_dt_unique, 1);
    int min_pid=-1;

    double tmp_package[6];
    if (cell_map->GID(cmin_dt) == cmin_dt_unique) {
      const AmanziGeometry::Point& p = mesh_->cell_centroid(cmin_dt);

      min_pid = comm.MyPID();
      tmp_package[0] = ws_min_dt;
      tmp_package[1] = outflux_min_dt;
      tmp_package[2] = p[0];
      tmp_package[3] = p[1];
      if (p.dim() == 3) tmp_package[4] = p[2];
      else tmp_package[4] = 0.;
      tmp_package[5] = p.dim();
    }

    int min_pid_tmp = min_pid;
    comm.MaxAll(&min_pid_tmp, &min_pid, 1);
    comm.Broadcast(tmp_package, 6, min_pid);

    Teuchos::OSTab tab = vo_->getOSTab();
    *vo_->os() << "Stable time step " << dt_ << " is computed at (" << tmp_package[2] << ", " << tmp_package[3];
    if (fabs(3 - tmp_package[5]) <1e-10) *vo_->os() << ", " << tmp_package[4];
    *vo_->os() << ")" << std::endl;
    *vo_->os() << "Stable time step " << dt_ << " is limited by saturation/ponded_depth " << tmp_package[0] << " and "
	       << "output flux " << tmp_package[1] << std::endl;
  }
  return dt_;
}


/* *******************************************************************
* Estimate returns last time step unless it is zero.
******************************************************************* */
double Transport_ATS::get_dt()
{
  if (subcycling_) {
    return 1e+99;
  } else {
    StableTimeStep();
    return dt_;
  }
}


/* *******************************************************************
* MPC will call this function to advance the transport state.
* Efficient subcycling requires to calculate an intermediate state of
* saturation only once, which leads to a leap-frog-type algorithm.
******************************************************************* */
bool Transport_ATS::AdvanceStep(double t_old, double t_new, bool reinit)
{
  bool failed = false;
  double dt_MPC = t_new - t_old;

  Teuchos::OSTab tab = vo_->getOSTab();
  if (vo_->os_OK(Teuchos::VERB_LOW))
    *vo_->os() << "----------------------------------------------------------------" << std::endl
               << "Advancing: t0 = " << S_inter_->time()
               << " t1 = " << S_next_->time() << " h = " << dt_MPC << std::endl
               << "----------------------------------------------------------------" << std::endl;

  S_next_->GetFieldEvaluator(flux_key_)->HasFieldChanged(S_next_.ptr(), name_);
  flux_ = S_next_->GetFieldData(flux_key_)->ViewComponent("face", true);
  *flux_copy_ = *flux_; // copy flux vector from S_next_ to S_;

  S_next_->GetFieldEvaluator(saturation_key_)->HasFieldChanged(S_next_.ptr(), name_);
  ws_ = S_next_->GetFieldData(saturation_key_)->ViewComponent("cell", false);

  S_next_->GetFieldEvaluator(molar_density_key_)->HasFieldChanged(S_next_.ptr(), name_);
  mol_dens_ = S_next_->GetFieldData(molar_density_key_)->ViewComponent("cell", false);

  // this is locally created and has no evaluator -- should get a primary
  // variable FE owned by this PK
  solid_qty_ = S_next_->GetFieldData(solid_residue_mass_key_, name_)->ViewComponent("cell", false);

#ifdef ALQUIMIA_ENABLED
  if (plist_->sublist("source terms").isSublist("geochemical")) {
    for (auto& src : srcs_) {
      if (src->name() == "alquimia source") {
        // src_factor = water_source / molar_density_liquid
        S_next_->GetFieldEvaluator(geochem_src_factor_key_)->HasFieldChanged(S_next_.ptr(), name_);
        auto src_factor = S_next_->GetFieldData(geochem_src_factor_key_)->ViewComponent("cell",false);
        Teuchos::RCP<TransportSourceFunction_Alquimia_Units> src_alq =
          Teuchos::rcp_dynamic_cast<TransportSourceFunction_Alquimia_Units>(src);
        src_alq->set_conversion(-1000, src_factor, false);
      }
    }
  }

  if (plist_->sublist("boundary conditions").isSublist("geochemical")) {
    for (auto& bc : bcs_) {
      if (bc->name() == "alquimia bc") {
        Teuchos::RCP<TransportBoundaryFunction_Alquimia_Units>  bc_alq =
          Teuchos::rcp_dynamic_cast<TransportBoundaryFunction_Alquimia_Units>(bc);
        bc_alq->set_conversion(1000.0, mol_dens_, true);
      }
    }
  }
#endif

  // We use original tcc and make a copy of it later if needed.
  tcc = S_inter_->GetFieldData(tcc_key_, name_);
  Epetra_MultiVector& tcc_prev = *tcc->ViewComponent("cell");
  db_->WriteVector("tcc_old", tcc.ptr());

  // calculate stable time step
  double dt_shift = 0.0, dt_global = dt_MPC;
  double time = S_inter_->intermediate_time();
  if (time >= 0.0) {
    t_physics_ = time;
    dt_shift = time - S_inter_->initial_time();
    dt_global = S_inter_->final_time() - S_inter_->initial_time();
  }

  if (subcycling_)
    StableTimeStep();
  else
    dt_ = dt_MPC;
  double dt_stable = dt_;  // advance routines override dt_

  int interpolate_ws = 0;  // (dt_ < dt_global) ? 1 : 0;

  if ((t_old > S_inter_->initial_time())||(t_new < S_inter_->final_time())) interpolate_ws = 1;

  double dt_sum = 0.0;
  double dt_cycle;
  if (interpolate_ws) {
    dt_cycle = std::min(dt_stable, dt_MPC);
    InterpolateCellVector(*ws_prev_, *ws_, dt_shift, dt_global, *ws_subcycle_start);
    InterpolateCellVector(*mol_dens_prev_, *mol_dens_, dt_shift, dt_global, *mol_dens_subcycle_start);
    InterpolateCellVector(*ws_prev_, *ws_, dt_shift + dt_cycle, dt_global, *ws_subcycle_end);
    InterpolateCellVector(*mol_dens_prev_, *mol_dens_, dt_shift + dt_cycle, dt_global, *mol_dens_subcycle_end);
    ws_start = ws_subcycle_start;
    ws_end = ws_subcycle_end;
    mol_dens_start = mol_dens_subcycle_start;
    mol_dens_end = mol_dens_subcycle_end;
  } else {
    dt_cycle = dt_MPC;
    ws_start = ws_prev_;
    ws_end = ws_;
    mol_dens_start = mol_dens_prev_;
    mol_dens_end = mol_dens_;
  }

  db_->WriteVector("sat_old", S_inter_->GetFieldData(prev_saturation_key_).ptr());
  for (int c = 0; c < ncells_owned; c++) {
    double vol_phi_ws_den;
    vol_phi_ws_den = mesh_->cell_volume(c) * (*phi_)[0][c] * (*ws_prev_)[0][c] * (*mol_dens_prev_)[0][c];
    for (int i=0; i<num_aqueous + num_gaseous; i++) {
      mass_solutes_stepstart_[i] = tcc_prev[i][c] * vol_phi_ws_den;
    }
  }

  int ncycles = 0, swap = 1;
  while (dt_sum < dt_MPC - 1e-6) {
    // update boundary conditions
    time = t_physics_ + dt_cycle / 2;
    for (int i = 0; i < bcs_.size(); i++) {
      bcs_[i]->Compute(t_physics_, t_physics_+dt_cycle);
    }

    double dt_try = dt_MPC - dt_sum;
    double tol = 1e-10 * (dt_try + dt_stable);
    bool final_cycle = false;

    if (dt_try >= 2 * dt_stable) {
      dt_cycle = dt_stable;
    } else if (dt_try > dt_stable + tol) {
      dt_cycle = dt_try / 2;
    } else {
      dt_cycle = dt_try;
      final_cycle = true;
    }

    t_physics_ += dt_cycle;
    dt_sum += dt_cycle;

    if (interpolate_ws) {
      if (swap) {  // Initial water saturation is in 'start'.
        ws_start = ws_subcycle_start;
        ws_end = ws_subcycle_end;
        mol_dens_start = mol_dens_subcycle_start;
        mol_dens_end = mol_dens_subcycle_end;

        double dt_int = dt_sum + dt_shift;
        InterpolateCellVector(*ws_prev_, *ws_, dt_int, dt_global, *ws_subcycle_end);
        InterpolateCellVector(*mol_dens_prev_, *mol_dens_, dt_int, dt_global, *mol_dens_subcycle_end);
      } else {  // Initial water saturation is in 'end'.
        ws_start = ws_subcycle_end;
        ws_end = ws_subcycle_start;
        mol_dens_start = mol_dens_subcycle_end;
        mol_dens_end = mol_dens_subcycle_start;

        double dt_int = dt_sum + dt_shift;
        InterpolateCellVector(*ws_prev_, *ws_, dt_int, dt_global, *ws_subcycle_start);
        InterpolateCellVector(*mol_dens_prev_, *mol_dens_, dt_int, dt_global, *mol_dens_subcycle_start);
      }
      swap = 1 - swap;
    }

    if (spatial_disc_order == 1) {  // temporary solution (lipnikov@lanl.gov)
      AdvanceDonorUpwind(dt_cycle);
    } else if (spatial_disc_order == 2 && temporal_disc_order == 1) {
      AdvanceSecondOrderUpwindRK1(dt_cycle);
    } else if (spatial_disc_order == 2 && temporal_disc_order == 2) {
      AdvanceSecondOrderUpwindRK2(dt_cycle);
    }

    // add multiscale model
    if (multiscale_porosity_) {
      double t_int1 = t_old + dt_sum - dt_cycle;
      double t_int2 = t_old + dt_sum;
      AddMultiscalePorosity_(t_old, t_new, t_int1, t_int2);
    }

    if (! final_cycle) {  // rotate concentrations (we need new memory for tcc)
      tcc = Teuchos::RCP<CompositeVector>(new CompositeVector(*tcc_tmp));
    }

    ncycles++;
  }

  dt_ = dt_stable;  // restore the original time step (just in case)

  Epetra_MultiVector& tcc_next = *tcc_tmp->ViewComponent("cell", false);

  Advance_Dispersion_Diffusion(t_old, t_new);

  // optional Henry Law for the case of gas diffusion
  if (henry_law_) {
    MakeAirWaterPartitioning_();
  }

  // statistics output
  nsubcycles = ncycles;
  if (vo_->os_OK(Teuchos::VERB_MEDIUM)) {
    *vo_->os() << ncycles << " sub-cycles, dt_stable=" << units_.OutputTime(dt_stable)
               << " [sec]  dt_MPC=" << units_.OutputTime(dt_MPC) << " [sec]" << std::endl;

    VV_PrintSoluteExtrema(tcc_next, dt_MPC);
  }
  return failed;
}


void Transport_ATS :: Advance_Dispersion_Diffusion(double t_old, double t_new)
{
  double dt_MPC = t_new - t_old;
  // We define tracer as the species #0 as calculate some statistics.
  Epetra_MultiVector& tcc_next = *tcc_tmp->ViewComponent("cell", false);
  Epetra_MultiVector& tcc_prev = *tcc->ViewComponent("cell");
  int num_components = tcc_prev.NumVectors();

  bool flag_diffusion(false);
  for (int i = 0; i < 2; i++) {
    if (diffusion_phase_[i] != Teuchos::null) {
      if (diffusion_phase_[i]->values().size() != 0) flag_diffusion = true;
    }
  }
  if (flag_diffusion) {
    // no molecular diffusion if all tortuosities are zero.
    double tau(0.0);
    for (int i = 0; i < mat_properties_.size(); i++) {
      tau += mat_properties_[i]->tau[0] + mat_properties_[i]->tau[1];
    }
    if (tau == 0.0) flag_diffusion = false;
  }

  if (flag_dispersion_ || flag_diffusion) {
    // default boundary conditions (none inside domain and Neumann on its boundary)
    Teuchos::RCP<Operators::BCs> bc_dummy =
        Teuchos::rcp(new Operators::BCs(mesh_, AmanziMesh::FACE, WhetStone::DOF_Type::SCALAR));
    auto& bc_model = bc_dummy->bc_model();
    auto& bc_value = bc_dummy->bc_value();
    PopulateBoundaryData(bc_model, bc_value, -1);

    // diffusion operator
    Teuchos::ParameterList& op_list = plist_->sublist("diffusion");
    op_list.set("inverse", plist_->sublist("inverse"));

    Operators::PDE_DiffusionFactory opfactory;
    Teuchos::RCP<Operators::PDE_Diffusion> op1 = opfactory.Create(op_list, mesh_, bc_dummy);
    op1->SetBCs(bc_dummy, bc_dummy);
    Teuchos::RCP<Operators::Operator> op = op1->global_operator();
    Teuchos::RCP<Operators::PDE_Accumulation> op2 =
        Teuchos::rcp(new Operators::PDE_Accumulation(AmanziMesh::CELL, op));

    const CompositeVectorSpace& cvs = op1->global_operator()->DomainMap();
    CompositeVector sol(cvs), factor(cvs), factor0(cvs), source(cvs), zero(cvs);
    zero.PutScalar(0.0);

    // populate the dispersion operator (if any)
    if (flag_dispersion_) {
      CalculateDispersionTensor_(*flux_, *phi_, *ws_, *mol_dens_);
    }

    int phase, num_itrs(0);
    bool flag_op1(true);
    double md_change, md_old(0.0), md_new, residual(0.0);

    // Disperse and diffuse aqueous components
    for (int i = 0; i < num_aqueous; i++) {
      FindDiffusionValue(component_names_[i], &md_new, &phase);
      md_change = md_new - md_old;
      md_old = md_new;

      if (md_change != 0.0) {
        CalculateDiffusionTensor_(md_change, phase, *phi_, *ws_, *mol_dens_);
        flag_op1 = true;
      }

      // set initial guess
      Epetra_MultiVector& sol_cell = *sol.ViewComponent("cell");
      for (int c = 0; c < ncells_owned; c++) {
        sol_cell[0][c] = tcc_next[i][c];
      }
      if (sol.HasComponent("face")) {
        sol.ViewComponent("face")->PutScalar(0.0);
      }

      if (flag_op1) {
        op->Init();
        Teuchos::RCP<std::vector<WhetStone::Tensor> > Dptr = Teuchos::rcpFromRef(D_);
        op1->Setup(Dptr, Teuchos::null, Teuchos::null);
        op1->UpdateMatrices(Teuchos::null, Teuchos::null);

        // add accumulation term
        Epetra_MultiVector& fac = *factor.ViewComponent("cell");
        for (int c = 0; c < ncells_owned; c++) {
          fac[0][c] = (*phi_)[0][c] * (*ws_)[0][c] * (*mol_dens_)[0][c];
        }
        op2->AddAccumulationDelta(sol, factor, factor, dt_MPC, "cell");
        op1->ApplyBCs(true, true, true);

      } else {
        Epetra_MultiVector& rhs_cell = *op->rhs()->ViewComponent("cell");
        for (int c = 0; c < ncells_owned; c++) {
          double tmp = mesh_->cell_volume(c) * (*ws_)[0][c] * (*phi_)[0][c] * (*mol_dens_)[0][c]/ dt_MPC;
          rhs_cell[0][c] = tcc_next[i][c] * tmp;
        }
      }

      CompositeVector& rhs = *op->rhs();
      int ierr = op->ApplyInverse(rhs, sol);

      if (ierr < 0) {
        Errors::Message msg("TransportExplicit_PK solver failed with message: \"");
        msg << op->returned_code_string() << "\"";
        Exceptions::amanzi_throw(msg);
      }

      residual += op->residual();
      num_itrs += op->num_itrs();

      for (int c = 0; c < ncells_owned; c++) {
        tcc_next[i][c] = sol_cell[0][c];
      }
      if (sol.HasComponent("face")) {
        if (tcc_tmp->HasComponent("boundary_face")) {
          Epetra_MultiVector& tcc_tmp_bf = *tcc_tmp->ViewComponent("boundary_face",false);
          Epetra_MultiVector& sol_faces = *sol.ViewComponent("face",false);
          const Epetra_Map& vandalay_map = mesh_->exterior_face_map(false);
          const Epetra_Map& face_map = mesh_->face_map(false);
          int nbfaces = tcc_tmp_bf.MyLength();
          for (int bf=0; bf!=nbfaces; ++bf) {
            AmanziMesh::Entity_ID f = face_map.LID(vandalay_map.GID(bf));
            tcc_tmp_bf[i][bf] =  sol_faces[i][f];
          }
        }
      }
    }

    // Diffuse aqueous components. We ignore dispersion
    // tensor (D is reset). Inactive cells (s[c] = 1 and D_[c] = 0)
    // are treated with a hack of the accumulation term.
    D_.clear();
    md_old = 0.0;
    for (int i = num_aqueous; i < num_components; i++) {
      FindDiffusionValue(component_names_[i], &md_new, &phase);
      md_change = md_new - md_old;
      md_old = md_new;

      if (md_change != 0.0 || i == num_aqueous) {
        CalculateDiffusionTensor_(md_change, phase, *phi_, *ws_, *mol_dens_);
      }

      // set initial guess
      Epetra_MultiVector& sol_cell = *sol.ViewComponent("cell");
      for (int c = 0; c < ncells_owned; c++) {
        sol_cell[0][c] = tcc_next[i][c];
      }
      if (sol.HasComponent("face")) {
        sol.ViewComponent("face")->PutScalar(0.0);
      }

      op->Init();
      Teuchos::RCP<std::vector<WhetStone::Tensor> > Dptr = Teuchos::rcpFromRef(D_);
      op1->Setup(Dptr, Teuchos::null, Teuchos::null);
      op1->UpdateMatrices(Teuchos::null, Teuchos::null);

      // add boundary conditions and sources for gaseous components
      PopulateBoundaryData(bc_model, bc_value, i);

      Epetra_MultiVector& rhs_cell = *op->rhs()->ViewComponent("cell");
      ComputeAddSourceTerms(t_new, 1.0, rhs_cell, i, i);
      op1->ApplyBCs(true, true, true);

      // add accumulation term
      Epetra_MultiVector& fac1 = *factor.ViewComponent("cell");
      Epetra_MultiVector& fac0 = *factor0.ViewComponent("cell");

      for (int c = 0; c < ncells_owned; c++) {
        fac1[0][c] = (*phi_)[0][c] * (1.0 - (*ws_)[0][c]) * (*mol_dens_)[0][c];
        fac0[0][c] = (*phi_)[0][c] * (1.0 - (*ws_prev_)[0][c]) * (*mol_dens_prev_)[0][c];
        if ((*ws_)[0][c] == 1.0) fac1[0][c] = 1.0 * (*mol_dens_)[0][c];  // hack so far
      }
      op2->AddAccumulationDelta(sol, factor0, factor, dt_MPC, "cell");

      CompositeVector& rhs = *op->rhs();
      int ierr = op->ApplyInverse(rhs, sol);
      if (ierr < 0) {
        Errors::Message msg("Transport_PK solver failed with message: \"");
        msg << op->returned_code_string() << "\"";
        Exceptions::amanzi_throw(msg);
      }

      residual += op->residual();
      num_itrs += op->num_itrs();

      for (int c = 0; c < ncells_owned; c++) {
        tcc_next[i][c] = sol_cell[0][c];
      }
    }

    if (vo_->os_OK(Teuchos::VERB_MEDIUM)) {
      Teuchos::OSTab tab = vo_->getOSTab();
      *vo_->os() << "dispersion solver ||r||=" << residual / num_components
                 << " itrs=" << num_itrs / num_components << std::endl;
    }
  }
}


/* *******************************************************************
* Add multiscale porosity model on sub interval [t_int1, t_int2]:
*   d(VWC_f)/dt -= G_s, d(VWC_m) = G_s
*   G_s = G_w C^* + omega_s (C_f - C_m).
******************************************************************* */
void Transport_ATS::AddMultiscalePorosity_(
    double t_old, double t_new, double t_int1, double t_int2)
{
  Epetra_MultiVector& tcc_next = *tcc_tmp->ViewComponent("cell");
  Epetra_MultiVector& tcc_matrix =
     *S_inter_->GetFieldData("total_component_concentration_matrix", name_)->ViewComponent("cell");

  const Epetra_MultiVector& wcf_prev = *S_inter_->GetFieldData("prev_water_content")->ViewComponent("cell");
  const Epetra_MultiVector& wcf = *S_inter_->GetFieldData("water_content")->ViewComponent("cell");

  const Epetra_MultiVector& wcm_prev = *S_inter_->GetFieldData("prev_water_content_matrix")->ViewComponent("cell");
  const Epetra_MultiVector& wcm = *S_inter_->GetFieldData("water_content_matrix")->ViewComponent("cell");

  // multi-node matrix requires more input data
  const Epetra_MultiVector& phi_matrix = *S_inter_->GetFieldData("porosity_matrix")->ViewComponent("cell");

  int nnodes(1);
  Teuchos::RCP<Epetra_MultiVector> tcc_matrix_aux;
  if (S_inter_->HasField("total_component_concentration_matrix_aux")) {
    tcc_matrix_aux = S_inter_->GetFieldData("total_component_concentration_matrix_aux", name_)->ViewComponent("cell");
    nnodes = tcc_matrix_aux->NumVectors() + 1;
  }
  WhetStone::DenseVector tcc_m(nnodes);

  double flux_liquid, flux_solute, wcm0, wcm1, wcf0, wcf1;
  double dtg, dts, t1, t2, tmp0, tmp1, tfp0, tfp1, a, b;
  std::vector<AmanziMesh::Entity_ID> block;

  dtg = t_new - t_old;
  dts = t_int2 - t_int1;
  t1 = t_int1 - t_old;
  t2 = t_int2 - t_old;

  for (int c = 0; c < ncells_owned; ++c) {
    wcm0 = wcm_prev[0][c];
    wcm1 = wcm[0][c];
    flux_liquid = (wcm1 - wcm0) / dtg;

    wcf0 = wcf_prev[0][c];
    wcf1 = wcf[0][c];

    a = t1 / dtg;
    b = t2 / dtg;

    tfp0 = a * wcf1 + (1.0 - a) * wcf0;
    tfp1 = b * wcf1 + (1.0 - b) * wcf0;

    tmp0 = a * wcm1 + (1.0 - a) * wcm0;
    tmp1 = b * wcm1 + (1.0 - b) * wcm0;

    double phim = phi_matrix[0][c];

    for (int i = 0; i < num_aqueous; ++i) {
      tcc_m(0) = tcc_matrix[i][c];
      if (tcc_matrix_aux != Teuchos::null) {
        for (int n = 0; n < nnodes - 1; ++n)
          tcc_m(n + 1) = (*tcc_matrix_aux)[n][c];
      }

      flux_solute = msp_->second[(*msp_->first)[c]]->ComputeSoluteFlux(
          flux_liquid, tcc_next[i][c], tcc_m,
          i, dts, tfp0, tfp1, tmp0, tmp1, phim);

      tcc_matrix[i][c] = tcc_m(0);
      if (tcc_matrix_aux != Teuchos::null) {
        for (int n = 0; n < nnodes - 1; ++n)
          (*tcc_matrix_aux)[n][c] = tcc_m(n + 1);
      }
    }
  }
}


/* *******************************************************************
* Copy the advected tcc field to the state.
******************************************************************* */
void Transport_ATS::CommitStep(double t_old, double t_new, const Teuchos::RCP<State>& S)
{

  Teuchos::RCP<CompositeVector> tcc_vec_S = S->GetFieldData(tcc_key_, name_);

  *tcc_vec_S = *tcc_tmp;
  InitializeFieldFromField_(prev_saturation_key_, saturation_key_, S.ptr(), false, true);
  ChangedSolutionPK(S.ptr());

  //WriteStateStatistics(*S, *vo_);
}


/* *******************************************************************
 * A simple first-order transport method
 ****************************************************************** */
void Transport_ATS::AdvanceDonorUpwind(double dt_cycle)
{
  dt_ = dt_cycle;  // overwrite the maximum stable transport step
  mass_solutes_source_.assign(num_aqueous + num_gaseous, 0.0);
  mass_solutes_bc_.assign(num_aqueous + num_gaseous, 0.0);

  // populating next state of concentrations
  tcc->ScatterMasterToGhosted("cell");
  Epetra_MultiVector& tcc_prev = *tcc->ViewComponent("cell", true);
  Epetra_MultiVector& tcc_next = *tcc_tmp->ViewComponent("cell", true);

  // prepare conservative state in master and slave cells
  double mass_start = 0., tmp1, mass;

  // We advect only aqueous components.
  int num_advect = num_aqueous;

  int num_components = tcc_next.NumVectors();
  conserve_qty_->PutScalar(0.);

  for (int c = 0; c < ncells_owned; c++) {
    double vol_phi_ws_den = mesh_->cell_volume(c) * (*phi_)[0][c] * (*ws_start)[0][c] * (*mol_dens_start)[0][c];
    (*conserve_qty_)[num_components+1][c] = vol_phi_ws_den;

    for (int i = 0; i < num_advect; i++) {
      (*conserve_qty_)[i][c] = tcc_prev[i][c] * vol_phi_ws_den;

      if (dissolution_) {
        if (( (*ws_start)[0][c]  > water_tolerance_) && ((*solid_qty_)[i][c] > 0 )) {  // Dissolve solid residual into liquid
          double add_mass = std::min((*solid_qty_)[i][c], max_tcc_* vol_phi_ws_den - (*conserve_qty_)[i][c]);
          (*solid_qty_)[i][c] -= add_mass;
          (*conserve_qty_)[i][c] += add_mass;
        }
      }

      mass_start += (*conserve_qty_)[i][c];
    }
  }

  db_->WriteCellVector("cons (start)", *conserve_qty_);
  tmp1 = mass_start;
  mesh_->get_comm()->SumAll(&tmp1, &mass_start, 1);

  // advance all components at once
  for (int f = 0; f < nfaces_wghost; f++) {  // loop over master and slave faces
    int c1 = (*upwind_cell_)[f];
    int c2 = (*downwind_cell_)[f];
    double u = fabs((*flux_)[0][f]);

    if (c1 >=0 && c1 < ncells_owned && c2 >= 0 && c2 < ncells_owned) {
      for (int i = 0; i < num_advect; i++) {
        double tcc_flux = dt_ * u * tcc_prev[i][c1];
        (*conserve_qty_)[i][c1] -= tcc_flux;
        (*conserve_qty_)[i][c2] += tcc_flux;
      }
      (*conserve_qty_)[num_components+1][c1] -= dt_ * u;
      (*conserve_qty_)[num_components+1][c2] += dt_ * u;
    }
    else if (c1 >=0 && c1 < ncells_owned && (c2 >= ncells_owned || c2 < 0)) {
      for (int i = 0; i < num_advect; i++) {
        double tcc_flux = dt_ * u * tcc_prev[i][c1];
        (*conserve_qty_)[i][c1] -= tcc_flux;
        if (c2 < 0) mass_solutes_bc_[i] -= tcc_flux;
        //AmanziGeometry::Point normal = mesh_->face_normal(f);
      }
      (*conserve_qty_)[num_components+1][c1] -= dt_ * u;

    } else if (c1 >= ncells_owned && c2 >= 0 && c2 < ncells_owned) {
      for (int i = 0; i < num_advect; i++) {
        double tcc_flux = dt_ * u * tcc_prev[i][c1];
        (*conserve_qty_)[i][c2] += tcc_flux;
      }
      (*conserve_qty_)[num_components+1][c2] += dt_ * u;

    } else if (c2 < 0 && c1 >= 0 && c1 < ncells_owned) {
      (*conserve_qty_)[num_components+1][c1] -= dt_ * u;

    } else if (c1 < 0 && c2 >= 0 && c2 < ncells_owned) {
      (*conserve_qty_)[num_components+1][c2] += dt_ * u;
    }
  }

  // loop over exterior boundary sets
  for (int m = 0; m < bcs_.size(); m++) {
    std::vector<int>& tcc_index = bcs_[m]->tcc_index();
    int ncomp = tcc_index.size();

    for (auto it = bcs_[m]->begin(); it != bcs_[m]->end(); ++it) {
      int f = it->first;
      std::vector<double>& values = it->second;
      int c2 = (*downwind_cell_)[f];
      int c1 = (*upwind_cell_)[f];

      double u = fabs((*flux_)[0][f]);
      if (c2 >= 0) {
        for (int i = 0; i < ncomp; i++) {
          int k = tcc_index[i];
          if (k < num_advect) {
            double tcc_flux = dt_ * u * values[i];
            (*conserve_qty_)[k][c2] += tcc_flux;
            mass_solutes_bc_[k] += tcc_flux;
          }
        }
      }
    }
  }
  db_->WriteCellVector("cons (adv)", *conserve_qty_);

  // process external sources
  if (srcs_.size() != 0) {
    double time = t_physics_;
    ComputeAddSourceTerms(time, dt_, *conserve_qty_, 0, num_advect - 1);
  }
  db_->WriteCellVector("cons (src)", *conserve_qty_);

  // recover concentration from new conservative state
  for (int c = 0; c < ncells_owned; c++) {

    double water_new = mesh_->cell_volume(c) * (*phi_)[0][c] * (*ws_end)[0][c] * (*mol_dens_end)[0][c];
    double water_sink = (*conserve_qty_)[num_components][c]; // water at the new time + outgoing domain coupling source
    double water_total = water_new + water_sink;
    AMANZI_ASSERT(water_total >= water_new);
    (*conserve_qty_)[num_components][c] = water_total;

    // if (std::abs((*conserve_qty_)[num_components+1][c] - water_total) > water_tolerance_
    //     && vo_->os_OK(Teuchos::VERB_MEDIUM)) {
    //   *vo_->os() << "Water balance error (cell " << c << "): " << std::endl
    //              << "  water_old + advected = " << (*conserve_qty_)[num_components+1][c] << std::endl
    //              << "  water_sink = " << water_sink << std::endl
    //              << "  water_new = " << water_new << std::endl;
    // }

    for (int i = 0; i < num_advect; i++) {
      if (water_new > water_tolerance_ && (*conserve_qty_)[i][c] > 0) {
        // there is both water and stuff present at the new time
        // this is stuff at the new time + stuff leaving through the domain coupling, divided by water of both
        tcc_next[i][c] = (*conserve_qty_)[i][c] / water_total;
      } else if (water_sink > water_tolerance_ && (*conserve_qty_)[i][c] > 0) {
        // there is water and stuff leaving through the domain coupling, but it all leaves (none at the new time)
        tcc_next[i][c] = 0.;
      } else {
        // there is no water leaving, and no water at the new time.  Change any stuff into solid
        (*solid_qty_)[i][c] += std::max((*conserve_qty_)[i][c], 0.);
        (*conserve_qty_)[i][c] = 0.;
        tcc_next[i][c] = 0.;
      }
    }
  }
  db_->WriteCellVector("tcc_new", tcc_next);

  double mass_final = 0;
  for (int c = 0; c < ncells_owned; c++) {
    for (int i = 0; i < num_advect; i++) {
      mass_final += (*conserve_qty_)[i][c];
    }
  }

  tmp1 = mass_final;
  mesh_->get_comm()->SumAll(&tmp1, &mass_final, 1);

  // update mass balance
  for (int i = 0; i < mass_solutes_exact_.size(); i++) {
    mass_solutes_exact_[i] += mass_solutes_source_[i] * dt_;
  }

  if (internal_tests) {
    VV_CheckGEDproperty(*tcc_tmp->ViewComponent("cell"));
  }

}


/* *******************************************************************
 * We have to advance each component independently due to different
 * reconstructions. We use tcc when only owned data are needed and
 * tcc_next when owned and ghost data. This is a special routine for
 * transient flow and uses first-order time integrator.
 ****************************************************************** */
void Transport_ATS::AdvanceSecondOrderUpwindRK1(double dt_cycle)
{
  dt_ = dt_cycle;  // overwrite the maximum stable transport step
  mass_solutes_source_.assign(num_aqueous + num_gaseous, 0.0);

  // work memory
  const Epetra_Map& cmap_wghost = mesh_->cell_map(true);

  // distribute vector of concentrations
  S_inter_->GetFieldData(tcc_key_)->ScatterMasterToGhosted("cell");
  Epetra_MultiVector& tcc_prev = *tcc->ViewComponent("cell", true);
  Epetra_MultiVector& tcc_next = *tcc_tmp->ViewComponent("cell", true);

  // Epetra_Vector ws_ratio(Copy, *ws_start, 0);
  // for (int c = 0; c < ncells_owned; c++) {
  //   double vol_phi_ws_den_end = mesh_->cell_volume(c) * (*phi_)[0][c] * (*ws_end)[0][c] * (*mol_dens_end)[0][c];
  //   if (vol_phi_ws_den_end > water_tolerance_)  {
  //     double vol_phi_ws_den_start = mesh_->cell_volume(c) * (*phi_)[0][c] * (*ws_start)[0][c] * (*mol_dens_start)[0][c];
  //     if (vol_phi_ws_den_start > water_tolerance_) {
  //       ws_ratio[c] = ( (*ws_start)[0][c] * (*mol_dens_start)[0][c] )
  //                   / ( (*ws_end)[0][c]   * (*mol_dens_end)[0][c]   );
  //     } else {
  //       ws_ratio[c] = 1;
  //     }
  //   }
  //   else  ws_ratio[c]=0.;
  // }

  // We advect only aqueous components.
  int num_advect = num_aqueous;
  int num_components = tcc_next.NumVectors();
  conserve_qty_->PutScalar(0.);

  // prepopulate with initial water for better debugging
  for (int c = 0; c < ncells_owned; c++) {
    double vol_phi_ws_den_start = mesh_->cell_volume(c) * (*phi_)[0][c] * (*ws_start)[0][c] * (*mol_dens_start)[0][c];
    (*conserve_qty_)[num_components+1][c] = vol_phi_ws_den_start;
  }

  for (int i = 0; i < num_advect; i++) {
    current_component_ = i;  // needed by BJ
    double T = t_physics_;
    Epetra_Vector*& component = tcc_prev(i);
    FunctionalTimeDerivative(T, *component, *(*conserve_qty_)(i));
  }
  db_->WriteCellVector("cons (time_deriv)", *conserve_qty_);

  // calculate the new conc
  for (int c = 0; c < ncells_owned; c++) {
    double water_old = (*conserve_qty_)[num_components+1][c];
    double water_new = mesh_->cell_volume(c) * (*phi_)[0][c] * (*ws_end)[0][c] * (*mol_dens_end)[0][c];
    double water_sink = (*conserve_qty_)[num_components][c];
    double water_total = water_sink + water_new;
    (*conserve_qty_)[num_components][c] = water_total;

    for (int i=0; i!=num_components; ++i) {
      double cons_qty = (tcc_prev[i][c] + dt_ * (*conserve_qty_)[i][c]) * water_old;
      (*conserve_qty_)[i][c] = cons_qty;
      if (water_new > water_tolerance_ && cons_qty > 0) {
        // there is both water and stuff present at the new time
        // this is stuff at the new time + stuff leaving through the domain coupling, divided by water of both
        tcc_next[i][c] = cons_qty / water_total;
      } else if (water_sink > water_tolerance_ && cons_qty > 0) {
        // there is water and stuff leaving through the domain coupling, but it all leaves (none at the new time)
        tcc_next[i][c] = 0.;
      } else {
        // there is no water leaving, and no water at the new time.  Change any stuff into solid
        (*solid_qty_)[i][c] += std::max(cons_qty, 0.);
        (*conserve_qty_)[i][c] = 0.;
        tcc_next[i][c] = 0.;
      }
    }
  }
  db_->WriteCellVector("tcc_new", tcc_next);

  // update mass balance
  for (int i = 0; i < num_aqueous + num_gaseous; i++) {
    mass_solutes_exact_[i] += mass_solutes_source_[i] * dt_;
  }

  if (internal_tests) {
    VV_CheckGEDproperty(*tcc_tmp->ViewComponent("cell"));
  }
}


/* *******************************************************************
 * We have to advance each component independently due to different
 * reconstructions. This is a special routine for transient flow and
 * uses second-order predictor-corrector time integrator.
 ****************************************************************** */
void Transport_ATS::AdvanceSecondOrderUpwindRK2(double dt_cycle)
{
  dt_ = dt_cycle;  // overwrite the maximum stable transport step
  mass_solutes_source_.assign(num_aqueous + num_gaseous, 0.0);

  // work memory
  const Epetra_Map& cmap_wghost = mesh_->cell_map(true);
  Epetra_Vector f_component(cmap_wghost);//,  f_component2(cmap_wghost);

  // distribute old vector of concentrations
  S_inter_->GetFieldData(tcc_key_)->ScatterMasterToGhosted("cell");
  Epetra_MultiVector& tcc_prev = *tcc->ViewComponent("cell", true);
  Epetra_MultiVector& tcc_next = *tcc_tmp->ViewComponent("cell", true);

  Epetra_Vector ws_ratio(Copy, *ws_start, 0);
  for (int c = 0; c < ncells_owned; c++) {
    if ((*ws_end)[0][c] > 1e-10)  {
      if ((*ws_start)[0][c] > 1e-10) {
        ws_ratio[c] = ( (*ws_start)[0][c] * (*mol_dens_start)[0][c] )
                    / ( (*ws_end)[0][c]   * (*mol_dens_end)[0][c]   );
      } else {
        ws_ratio[c] = 1;
      }
    }
    else  ws_ratio[c]=0.;
  }

  // We advect only aqueous components.
  int num_advect = num_aqueous;

  // predictor step
  for (int i = 0; i < num_advect; i++) {
    current_component_ = i;  // needed by BJ

    double T = t_physics_;
    Epetra_Vector*& component = tcc_prev(i);
    FunctionalTimeDerivative(T, *component, f_component);

    for (int c = 0; c < ncells_owned; c++) {
      tcc_next[i][c] = (tcc_prev[i][c] + dt_ * f_component[c]) * ws_ratio[c];
      //if (tcc_next[i][c] < 0) tcc_next[i][c] = 0.;

    }
  }

  tcc_tmp->ScatterMasterToGhosted("cell");

  //if (domain_ == "surface") {
  //*vo_->os()<<"after predictor ToTaL "<<domain_<<" :"<<std::setprecision(10)<<ComputeSolute( tcc_next, 0)<<"\n";
  //}

  // corrector step
  for (int i = 0; i < num_advect; i++) {
    current_component_ = i;  // needed by BJ

    double T = t_physics_;
    Epetra_Vector*& component = tcc_next(i);
    FunctionalTimeDerivative(T, *component, f_component);

    for (int c = 0; c < ncells_owned; c++) {
      double value = (tcc_prev[i][c] + dt_ * f_component[c]) * ws_ratio[c];
      tcc_next[i][c] = (tcc_next[i][c] + value) / 2;
      if (tcc_next[i][c] < 0) {
        double vol_phi_ws_den = mesh_->cell_volume(c) * (*phi_)[0][c] * (*ws_end)[0][c] * (*mol_dens_end)[0][c];
        (*solid_qty_)[i][c] += abs(tcc_next[i][c])*vol_phi_ws_den;
        tcc_next[i][c] = 0.;
      }
    }
  }

  // update mass balance
  for (int i = 0; i < num_aqueous + num_gaseous; i++) {
    mass_solutes_exact_[i] += mass_solutes_source_[i] * dt_ / 2;
  }

  if (internal_tests) {
    VV_CheckGEDproperty(*tcc_tmp->ViewComponent("cell"));
  }

}


/* *******************************************************************
* Advance each component independently due to different field
* reconstructions. This routine uses generic explicit time integrator.
******************************************************************* */
// void Transport_ATS::AdvanceSecondOrderUpwindRKn(double dt_cycle)
// {
//   dt_ = dt_cycle;  // overwrite the maximum stable transport step

//   S_inter_->GetFieldData("total_component_concentration")->ScatterMasterToGhosted("cell");
//   Epetra_MultiVector& tcc_prev = *tcc->ViewComponent("cell", true);
//   Epetra_MultiVector& tcc_next = *tcc_tmp->ViewComponent("cell", true);

//   // define time integration method
//   auto ti_method = Explicit_TI::forward_euler;
//   if (temporal_disc_order == 2) {
//     ti_method = Explicit_TI::heun_euler;
//   } else if (temporal_disc_order == 3) {
//     ti_method = Explicit_TI::kutta_3rd_order;
//   } else if (temporal_disc_order == 3) {
//     ti_method = Explicit_TI::runge_kutta_4th_order;
//   }

//   // We interpolate ws using dt which becomes local time.
//   double T = 0.0;
//   // We advect only aqueous components.
//   int ncomponents = num_aqueous;

//   for (int i = 0; i < ncomponents; i++) {
//     current_component_ = i;  // it is needed in BJ called inside RK:fun

//     Epetra_Vector*& component_prev = tcc_prev(i);
//     Epetra_Vector*& component_next = tcc_next(i);

//     Explicit_TI::RK<Epetra_Vector> TVD_RK(*this, ti_method, *component_prev);
//     TVD_RK.TimeStep(T, dt_, *component_prev, *component_next);
//   }
// }



/* ******************************************************************
* Computes source and sink terms and adds them to vector tcc.
* Returns mass rate for the tracer.
* The routine treats two cases of tcc with one and all components.
****************************************************************** */
void Transport_ATS::ComputeAddSourceTerms(double tp, double dtp,
                                         Epetra_MultiVector& cons_qty, int n0, int n1)
{
  int num_vectors = cons_qty.NumVectors();
  int nsrcs = srcs_.size();

  for (int m = 0; m < nsrcs; m++) {
    double t0 = tp - dtp;
    srcs_[m]->Compute(t0, tp);
    std::vector<int> tcc_index = srcs_[m]->tcc_index();

    for (auto it = srcs_[m]->begin(); it != srcs_[m]->end(); ++it) {
      int c = it->first;
      std::vector<double>& values = it->second;

      if (c >= ncells_owned) continue;


      if (srcs_[m]->name() == "domain coupling" && n0 == 0) {
        (*conserve_qty_)[num_vectors-2][c] += values[num_vectors-2];
      }

      for (int k = 0; k < tcc_index.size(); ++k) {
        int i = tcc_index[k];
        if (i < n0 || i > n1) continue;

        int imap = i;
        if (num_vectors == 1) imap = 0;
        double value = mesh_->cell_volume(c) * values[k];
        cons_qty[imap][c] += dtp * value;
        mass_solutes_source_[i] += value;
      }
    }
  }
}


void Transport_ATS::Sinks2TotalOutFlux(Epetra_MultiVector& tcc_c,
                                          std::vector<double>& total_outflux, int n0, int n1) {

  std::vector<double> sink_add(ncells_wghost, 0.0);
  //Assumption that there is only one sink per component per cell
  double t0 = S_inter_->intermediate_time();
  int num_vectors = tcc_c.NumVectors();
  int nsrcs = srcs_.size();
  Key coupled_flux_key = "surface-surface_subsurface_flux";

  for (int m = 0; m < nsrcs; m++) {
    srcs_[m]->Compute(t0, t0);
    std::vector<int> index = srcs_[m]->tcc_index();

    for (auto it = srcs_[m]->begin(); it != srcs_[m]->end(); ++it) {
      int c = it->first;
      std::vector<double>& values = it->second;

      double val = 0;
      for (int k = 0; k < index.size(); ++k) {
        int i = index[k];
        if (i < n0 || i > n1) continue;

        int imap = i;
        if (num_vectors == 1) imap = 0;

        if ((values[k] < 0) && (tcc_c[imap][c] > 1e-16)) {
          if (srcs_[m]->name() == "domain coupling") {
            //val = std::max(val, fabs(values[k])/tcc_c[imap][c]);
            //val = std::max(val, fabs(values[k]));
            const Epetra_MultiVector& flux_interface_ =
              *S_next_->GetFieldData(coupled_flux_key)->ViewComponent("cell", false);
            val = std::max(val, fabs(flux_interface_[0][c]));
          }
        }
      }
      sink_add[c] = std::max(sink_add[c], val);
    }
  }

  for (int c=0;c<ncells_wghost; c++) total_outflux[c] += sink_add[c];
}



/* *******************************************************************
* Populates operators' boundary data for given component.
* Returns true if at least one face was populated.
******************************************************************* */
bool Transport_ATS::PopulateBoundaryData(
    std::vector<int>& bc_model, std::vector<double>& bc_value, int component)
{
  bool flag = false;

  for (int i = 0; i < bc_model.size(); i++) {
    bc_model[i] = Operators::OPERATOR_BC_NONE;
    bc_value[i] = 0.0;
  }

  AmanziMesh::Entity_ID_List cells;
  for (int f = 0; f < nfaces_wghost; f++) {
    mesh_->face_get_cells(f, AmanziMesh::Parallel_type::ALL, &cells);
    if (cells.size() == 1) bc_model[f] = Operators::OPERATOR_BC_NEUMANN;
  }

  for (int m = 0; m < bcs_.size(); m++) {
    std::vector<int>& tcc_index = bcs_[m]->tcc_index();
    int ncomp = tcc_index.size();

    for (auto it = bcs_[m]->begin(); it != bcs_[m]->end(); ++it) {
      int f = it->first;
      std::vector<double>& values = it->second;
      for (int i = 0; i < ncomp; i++) {
        int k = tcc_index[i];
        if (k == component) {
          bc_model[f] = Operators::OPERATOR_BC_DIRICHLET;
          bc_value[f] = values[i];
          flag = true;
        }
      }
    }
  }

  return flag;
}


/* *******************************************************************
* Identify flux direction based on orientation of the face normal
* and sign of the  Darcy velocity.
******************************************************************* */
void Transport_ATS::IdentifyUpwindCells()
{
  for (int f = 0; f < nfaces_wghost; f++) {
    (*upwind_cell_)[f] = -1;  // negative value indicates boundary
    (*downwind_cell_)[f] = -1;
  }

  AmanziMesh::Entity_ID_List faces;
  std::vector<int> dirs;
  for (int c = 0; c < ncells_wghost; c++) {
    mesh_->cell_get_faces_and_dirs(c, &faces, &dirs);

    for (int i = 0; i < faces.size(); i++) {
      int f = faces[i];
      double tmp = (*flux_)[0][f] * dirs[i];
      if (tmp > 0.0) {
        (*upwind_cell_)[f] = c;
      } else if (tmp < 0.0) {
        (*downwind_cell_)[f] = c;
      } else if (dirs[i] > 0) {
        (*upwind_cell_)[f] = c;
      } else {
        (*downwind_cell_)[f] = c;
      }
    }
  }
}


void Transport_ATS::ComputeVolumeDarcyFlux(Teuchos::RCP<const Epetra_MultiVector> flux,
                                              Teuchos::RCP<const Epetra_MultiVector> molar_density,
                                              Teuchos::RCP<Epetra_MultiVector>& vol_darcy_flux)
{
  AmanziMesh::Entity_ID_List cells;

  for (int f = 0; f < nfaces_wghost ; f++) {
    mesh_->face_get_cells(f, AmanziMesh::Parallel_type::ALL, &cells);
    double n_liq=0.;
    for (int c=0; c<cells.size();c++) n_liq += (*molar_density)[0][c];
    n_liq /= cells.size();
    if (n_liq > 0) (*vol_darcy_flux)[0][f] = (*flux_)[0][f]/n_liq;
    else (*vol_darcy_flux)[0][f] = 0.;
  }
}


/* *******************************************************************
* Interpolate linearly in time between two values v0 and v1. The time
* is measuared relative to value v0; so that v1 is at time dt. The
* interpolated data are at time dt_int.
******************************************************************* */
void Transport_ATS::InterpolateCellVector(
    const Epetra_MultiVector& v0, const Epetra_MultiVector& v1,
    double dt_int, double dt, Epetra_MultiVector& v_int)
{
  double a = dt_int / dt;
  double b = 1.0 - a;
  v_int.Update(b, v0, a, v1, 0.);
}

}  // namespace Transport
}  // namespace Amanzi
<|MERGE_RESOLUTION|>--- conflicted
+++ resolved
@@ -157,13 +157,9 @@
   }
 
   name_ = "state"; // note: this is required because the chemistry PK is Amanzi code and uses this.
-<<<<<<< HEAD
-  S->RequireField(tcc_key_, name_, subfield_names)
-      ->AddComponent("cell", AmanziMesh::CELL, ncomponents);
-=======
   S->RequireField(tcc_key_, name_, subfield_names)->SetMesh(mesh_)->SetGhosted(true)
     ->AddComponent("cell", AmanziMesh::CELL, ncomponents);
->>>>>>> 99e5485c
+
 
   // CellVolume is required here -- it may not be used in this PK, but having
   // it makes vis nicer
