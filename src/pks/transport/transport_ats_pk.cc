--- conflicted
+++ resolved
@@ -255,19 +255,6 @@
             // NOTE: this code should be moved to the PK_DomainFunctionField,
             // and all other PK_DomainFunction* should be updated to make sure
             // they require their data! --ETC
-<<<<<<< HEAD
-=======
-            if (src_type == "field") {
-              // what if there are more than one!?!? --ETC
-              auto field_key = src_list->sublist("field").get<std::string>("field key");
-              auto field_tag = Keys::readTag(src_list->sublist("field"), "tag");
-              requireAtNext(field_key, field_tag, *S_)
-                .SetMesh(mesh_)
-                ->SetGhosted(true)
-                ->AddComponent("cell", AmanziMesh::Entity_kind::CELL, num_components);
-
-            }
->>>>>>> b1c5fdfc
           } else {
             // all others work on a subset of components
             Teuchos::RCP<TransportDomainFunction> src = factory.Create(
@@ -276,8 +263,6 @@
             for (const auto& n : src->tcc_names()) {
               src->tcc_index().push_back(FindComponentNumber(n));
             }
-<<<<<<< HEAD
-=======
 
           if (convert_to_field_[name]) {
               name = Keys::cleanName(name);
@@ -289,7 +274,6 @@
               ->SetComponent("cell", AmanziMesh::Entity_kind::CELL, num_components);     
             }
 
->>>>>>> b1c5fdfc
             src->set_state(S_);
             srcs_.push_back(src);
           }
