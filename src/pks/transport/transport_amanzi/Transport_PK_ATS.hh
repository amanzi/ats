/*
  Transport PK 

  Copyright 2010-201x held jointly by LANS/LANL, LBNL, and PNNL. 
  Amanzi is released under the three-clause BSD License. 
  The terms of use and "as is" disclaimer for this license are 
  provided in the top-level COPYRIGHT file.

  Author: Konstantin Lipnikov (lipnikov@lanl.gov)
*/

#ifndef AMANZI_ATS_TRANSPORT_PK_HH_
#define AMANZI_ATS_TRANSPORT_PK_HH_

// TPLs
#include "Epetra_Vector.h"
#include "Epetra_IntVector.h"
#include "Epetra_Import.h"
#include "Teuchos_RCP.hpp"

// Amanzi
#include "LimiterCell.hh"
#include "CompositeVector.hh"
#include "DiffusionPhase.hh"
#include "Explicit_TI_FnBase.hh"
#include "MaterialProperties.hh"
#include "PK.hh"
#include "PK_Factory.hh"
#include "ReconstructionCell.hh"
#include "State.hh"
#include "Tensor.hh"
#include "Units.hh"
#include "VerboseObject.hh"
#include "PK_PhysicalExplicit.hh"
#include "DenseVector.hh"
#include "pk_physical_explicit_default.hh"

#include <string>

#ifdef ALQUIMIA_ENABLED
#include "Alquimia_PK.hh"
#include "ChemistryEngine.hh"
#endif

// Transport
#include "LimiterCell.hh"
#include "MDMPartition.hh"
#include "MultiscaleTransportPorosityPartition.hh"
#include "TransportDomainFunction.hh"
#include "TransportDefs.hh"


/* ******************************************************************
The transport PK receives a reduced (optional) copy of a physical 
state at time n and returns a different state at time n+1. 

Unmodified physical quantaties in the returned state are the smart 
pointers to the original variables.
****************************************************************** */

namespace Amanzi {
namespace Transport {

typedef double AnalyticFunction(const AmanziGeometry::Point&, const double);

  // class Transport_PK : public PK, public Explicit_TI::fnBase<Epetra_Vector> {
  // class Transport_PK_ATS : public PK_PhysicalExplicit<Epetra_Vector> {
class Transport_PK_ATS : public PK_Physical_Explicit_Default {

  public:
    Transport_PK_ATS(Teuchos::ParameterList& pk_tree,
               const Teuchos::RCP<Teuchos::ParameterList>& glist,
               const Teuchos::RCP<State>& S,
               const Teuchos::RCP<TreeVector>& soln);

    Transport_PK_ATS(const Teuchos::RCP<Teuchos::ParameterList>& glist,
                 Teuchos::RCP<State> S,
                 const std::string& pk_list_name,
                 std::vector<std::string>& component_names);

    ~Transport_PK_ATS() = default;

  // members required by PK interface
  virtual void Setup(const Teuchos::Ptr<State>& S);
  virtual void Initialize(const Teuchos::Ptr<State>& S);

  virtual double get_dt();
  virtual void set_dt(double dt) {};

  virtual bool AdvanceStep(double t_old, double t_new, bool reinit=false); 
  virtual void CommitStep(double t_old, double t_new, const Teuchos::RCP<State>& S);
  virtual void CalculateDiagnostics(const Teuchos::RCP<State>& S) {};

  virtual void set_states(const Teuchos::RCP<const State>& S,
                          const Teuchos::RCP<State>& S_inter,
                          const Teuchos::RCP<State>& S_next);

  virtual std::string name() { return "transport_ats"; }
  Key get_domain_name() {return domain_name_;}

  // main transport members
  // -- calculation of a stable time step needs saturations and darcy flux
  double StableTimeStep();
  void Sinks2TotalOutFlux(Epetra_MultiVector& tcc,
                          std::vector<double>& total_outflux, int n0, int n1);

  // coupling with chemistry
#ifdef ALQUIMIA_ENABLED
  void SetupAlquimia(Teuchos::RCP<AmanziChemistry::Alquimia_PK> chem_pk,
                     Teuchos::RCP<AmanziChemistry::ChemistryEngine> chem_engine);
#endif

  // -- access members  
  inline double cfl() { return cfl_; }
  Teuchos::RCP<const State> state() { return S_; }
  Teuchos::RCP<CompositeVector> total_component_concentration() { return tcc_tmp; }

  // -- control members
  void CreateDefaultState(Teuchos::RCP<const AmanziMesh::Mesh>& mesh, int ncomponents);
  void Policy(Teuchos::Ptr<State> S);

  void VV_CheckGEDproperty(Epetra_MultiVector& tracer) const; 
  void VV_CheckTracerBounds(Epetra_MultiVector& tracer, int component,
                            double lower_bound, double upper_bound, double tol = 0.0) const;
  void VV_CheckInfluxBC() const;
  void VV_PrintSoluteExtrema(const Epetra_MultiVector& tcc_next, double dT_MPC);
  double VV_SoluteVolumeChangePerSecond(int idx_solute);
  double ComputeSolute(const Epetra_MultiVector& tcc, int idx);
  double ComputeSolute(const Epetra_MultiVector& tcc,
                       const Epetra_MultiVector& ws,
                       const Epetra_MultiVector& den,
                       int idx);

  void CalculateLpErrors(AnalyticFunction f, double t, Epetra_Vector* sol, double* L1, double* L2);

  // -- sources and sinks for components from n0 to n1 including
  void ComputeAddSourceTerms(double tp, double dtp, 
                             Epetra_MultiVector& tcc, int n0, int n1);

  bool ComputeBCs_(std::vector<int>& bc_model,
                   std::vector<double>& bc_value, int component);

  // -- limiters 
  void LimiterBarthJespersen(const int component,
                             Teuchos::RCP<const Epetra_Vector> scalar_field, 
                             Teuchos::RCP<CompositeVector>& gradient, 
                             Teuchos::RCP<Epetra_Vector>& limiter);

  const std::vector<std::string>  component_names(){return component_names_;};
    int num_aqueous_component() {return num_aqueous;};
    int num_gaseous_component() {return num_gaseous;};    

 private:
  void InitializeFields_(const Teuchos::Ptr<State>& S);

  // advection members
  void AdvanceDonorUpwind(double dT);
  void AdvanceSecondOrderUpwindRKn(double dT);
  void AdvanceSecondOrderUpwindRK1(double dT);
  void AdvanceSecondOrderUpwindRK2(double dT);
  void Advance_Dispersion_Diffusion(double t_old, double t_new);

  // time integration members
  void FunctionalTimeDerivative(const double t, const Epetra_Vector& component, Epetra_Vector& f_component);
<<<<<<< HEAD
  void FunctionalTimeDerivative(const double t, const TreeVector& component, TreeVector& f_component){};
  //  void Functional(const double t, const Epetra_Vector& component, TreeVector& f_component);
=======
    //  void FunctionalTimeDerivative(const double t, const Epetra_Vector& component, TreeVector& f_component);
>>>>>>> 105aaac1

  void IdentifyUpwindCells();

  void InterpolateCellVector(
      const Epetra_MultiVector& v0, const Epetra_MultiVector& v1, 
      double dT_int, double dT, Epetra_MultiVector& v_int);

  const Teuchos::RCP<Epetra_IntVector>& upwind_cell() { return upwind_cell_; }
  const Teuchos::RCP<Epetra_IntVector>& downwind_cell() { return downwind_cell_; }  

  // physical models
  // -- dispersion and diffusion
  void CalculateDispersionTensor_(
      const Epetra_MultiVector& darcy_flux, const Epetra_MultiVector& porosity, 
      const Epetra_MultiVector& saturation, const Epetra_MultiVector& mol_density);

  void CalculateDiffusionTensor_(
      double md, int phase, const Epetra_MultiVector& porosity, 
      const Epetra_MultiVector& saturation, const Epetra_MultiVector& mol_density);

  int FindDiffusionValue(const std::string& tcc_name, double* md, int* phase);

  void CalculateAxiSymmetryDirection();

  // -- air-water partitioning using Henry's law. This is a temporary
  //    solution to get things moving.
  void PrepareAirWaterPartitioning_();
  void MakeAirWaterPartitioning_();

  // -- multiscale methods
  void AddMultiscalePorosity_(double t_old, double t_new, double t_int1, double t_int2);

  // initialization methods
  void InitializeAll_();
  void InitializeFieldFromField_(const std::string& field0, 
                                 const std::string& field1, 
                                 const Teuchos::Ptr<State>& S,
                                 bool call_evaluator, bool overwrite);

  // miscaleneous methods
  int FindComponentNumber(const std::string component_name);

    // void set_states(const Teuchos::RCP<const State>& S,
    //                 const Teuchos::RCP<State>& S_inter,
    //                 const Teuchos::RCP<State>& S_next)
    // {
    //   PK_
    // };

    void ComputeVolumeDarcyFlux(Teuchos::RCP<const Epetra_MultiVector> flux,
                                Teuchos::RCP<const Epetra_MultiVector> mol_den,
                                Teuchos::RCP<Epetra_MultiVector>& vol_darcy_flux);



 public:
    Teuchos::RCP<Teuchos::ParameterList> tp_list_;
    Teuchos::RCP<const Teuchos::ParameterList> preconditioner_list_;
    Teuchos::RCP<const Teuchos::ParameterList> linear_solver_list_;
    Teuchos::RCP<const Teuchos::ParameterList> nonlinear_solver_list_;

    int MyPID;  // parallel information: will be moved to private
    int spatial_disc_order, temporal_disc_order, limiter_model;

    int nsubcycles;  // output information
    int internal_tests;
    double tests_tolerance;


 protected:

    Key domain_name_;
    Key saturation_key_;
    Key prev_saturation_key_;
    Key flux_key_;
    Key darcy_flux_key_;
    Key permeability_key_;
    Key tcc_key_;
    Key porosity_key_;
    Key tcc_matrix_key_;
    Key molar_density_key_;
    Key solid_residue_mass_key_;
    Key water_content_key_;
  
 
 private:
  Teuchos::RCP<const AmanziMesh::Mesh> mesh_;
  Teuchos::RCP<State> S_;
  std::string passwd_;

  bool subcycling_;
  int dim;
  int saturation_name_;
  bool vol_flux_conversion_;

  Teuchos::RCP<CompositeVector> tcc_tmp;  // next tcc
  Teuchos::RCP<CompositeVector> tcc;  // smart mirrow of tcc 
  Teuchos::RCP<Epetra_MultiVector> conserve_qty_, solid_qty_;
  Teuchos::RCP<const Epetra_MultiVector> flux_;
  Teuchos::RCP<const Epetra_MultiVector> ws_, ws_prev_, phi_, mol_dens_, mol_dens_prev_;
  Teuchos::RCP<Epetra_MultiVector> flux_copy_;
    
#ifdef ALQUIMIA_ENABLED
  Teuchos::RCP<AmanziChemistry::Alquimia_PK> chem_pk_;
  Teuchos::RCP<AmanziChemistry::ChemistryEngine> chem_engine_;
#endif

  Teuchos::RCP<Epetra_IntVector> upwind_cell_;
  Teuchos::RCP<Epetra_IntVector> downwind_cell_;

  Teuchos::RCP<const Epetra_MultiVector> ws_start, ws_end;  // data for subcycling 
  Teuchos::RCP<const Epetra_MultiVector> mol_dens_start, mol_dens_end;  // data for subcycling 
  Teuchos::RCP<Epetra_MultiVector> ws_subcycle_start, ws_subcycle_end;
  Teuchos::RCP<Epetra_MultiVector> mol_dens_subcycle_start, mol_dens_subcycle_end;

  int current_component_;  // data for lifting
  Teuchos::RCP<Operators::ReconstructionCell> lifting_;
  Teuchos::RCP<Operators::LimiterCell> limiter_;

  std::vector<Teuchos::RCP<TransportDomainFunction> > srcs_;  // Source or sink for components
  std::vector<Teuchos::RCP<TransportDomainFunction> > bcs_;  // influx BC for components
  double bc_scaling;
  Teuchos::RCP<Epetra_Vector> Kxy;  // absolute permeability in plane xy

  Teuchos::RCP<Epetra_Import> cell_importer;  // parallel communicators
  Teuchos::RCP<Epetra_Import> face_importer;

  // mechanical dispersion and molecual diffusion
  Teuchos::RCP<MDMPartition> mdm_;
  std::vector<WhetStone::Tensor> D_;

  bool flag_dispersion_;
  std::vector<int> axi_symmetry_;  // axi-symmetry direction of permeability tensor
  std::string dispersion_preconditioner, dispersion_solver;

  std::vector<Teuchos::RCP<MaterialProperties> > mat_properties_;  // vector of materials
  std::vector<Teuchos::RCP<DiffusionPhase> > diffusion_phase_;   // vector of phases

  // Hosting temporarily Henry law 
  bool henry_law_;
  std::vector<double> kH_;
  std::vector<int> air_water_map_;

  // multiscale models
  bool multiscale_porosity_;
  Teuchos::RCP<MultiscaleTransportPorosityPartition> msp_;

  double cfl_, dt_, dt_debug_, t_physics_;  

  std::vector<double> mass_solutes_exact_, mass_solutes_source_;  // mass for all solutes
  std::vector<double> mass_solutes_bc_, mass_solutes_stepstart_;
  std::vector<std::string> runtime_solutes_;  // names of trached solutes
  std::vector<std::string> runtime_regions_;

  int ncells_owned, ncells_wghost;
  int nfaces_owned, nfaces_wghost;
  int nnodes_wghost;
 
  std::vector<std::string> component_names_;  // details of components
  std::vector<double> mol_masses_;
  int num_aqueous, num_gaseous;
  double water_tolerance_, max_tcc_;  

  // io
  Utils::Units units_;
    //VerboseObject* vo_;
    Teuchos::RCP<VerboseObject> vo_;

  // Forbidden.
  Transport_PK_ATS(const Transport_PK_ATS&);
  Transport_PK_ATS& operator=(const Transport_PK_ATS&);

 private:
  // factory registration
  static RegisteredPKFactory<Transport_PK_ATS> reg_;
};

}  // namespace Transport
}  // namespace Amanzi

#endif
<|MERGE_RESOLUTION|>--- conflicted
+++ resolved
@@ -162,13 +162,7 @@
 
   // time integration members
   void FunctionalTimeDerivative(const double t, const Epetra_Vector& component, Epetra_Vector& f_component);
-<<<<<<< HEAD
   void FunctionalTimeDerivative(const double t, const TreeVector& component, TreeVector& f_component){};
-  //  void Functional(const double t, const Epetra_Vector& component, TreeVector& f_component);
-=======
-    //  void FunctionalTimeDerivative(const double t, const Epetra_Vector& component, TreeVector& f_component);
->>>>>>> 105aaac1
-
   void IdentifyUpwindCells();
 
   void InterpolateCellVector(
