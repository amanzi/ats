--- conflicted
+++ resolved
@@ -623,13 +623,7 @@
     Teuchos::rcp_dynamic_cast<const MpiComm_type>(comm_p);
   const MPI_Comm& comm = mpi_comm_p->Comm();
 
-<<<<<<< HEAD
-  if (minT < 200.0 || maxT > 320.0) {
-=======
-
-
   if (minT < 200.0 || maxT > 330.0) {
->>>>>>> 0208a2e3
     if (vo_->os_OK(Teuchos::VERB_MEDIUM)) {
       *vo_->os() << " is not admissible, as it is not within bounds of constitutive models:" << std::endl;
       ENorm_t global_minT_c, local_minT_c;
