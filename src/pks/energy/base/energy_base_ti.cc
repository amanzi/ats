/* -*-  mode: c++; c-default-style: "google"; indent-tabs-mode: nil -*- */

/* -------------------------------------------------------------------------
ATS

License: see $ATS_DIR/COPYRIGHT
Author: Ethan Coon
------------------------------------------------------------------------- */

#include <boost/math/special_functions/fpclassify.hpp>
#include <boost/test/floating_point_comparison.hpp>

#include "Debugger.hh"
#include "boundary_function.hh"
#include "FieldEvaluator.hh"
#include "energy_base.hh"
#include "Op.hh"

namespace Amanzi {
namespace Energy {

#define DEBUG_FLAG 1
#define MORE_DEBUG_FLAG 0

// EnergyBase is a BDFFnBase
// -----------------------------------------------------------------------------
// computes the non-linear functional g = g(t,u,udot)
// -----------------------------------------------------------------------------
void EnergyBase::Functional(double t_old, double t_new, Teuchos::RCP<TreeVector> u_old,
                       Teuchos::RCP<TreeVector> u_new, Teuchos::RCP<TreeVector> g) {
  Teuchos::OSTab tab = vo_->getOSTab();

  // increment, get timestep
  niter_++;
  double h = t_new - t_old;

  // pointer-copy temperature into states and update any auxilary data
  solution_to_state(*u_new, S_next_);
  Teuchos::RCP<CompositeVector> u = u_new->Data();

#if DEBUG_FLAG
  if (vo_->os_OK(Teuchos::VERB_HIGH))
    *vo_->os() << "----------------------------------------------------------------" << std::endl
               << "Residual calculation: t0 = " << t_old
               << " t1 = " << t_new << " h = " << h << std::endl;

  // dump u_old, u_new
  db_->WriteCellInfo(true);
  std::vector<std::string> vnames;
  vnames.push_back("T_old"); vnames.push_back("T_new");
  std::vector< Teuchos::Ptr<const CompositeVector> > vecs;
  vecs.push_back(S_inter_->GetFieldData(key_).ptr()); vecs.push_back(u.ptr());
  db_->WriteVectors(vnames, vecs, true);
#endif

  // update boundary conditions
  bc_temperature_->Compute(t_new);
  bc_flux_->Compute(t_new);
  UpdateBoundaryConditions_();

  // zero out residual
  Teuchos::RCP<CompositeVector> res = g->Data();
  res->PutScalar(0.0);

  // diffusion term, implicit
  ApplyDiffusion_(S_next_.ptr(), res.ptr());
#if DEBUG_FLAG
  vnames[0] = "K";
  vecs[0] = S_next_->GetFieldData(conductivity_key_).ptr();
  vnames[1] = "uw_K";
  vecs[1] = S_next_->GetFieldData(uw_conductivity_key_).ptr();
  db_->WriteVectors(vnames,vecs,true);

  db_->WriteVector("res (diff)", res.ptr(), true);
#endif

  // accumulation term
  AddAccumulation_(res.ptr());
#if DEBUG_FLAG
  vnames[0] = "e_old";
  vnames[1] = "e_new";
  vecs[0] = S_inter_->GetFieldData(energy_key_).ptr();
  vecs[1] = S_next_->GetFieldData(energy_key_).ptr();
  db_->WriteVectors(vnames, vecs, true);
  db_->WriteVector("res (acc)", res.ptr());
#endif

  // advection term
  if (implicit_advection_) {
    AddAdvection_(S_next_.ptr(), res.ptr(), true);
  } else {
    AddAdvection_(S_inter_.ptr(), res.ptr(), true);
  }
#if DEBUG_FLAG
  db_->WriteVector("res (adv)", res.ptr());
#endif

  // source terms
  AddSources_(S_next_.ptr(), res.ptr());
#if DEBUG_FLAG
  db_->WriteVector("res (src)", res.ptr());
#endif

  // Dump residual to state for visual debugging.
#if MORE_DEBUG_FLAG
  if (niter_ < 23) {
    std::stringstream namestream;
    namestream << domain_prefix_ << "energy_residual_" << niter_;
    *S_next_->GetFieldData(namestream.str(),name_) = *res;

    std::stringstream solnstream;
    solnstream << domain_prefix_ << "energy_solution_" << niter_;
    *S_next_->GetFieldData(solnstream.str(),name_) = *u;
  }
#endif

};


// -----------------------------------------------------------------------------
// Apply the preconditioner to u and return the result in Pu.
// -----------------------------------------------------------------------------
void EnergyBase::ApplyPreconditioner(Teuchos::RCP<const TreeVector> u, Teuchos::RCP<TreeVector> Pu) {
#if DEBUG_FLAG
  Teuchos::OSTab tab = vo_->getOSTab();
  if (vo_->os_OK(Teuchos::VERB_HIGH))
    *vo_->os() << "Precon application:" << std::endl;
  db_->WriteVector("T_res", u->Data().ptr(), true);
#endif

  // apply the preconditioner
  preconditioner_->ApplyInverse(*u->Data(), *Pu->Data());

#if DEBUG_FLAG
  db_->WriteVector("PC*T_res", Pu->Data().ptr(), true);
#endif
};


// -----------------------------------------------------------------------------
// Update the preconditioner at time t and u = up
// -----------------------------------------------------------------------------
void EnergyBase::UpdatePreconditioner(double t, Teuchos::RCP<const TreeVector> up, double h) {
  // VerboseObject stuff.
  Teuchos::OSTab tab = vo_->getOSTab();
  if (vo_->os_OK(Teuchos::VERB_HIGH))
    *vo_->os() << "Precon update at t = " << t << std::endl;

  // update state with the solution up.
  ASSERT(std::abs(S_next_->time() - t) <= 1.e-4*t);
  PKDefaultBase::solution_to_state(*up, S_next_);

  // update boundary conditions
  bc_temperature_->Compute(S_next_->time());
  bc_flux_->Compute(S_next_->time());
  UpdateBoundaryConditions_();

  // div K_e grad u
  UpdateConductivityData_(S_next_.ptr());
  Teuchos::RCP<const CompositeVector> conductivity =
      S_next_->GetFieldData(uw_conductivity_key_);

  preconditioner_->Init();
  preconditioner_diff_->Setup(conductivity, Teuchos::null);
  preconditioner_diff_->UpdateMatrices(Teuchos::null, Teuchos::null);

  // update with accumulation terms
  // -- update the accumulation derivatives, de/dT
  S_next_->GetFieldEvaluator(energy_key_)
      ->HasFieldDerivativeChanged(S_next_.ptr(), name_, key_);
  const Epetra_MultiVector& de_dT = *S_next_->GetFieldData(de_dT_key_)
      ->ViewComponent("cell",false);

#if DEBUG_FLAG
  db_->WriteVector("    de_dT", S_next_->GetFieldData(de_dT_key_).ptr());
#endif

  // -- get the matrices/rhs that need updating
  std::vector<double>& Acc_cells = preconditioner_acc_->local_matrices()->vals;

  // -- update the diagonal
  unsigned int ncells = de_dT.MyLength();

  if (coupled_to_subsurface_via_temp_ || coupled_to_subsurface_via_flux_) {
    // do not add in de/dT if the height is 0
    const Epetra_MultiVector& pres = *S_next_->GetFieldData("surface_pressure")
        ->ViewComponent("cell",false);
    const double& patm = *S_next_->GetScalarData("atmospheric_pressure");
    for (unsigned int c=0; c!=ncells; ++c) {
      Acc_cells[c] += pres[0][c] >= patm ? de_dT[0][c] / h : 0.;
    }
  } else {
    for (unsigned int c=0; c!=ncells; ++c) {
      ASSERT(de_dT[0][c] > 1.e-10);
      Acc_cells[c] += de_dT[0][c] / h;
    }
  }

  // -- update preconditioner with source term derivatives if needed
  AddSourcesToPrecon_(S_next_.ptr(), h);

  // update with advection terms
  if (implicit_advection_ && implicit_advection_in_pc_) {
    Teuchos::RCP<const CompositeVector> darcy_flux = S_next_->GetFieldData("darcy_flux");
    S_next_->GetFieldEvaluator(enthalpy_key_)
        ->HasFieldDerivativeChanged(S_next_.ptr(), name_, key_);
    Teuchos::RCP<const CompositeVector> dhdT = S_next_->GetFieldData(denthalpy_key_);
    preconditioner_adv_->Setup(*darcy_flux);
    preconditioner_adv_->UpdateMatrices(*darcy_flux, *dhdT);
    ApplyDirichletBCsToEnthalpy_(S_next_.ptr());
    preconditioner_adv_->ApplyBCs(bc_adv_, true);
  }

  // Apply boundary conditions.
  preconditioner_diff_->ApplyBCs(true);
  if (precon_used_) {
    preconditioner_->AssembleMatrix();
    preconditioner_->InitPreconditioner(plist_->sublist("preconditioner"));
  }
};


double EnergyBase::ErrorNorm(Teuchos::RCP<const TreeVector> u,
                       Teuchos::RCP<const TreeVector> du) {
  Teuchos::OSTab tab = vo_->getOSTab();

  // Calculate water content at the solution.
  S_next_->GetFieldEvaluator(energy_key_)->HasFieldChanged(S_next_.ptr(), name_);
  const Epetra_MultiVector& energy = *S_next_->GetFieldData(energy_key_)
      ->ViewComponent("cell",false);

  // Collect additional data.
  Teuchos::RCP<const CompositeVector> res = du->Data();
  const Epetra_MultiVector& res_c = *res->ViewComponent("cell",false);
  const Epetra_MultiVector& cv = *S_next_->GetFieldData(cell_vol_key_)
      ->ViewComponent("cell",false);
  const CompositeVector& temp = *u->Data();
  double h = S_next_->time() - S_inter_->time();

  // Cell error is based upon error in energy conservation relative to
  // a characteristic energy
  double enorm_cell(-1.);
  int bad_cell = -1;
  unsigned int ncells = res_c.MyLength();
  for (unsigned int c=0; c!=ncells; ++c) {
    double tmp = std::abs(h*res_c[0][c]) / (atol_ * cv[0][c] + rtol_* std::abs(energy[0][c]));
    if (tmp > enorm_cell) {
      enorm_cell = tmp;
      bad_cell = c;
    }
  }

  bool is_face = res->HasComponent("face");
  double enorm_face(-1.);
  if (is_face) {
    // Face error is mismatch in flux??
    const Epetra_MultiVector& res_f = *res->ViewComponent("face",false);
    int bad_face = -1;
    unsigned int nfaces = res_f.MyLength();
    for (unsigned int f=0; f!=nfaces; ++f) {
      AmanziMesh::Entity_ID_List cells;
      mesh_->face_get_cells(f, AmanziMesh::OWNED, &cells);
      //    double tmp = flux_tol_ * std::abs(res_f[0][f]) / (atol_+rtol_*273.15);
      double tmp = flux_tol_ * std::abs(h*res_f[0][f])  / (atol_ * cv[0][cells[0]] + rtol_* std::abs(energy[0][cells[0]]));
      if (tmp > enorm_face) {
        enorm_face = tmp;
        bad_face = f;
      }
    }
  }

  // Write out Inf norms too.
  if (vo_->os_OK(Teuchos::VERB_MEDIUM)) {
    double infnorm_c(0.);
    res_c.NormInf(&infnorm_c);

<<<<<<< HEAD
    ENorm_t err_c;
    ENorm_t l_err_c;
=======
    ENorm_t err_f, err_c;
    ENorm_t l_err_f, l_err_c;
    l_err_f.value = enorm_face;
    l_err_f.gid = res_f.Map().GID(bad_face);
>>>>>>> 505f5688
    l_err_c.value = enorm_cell;
    l_err_c.gid = res_c.Map().GID(bad_cell);

    MPI_Allreduce(&l_err_c, &err_c, 1, MPI_DOUBLE_INT, MPI_MAXLOC, MPI_COMM_WORLD);
<<<<<<< HEAD
=======
    MPI_Allreduce(&l_err_f, &err_f, 1, MPI_DOUBLE_INT, MPI_MAXLOC, MPI_COMM_WORLD);

>>>>>>> 505f5688
    *vo_->os() << "ENorm (cells) = " << err_c.value << "[" << err_c.gid << "] (" << infnorm_c << ")" << std::endl;

    if (is_face) {
      const Epetra_MultiVector& res_f = *res->ViewComponent("face",false);
      double infnorm_f(0.);
      res_f.NormInf(&infnorm_f);

      ENorm_t err_f;
      ENorm_t l_err_f;
      l_err_f.value = enorm_face;
      l_err_f.gid = res_f.Map().GID(bad_cell);

      MPI_Allreduce(&l_err_f, &err_f, 1, MPI_DOUBLE_INT, MPI_MAXLOC, MPI_COMM_WORLD);
      *vo_->os() << "ENorm (faces) = " << err_f.value << "[" << err_f.gid << "] (" << infnorm_f << ")" << std::endl;
    }
  }

  // Communicate and take the max.
<<<<<<< HEAD
  double enorm_val = enorm_cell;
  if (is_face) {
    enorm_val = std::max<double>(enorm_face, enorm_cell);
  }

=======
  double enorm_val(std::max<double>(enorm_face, enorm_cell));
>>>>>>> 505f5688
  double buf = enorm_val;
  MPI_Allreduce(&buf, &enorm_val, 1, MPI_DOUBLE, MPI_MAX, MPI_COMM_WORLD);
  return enorm_val;
};


} // namespace Energy
} // namespace Amanzi<|MERGE_RESOLUTION|>--- conflicted
+++ resolved
@@ -274,24 +274,12 @@
     double infnorm_c(0.);
     res_c.NormInf(&infnorm_c);
 
-<<<<<<< HEAD
     ENorm_t err_c;
     ENorm_t l_err_c;
-=======
-    ENorm_t err_f, err_c;
-    ENorm_t l_err_f, l_err_c;
-    l_err_f.value = enorm_face;
-    l_err_f.gid = res_f.Map().GID(bad_face);
->>>>>>> 505f5688
     l_err_c.value = enorm_cell;
     l_err_c.gid = res_c.Map().GID(bad_cell);
 
     MPI_Allreduce(&l_err_c, &err_c, 1, MPI_DOUBLE_INT, MPI_MAXLOC, MPI_COMM_WORLD);
-<<<<<<< HEAD
-=======
-    MPI_Allreduce(&l_err_f, &err_f, 1, MPI_DOUBLE_INT, MPI_MAXLOC, MPI_COMM_WORLD);
-
->>>>>>> 505f5688
     *vo_->os() << "ENorm (cells) = " << err_c.value << "[" << err_c.gid << "] (" << infnorm_c << ")" << std::endl;
 
     if (is_face) {
@@ -310,15 +298,10 @@
   }
 
   // Communicate and take the max.
-<<<<<<< HEAD
   double enorm_val = enorm_cell;
   if (is_face) {
     enorm_val = std::max<double>(enorm_face, enorm_cell);
   }
-
-=======
-  double enorm_val(std::max<double>(enorm_face, enorm_cell));
->>>>>>> 505f5688
   double buf = enorm_val;
   MPI_Allreduce(&buf, &enorm_val, 1, MPI_DOUBLE, MPI_MAX, MPI_COMM_WORLD);
   return enorm_val;
