/* -*-  mode: c++; c-default-style: "google"; indent-tabs-mode: nil -*- */

/* -------------------------------------------------------------------------
ATS

License: see $ATS_DIR/COPYRIGHT
Author: Ethan Coon

Fully three-phase (air, water, ice) permafrost energy equation, with only
mobile water.

Inherits TwoPhase instead of EnergyBase to pick up the enthalpy from TwoPhase.
------------------------------------------------------------------------- */

#ifndef PKS_ENERGY_INTERFROST_ENERGY_HH_
#define PKS_ENERGY_INTERFROST_ENERGY_HH_

#include "three_phase.hh"

namespace Amanzi {
namespace Energy {

class InterfrostEnergy : public ThreePhase {

public:
<<<<<<< HEAD

  InterfrostEnergy(Teuchos::Ptr<State> S, const Teuchos::RCP<Teuchos::ParameterList>& plist,
             Teuchos::ParameterList& FElist,
             const Teuchos::RCP<TreeVector>& solution) :
    PKDefaultBase(S, plist, FElist, solution),
    ThreePhase(S, plist, FElist, solution) {}
=======
  InterfrostEnergy(Teuchos::ParameterList& FElist,
                   const Teuchos::RCP<Teuchos::ParameterList>& plist,
                   const Teuchos::RCP<State>& S,
                   const Teuchos::RCP<TreeVector>& solution) :
    PK(FElist, plist, S, solution),
    ThreePhase(FElist, plist, S, solution) {}
>>>>>>> 6221cd35

  // Virtual destructor
  virtual ~InterfrostEnergy() {}
  
  // -- accumulation term
  virtual void UpdatePreconditioner(double t,
          Teuchos::RCP<const TreeVector> up, double h);

 protected:
  virtual void AddAccumulation_(const Teuchos::Ptr<CompositeVector>& f);
  virtual void SetupPhysicalEvaluators_(const Teuchos::Ptr<State>& S);

private:
  static RegisteredPKFactory<InterfrostEnergy> reg_;

  friend  class MPCCoupledFlowEnergy;
};

} // namespace Energy
} // namespace Amanzi

#endif<|MERGE_RESOLUTION|>--- conflicted
+++ resolved
@@ -23,21 +23,13 @@
 class InterfrostEnergy : public ThreePhase {
 
 public:
-<<<<<<< HEAD
 
-  InterfrostEnergy(Teuchos::Ptr<State> S, const Teuchos::RCP<Teuchos::ParameterList>& plist,
-             Teuchos::ParameterList& FElist,
-             const Teuchos::RCP<TreeVector>& solution) :
-    PKDefaultBase(S, plist, FElist, solution),
-    ThreePhase(S, plist, FElist, solution) {}
-=======
   InterfrostEnergy(Teuchos::ParameterList& FElist,
                    const Teuchos::RCP<Teuchos::ParameterList>& plist,
                    const Teuchos::RCP<State>& S,
                    const Teuchos::RCP<TreeVector>& solution) :
     PK(FElist, plist, S, solution),
     ThreePhase(FElist, plist, S, solution) {}
->>>>>>> 6221cd35
 
   // Virtual destructor
   virtual ~InterfrostEnergy() {}
