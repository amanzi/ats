/*
  This is the mpc_pk component of the Amanzi code. 

  Copyright 2010-201x held jointly by LANS/LANL, LBNL, and PNNL. 
  Amanzi is released under the three-clause BSD License. 
  The terms of use and "as is" disclaimer for this license are 
  provided in the top-level COPYRIGHT file.

  Authors: Daniil Svyatskiy

  PK for coupling of Flow_PK with Transport_PK and Chemestry_PK
*/

#include "mpc_flowreactivetransport_pk.hh"

namespace Amanzi {

// -----------------------------------------------------------------------------
// Constructor
// -----------------------------------------------------------------------------
FlowReactiveTransport_PK_ATS::FlowReactiveTransport_PK_ATS(
    Teuchos::ParameterList& pk_tree,
    const Teuchos::RCP<Teuchos::ParameterList>& global_list,
    const Teuchos::RCP<State>& S,
    const Teuchos::RCP<TreeVector>& soln) :
    PK(pk_tree, global_list, S, soln),
    PK_MPCSubcycled_ATS(pk_tree, global_list, S, soln) { 

  name_ = pk_tree.name();
  const char* result = name_.data();

  boost::iterator_range<std::string::iterator> res = boost::algorithm::find_last(name_,"->"); 
  if (res.end() - name_.end() != 0) boost::algorithm::erase_head(name_,  res.end() - name_.begin());

  Teuchos::RCP<Teuchos::ParameterList> pks_list = Teuchos::sublist(global_list, "PKs", true);
  Teuchos::RCP<Teuchos::ParameterList> pk_list = Teuchos::sublist(pks_list, name_, true);

  vo_ = Teuchos::null;
  Teuchos::ParameterList vlist;
  vlist.sublist("verbose object") = pk_list -> sublist("verbose object");

  vo_ =  Teuchos::rcp(new VerboseObject("FlowandTransportPK", vlist)); 

}


// -----------------------------------------------------------------------------
// Calculate the min of sub PKs timestep sizes.
// -----------------------------------------------------------------------------
double FlowReactiveTransport_PK_ATS::get_dt() {
  double dt = Amanzi::PK_MPCSubcycled_ATS::get_dt();
<<<<<<< HEAD
=======
  //double dt = sub_pks_[master_]->get_dt();
  //dt = 100.;
  
>>>>>>> 426865fd
  return dt;
}


// -----------------------------------------------------------------------------
// Set master dt
// -----------------------------------------------------------------------------
void FlowReactiveTransport_PK_ATS::set_dt(double dt) {
  master_dt_ = dt;
  sub_pks_[master_]->set_dt(dt);
}


// -----------------------------------------------------------------------------
// Make necessary operatios by the end of the time steps.
// -----------------------------------------------------------------------------
void FlowReactiveTransport_PK_ATS::CommitStep(double t_old, double t_new, const Teuchos::RCP<State>& S) {
  sub_pks_[slave_]->CommitStep(t_old, t_new, S);
}


// -----------------------------------------------------------------------------
// Advance each sub-PK individually, returning a failure as soon as possible.
// -----------------------------------------------------------------------------
bool FlowReactiveTransport_PK_ATS::AdvanceStep(double t_old, double t_new, bool reinit) {
  bool fail = false;

  // advance the master PK using the full step size
  
  fail = sub_pks_[master_]->AdvanceStep(t_old, t_new, reinit);
  fail |= !sub_pks_[master_]->ValidStep();
  
  if (fail) {
    if (vo_->getVerbLevel() >= Teuchos::VERB_HIGH) *vo_->os()<<"Master step is failed\n";
    return fail;
  }

  //return fail;
  master_dt_ = t_new - t_old;
  sub_pks_[master_]->CommitStep(t_old, t_new, S_next_);

  Teuchos::RCP<const Field> field_tmp = S_->GetFieldCopy("mass_flux", "next_timestep");
  Key copy_owner = field_tmp->owner();
  Teuchos::RCP<Epetra_MultiVector> flux_copy = S_->GetFieldCopyData("mass_flux", "next_timestep", copy_owner)->ViewComponent("face", true);
  *flux_copy = *S_next_->GetFieldData("mass_flux")->ViewComponent("face", true);
 
  if (vo_->getVerbLevel() >= Teuchos::VERB_HIGH) *vo_->os()<<"Master step is successful\n";


  slave_dt_ = sub_pks_[slave_]->get_dt(); 
  if (slave_dt_ > master_dt_) slave_dt_ = master_dt_;
  if (vo_->getVerbLevel() >= Teuchos::VERB_HIGH) *vo_->os()<<"Slave dt="<<slave_dt_<<"\n";

  // advance the slave, subcycling if needed
  S_->set_intermediate_time(t_old);
  S_next_->set_intermediate_time(t_old);
  bool done = false;

  double dt_next = slave_dt_;
  double dt_done = 0.;
  int ncycles = 0;

  while (!done) {
    // do not overstep
    if (t_old + dt_done + dt_next > t_new) {
      dt_next = t_new - t_old - dt_done;
    }

    // take the step
    fail = sub_pks_[slave_]->AdvanceStep(t_old + dt_done, t_old + dt_done + dt_next, reinit);
    ncycles ++;
    
    if (fail) {
      // if fail, cut the step and try again
      dt_next /= 2;
    } else {
      // if success, commit the state and increment to next intermediate
      // -- etc: unclear if state should be commited or not?
      // set the intermediate time
      S_ -> set_intermediate_time(t_old + dt_done + dt_next);
      //S_next_ -> set_intermediate_time(t_old + dt_done + dt_next);
      sub_pks_[slave_]->CommitStep(t_old + dt_done, t_old + dt_done + dt_next, S_);
      //sub_pks_[slave_]->CommitStep(t_old + dt_done, t_old + dt_done + dt_next, S_next_);
      dt_done += dt_next;
    }

    // check for done condition
    done = (std::abs(t_old + dt_done - t_new) / (t_new - t_old) < 0.1*min_dt_) || // finished the step
        (dt_next  < min_dt_); // failed
  }


  if (std::abs(t_old + dt_done - t_new) / (t_new - t_old) < 0.1*min_dt_) {
    // done, success
    if (vo_->getVerbLevel() >= Teuchos::VERB_HIGH) *vo_->os()<<"Slave step is successful after "
                                                             <<ncycles <<" subcycles\n";
    return false;
  } else {
    if (vo_->getVerbLevel() >= Teuchos::VERB_HIGH) *vo_->os()<<"Slave step is failed after "
                                                             <<ncycles <<" subcycles\n";
    return true;
  }  
}

}  // namespace Amanzi
<|MERGE_RESOLUTION|>--- conflicted
+++ resolved
@@ -49,12 +49,6 @@
 // -----------------------------------------------------------------------------
 double FlowReactiveTransport_PK_ATS::get_dt() {
   double dt = Amanzi::PK_MPCSubcycled_ATS::get_dt();
-<<<<<<< HEAD
-=======
-  //double dt = sub_pks_[master_]->get_dt();
-  //dt = 100.;
-  
->>>>>>> 426865fd
   return dt;
 }
 
