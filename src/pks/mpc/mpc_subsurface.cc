/* -*-  mode: c++; indent-tabs-mode: nil -*- */
/* -------------------------------------------------------------------------
ATS

License: see $ATS_DIR/COPYRIGHT
Author: Ethan Coon

Interface for the derived MPC for coupling energy and water in the subsurface,
with freezing.

------------------------------------------------------------------------- */
#include "EpetraExt_RowMatrixOut.h"

#include "MultiplicativeEvaluator.hh"
#include "TreeOperator.hh"
#include "PDE_DiffusionFactory.hh"
#include "PDE_Advection.hh"
#include "PDE_Accumulation.hh"
#include "Operator.hh"
#include "LinearOperatorFactory.hh"
#include "upwind_total_flux.hh"
#include "upwind_arithmetic_mean.hh"

#include "permafrost_model.hh"
#include "liquid_ice_model.hh"
#include "richards.hh"

#include "mpc_delegate_ewc_subsurface.hh"
#include "mpc_subsurface.hh"

#define DEBUG_FLAG 1

namespace Amanzi {

// -- Initialize owned (dependent) variables.
void MPCSubsurface::Setup(const Teuchos::Ptr<State>& S) {
  // set up keys

  ddivq_dT_key_ = "ddivq_dT";
  ddivKgT_dp_key_ = "ddivKgT_dp";

  // supress energy's vision of advective terms as we can do better

  Teuchos::Array<std::string> pk_order = plist_->get< Teuchos::Array<std::string> >("PKs order");
  // domain_name_ = plist_->get<std::string>("domain name", "domain");
  //--  domain_name_ =  plist_->sublist("PKs").sublist(pk_order[1]).get<std::string>("domain name", "domain");
  domain_name_ =  plist_->sublist("ewc delegate").get<std::string>("domain name", "domain"); 
 
  temp_key_ = Keys::getKey(domain_name_, "temperature");
  pres_key_ = Keys::getKey(domain_name_, "pressure");
  e_key_ = Keys::getKey(domain_name_, "energy");
  wc_key_ = Keys::getKey(domain_name_, "water_content");
  tc_key_ = Keys::getKey(domain_name_, "thermal_conductivity");
  uw_tc_key_ = Keys::getKey(domain_name_, "upwind_thermal_conductivity");
  kr_key_ = Keys::getKey(domain_name_, "relative_permeability");
  uw_kr_key_ = Keys::getKey(domain_name_, "upwind_relative_permeability");
  enth_key_ = Keys::getKey(domain_name_, "enthalpy");
  hkr_key_ = Keys::getKey(domain_name_, "enthalpy_times_relative_permeability");
  uw_hkr_key_ = Keys::getKey(domain_name_, "upwind_enthalpy_times_relative_permeability");
  energy_flux_key_ = Keys::getKey(domain_name_, "diffusive_energy_flux");
  mass_flux_key_ = Keys::getKey(domain_name_, "mass_flux");
  mass_flux_dir_key_ = Keys::getKey(domain_name_, "mass_flux_direction");
  rho_key_ = Keys::getKey(domain_name_, "mass_density_liquid");

  // supress energy's vision of advective terms as we can do better

  if (plist_->isParameter("supress Jacobian terms: div hq / dp")) {
    Errors::Message message("MPC Incorrect input: parameter \"supress Jacobian terms: div hq / dp\" changed to \"supress Jacobian terms: div hq / dp,T\" for clarity.");
    Exceptions::amanzi_throw(message);
  }

  if (!plist_->get<bool>("supress Jacobian terms: div hq / dp,T", false)) {
    if (pks_list_->sublist(pk_order[1]).isParameter("supress advective terms in preconditioner")
        && !pks_list_->sublist(pk_order[1]).get("supress advective terms in preconditioner",false)) {
      Errors::Message msg("MPC Incorrect input: options \"supress Jacobian terms: div hq / dp,T\" and subsurface energy PK option \"supress advective terms in preconditioner\" should not both be false, as these include some of the same Jacobian information.\n Recommended: Enable/suppress the latter.");

      Exceptions::amanzi_throw(msg);
    }
  }
  
  // set up the sub-pks
  StrongMPC<PK_PhysicalBDF_Default>::Setup(S);
  mesh_ = S->GetMesh(domain_name_);

  // set up debugger
  db_ = sub_pks_[0]->debugger();

  // Get the sub-blocks from the sub-PK's preconditioners.
  Teuchos::RCP<Operators::Operator> pcA = sub_pks_[0]->preconditioner();
  Teuchos::RCP<Operators::Operator> pcB = sub_pks_[1]->preconditioner();

  Teuchos::ParameterList& diff0_list = pks_list_->sublist(pk_order[0]).sublist("diffusion");
  Teuchos::ParameterList& diff1_list = pks_list_->sublist(pk_order[1]).sublist("diffusion");
  
  if ((diff0_list.get<std::string>("discretization primary") == "fv:default") &&
      (diff1_list.get<std::string>("discretization primary") == "fv:default")){
    is_fv_ = true;
  } else {
    is_fv_ = false;
  }
  
  // Create the combined operator
  Teuchos::RCP<TreeVectorSpace> tvs = Teuchos::rcp(new TreeVectorSpace());
  tvs->PushBack(Teuchos::rcp(new TreeVectorSpace(Teuchos::rcpFromRef(pcA->DomainMap()))));
  tvs->PushBack(Teuchos::rcp(new TreeVectorSpace(Teuchos::rcpFromRef(pcB->DomainMap()))));
 
  preconditioner_ = Teuchos::rcp(new Operators::TreeOperator(tvs));
  preconditioner_->SetOperatorBlock(0, 0, pcA);
  preconditioner_->SetOperatorBlock(1, 1, pcB);
  
  // select the method used for preconditioning
  std::string precon_string = plist_->get<std::string>("preconditioner type",
                                                       "picard");
  if (precon_string == "none") {
    precon_type_ = PRECON_NONE;
  } else if (precon_string == "block diagonal") {
    precon_type_ = PRECON_BLOCK_DIAGONAL;
  } else if (precon_string == "no flow coupling") {
    precon_type_ = PRECON_NO_FLOW_COUPLING;
  } else if (precon_string == "picard") {
    precon_type_ = PRECON_PICARD;
  } else if (precon_string == "ewc") {
    AMANZI_ASSERT(0);
    precon_type_ = PRECON_EWC;
  } else if (precon_string == "smart ewc") {
    AMANZI_ASSERT(0);
    precon_type_ = PRECON_EWC;
  } else {
    Errors::Message message(std::string("Invalid preconditioner type ")+precon_string);
    Exceptions::amanzi_throw(message);
  }

  // create offdiagonal blocks
  if (precon_type_ != PRECON_NONE && precon_type_ != PRECON_BLOCK_DIAGONAL) {
    std::vector<AmanziMesh::Entity_kind> locations2(2);
    std::vector<std::string> names2(2);
    std::vector<int> num_dofs2(2,1);
    locations2[0] = AmanziMesh::CELL;
    names2[0] = "cell";

    // Create the block for derivatives of mass conservation with respect to temperature
    // -- derivatives of kr with respect to temperature
    if (precon_type_ != PRECON_NO_FLOW_COUPLING && 
        !plist_->get<bool>("supress Jacobian terms: d div q / dT", false)) {
      // need to upwind dkr/dT
      if (!is_fv_) {

         Key dkrdT_key = Keys::getDerivKey(uw_kr_key_, temp_key_);

         // locations2[1] = AmanziMesh::FACE;
         // names2[1] = "face";
         S->RequireField(dkrdT_key, name_)
           ->SetMesh(mesh_)->SetGhosted()->SetComponent("face", AmanziMesh::FACE, 1);
           //->SetMesh(mesh_)->SetGhosted()->SetComponents(names2, locations2, num_dofs2);
         S->GetField(dkrdT_key,name_)->set_io_vis(false);

         upwinding_dkrdT_ = Teuchos::rcp(new Operators::UpwindTotalFlux(name_,
                                                                        Keys::getDerivKey(kr_key_, temp_key_),
                                                                        dkrdT_key, mass_flux_dir_key_, 1.e-8));
      }

      // set up the operator
      Teuchos::ParameterList divq_plist(pks_list_->sublist(pk_order[0]).sublist("diffusion preconditioner"));

      if (is_fv_) divq_plist.set("Newton correction", "true Jacobian");
      else divq_plist.set("Newton correction", "approximate Jacobian");
     
      divq_plist.set("exclude primary terms", true);

      Operators::PDE_DiffusionFactory opfactory;

      ddivq_dT_ = opfactory.CreateWithGravity(divq_plist, mesh_);
      dWC_dT_block_ = ddivq_dT_->global_operator();
    }

    // -- derivatives of water content with respect to temperature
    if (dWC_dT_block_ == Teuchos::null) {
      dWC_dT_ = Teuchos::rcp(new Operators::PDE_Accumulation(AmanziMesh::CELL, mesh_));
      dWC_dT_block_ = dWC_dT_->global_operator();
    } else {
      dWC_dT_ = Teuchos::rcp(new Operators::PDE_Accumulation(AmanziMesh::CELL, dWC_dT_block_));
    }

    Key dWC_dT_key = Keys::getDerivKey(wc_key_, temp_key_);
    S->RequireField(dWC_dT_key, wc_key_)
       ->SetMesh(mesh_)->SetGhosted()->SetComponent("cell", AmanziMesh::CELL, 1);
    S->GetField(dWC_dT_key, wc_key_)->set_io_vis(true);
    

    // Create the block for derivatives of energy conservation with respect to pressure
    // -- derivatives of thermal conductivity with respect to pressure
    if (precon_type_ != PRECON_NO_FLOW_COUPLING && 
        !plist_->get<bool>("supress Jacobian terms: d div K grad T / dp", false)) {
      // need to upwind dKappa/dp
      if (!is_fv_) {

        Key uw_dKappa_dp_key = Keys::getDerivKey(uw_tc_key_, pres_key_);
        Key dKappa_dp_key = Keys::getDerivKey(tc_key_, pres_key_);

        // locations2[1] = AmanziMesh::FACE;
        // names2[1] = "face";        
        S->RequireField(uw_dKappa_dp_key, name_)
          ->SetMesh(mesh_)->SetGhosted()->SetComponent("face", AmanziMesh::FACE, 1);
        //->SetMesh(mesh_)->SetGhosted()->SetComponents(names2, locations2, num_dofs2);
        S->GetField(uw_dKappa_dp_key,name_)->set_io_vis(false);

        upwinding_dKappa_dp_ = Teuchos::rcp(new Operators::UpwindTotalFlux(name_,
                dKappa_dp_key, uw_dKappa_dp_key,
                energy_flux_key_, 1.e-8));
        // upwinding_dKappa_dp_ = Teuchos::rcp(new Operators::UpwindArithmeticMean(name_,
        //         dKappa_dp_key, uw_dKappa_dp_key));
      }

      // set up the operator
      Teuchos::ParameterList ddivKgT_dp_plist(pks_list_->sublist(pk_order[1]).sublist("diffusion preconditioner"));
      if (is_fv_) ddivKgT_dp_plist.set("Newton correction", "true Jacobian");
      else ddivKgT_dp_plist.set("Newton correction", "approximate Jacobian");
      
      ddivKgT_dp_plist.set("exclude primary terms", true);

      Operators::PDE_DiffusionFactory opfactory;

      if (dE_dp_block_ == Teuchos::null) {
        ddivKgT_dp_ = opfactory.Create(ddivKgT_dp_plist, mesh_);
        dE_dp_block_ = ddivKgT_dp_->global_operator();
      } else {
        ddivKgT_dp_ = opfactory.Create(ddivKgT_dp_plist, dE_dp_block_);
      }
      ddivKgT_dp_->SetBCs(sub_pks_[1]->BCs(), sub_pks_[0]->BCs());
    }


    // -- derivatives of advection term
    if (precon_type_ != PRECON_NO_FLOW_COUPLING && 
        !plist_->get<bool>("supress Jacobian terms: div hq / dp,T", false)) {
      // derivative with respect to pressure
      Teuchos::ParameterList divhq_dp_plist(pks_list_->sublist(pk_order[0]).sublist("diffusion preconditioner"));

      if (is_fv_) divhq_dp_plist.set("Newton correction", "true Jacobian");
      else divhq_dp_plist.set("Newton correction", "approximate Jacobian");

      Operators::PDE_DiffusionFactory opfactory;
      if (dE_dp_block_ == Teuchos::null) {
        ddivhq_dp_ = opfactory.CreateWithGravity(divhq_dp_plist, mesh_);
        dE_dp_block_ = ddivhq_dp_->global_operator();
      } else {
        ddivhq_dp_ = opfactory.CreateWithGravity(divhq_dp_plist, dE_dp_block_);
      }

      // derivative with respect to temperature
      Teuchos::ParameterList divhq_dT_plist(pks_list_->sublist(pk_order[0]).sublist("diffusion preconditioner"));
      divhq_dT_plist.set("exclude primary terms", true);

      if (is_fv_) divhq_dT_plist.set("Newton correction", "true Jacobian");
      else divhq_dT_plist.set("Newton correction", "approximate Jacobian");

      ddivhq_dT_ = opfactory.CreateWithGravity(divhq_dT_plist, pcB);

      // need a field, evaluator, and upwinding for h * kr * rho/mu
      // -- first the evaluator
      Teuchos::ParameterList hkr_eval_list;
      hkr_eval_list.set("evaluator name", hkr_key_);
      Teuchos::Array<std::string> deps(2);
      deps[0] = enth_key_; deps[1] = kr_key_;
      hkr_eval_list.set("evaluator dependencies", deps);
      Teuchos::RCP<FieldEvaluator> hkr_eval =
          Teuchos::rcp(new Relations::MultiplicativeEvaluator(hkr_eval_list));

      // -- now the field
      names2[1] = "boundary_face";
      locations2[1] = AmanziMesh::BOUNDARY_FACE;
      S->RequireField(hkr_key_)->SetMesh(mesh_)->SetGhosted()
          ->AddComponents(names2, locations2, num_dofs2);
      S->SetFieldEvaluator(hkr_key_, hkr_eval);

      // locations2[1] = AmanziMesh::FACE;
      // names2[1] = "face";
      S->RequireField(uw_hkr_key_, name_)
        ->SetMesh(mesh_)->SetGhosted()
        ->SetComponent("face", AmanziMesh::FACE, 1);
          // ->SetComponents(names2, locations2, num_dofs2);
      S->GetField(uw_hkr_key_,name_)->set_io_vis(false);

      std::string method_name = pks_list_->sublist(pk_order[0])
          .get<std::string>("relative permeability method", "upwind with gravity");
      if (method_name != "upwind with Darcy flux") {
        Errors::Message msg;
        msg << "Subsurface coupler with advective Jacobian terms only supports a Richards upwind scheme of "
            << "\"upwind with Darcy flux\", but the method \"" << method_name << "\" was requested.";
        Exceptions::amanzi_throw(msg);
      }
      upwinding_hkr_ = Teuchos::rcp(new Operators::UpwindTotalFlux(name_,
              hkr_key_, uw_hkr_key_, mass_flux_dir_key_, 1.e-8));
      
      if (!is_fv_) {
        // -- and the upwinded field

        locations2[1] = AmanziMesh::FACE;
        names2[1] = "face";

        S->RequireField(Keys::getDerivKey(uw_hkr_key_, pres_key_), name_)
            ->SetMesh(mesh_)->SetGhosted()
            ->SetComponent("face", AmanziMesh::FACE, 1);
        S->GetField(Keys::getDerivKey(uw_hkr_key_, pres_key_),name_)
            ->set_io_vis(false);
        S->RequireField(Keys::getDerivKey(uw_hkr_key_, temp_key_), name_)
            ->SetMesh(mesh_)->SetGhosted()
            ->SetComponent("face", AmanziMesh::FACE, 1);
        S->GetField(Keys::getDerivKey(uw_hkr_key_, temp_key_), name_)
            ->set_io_vis(false);


        // -- and the upwinding
        upwinding_dhkr_dp_ = Teuchos::rcp(new Operators::UpwindTotalFlux(name_,
                Keys::getDerivKey(hkr_key_, pres_key_),
                Keys::getDerivKey(uw_hkr_key_, pres_key_),
                mass_flux_dir_key_, 1.e-8));
        upwinding_dhkr_dT_ = Teuchos::rcp(new Operators::UpwindTotalFlux(name_,
                Keys::getDerivKey(hkr_key_, temp_key_),
                Keys::getDerivKey(uw_hkr_key_, temp_key_),
                mass_flux_dir_key_, 1.e-8));
      }
    }

    // S->RequireField(ddivq_dT_key_, name_)->SetMesh(mesh_)->SetGhosted()
    //   ->SetComponent("cell",AmanziMesh::CELL, 1);
    // S->GetField(ddivq_dT_key_, name_)->set_io_vis(true);
    // S->RequireField(ddivKgT_dp_key_, name_)->SetMesh(mesh_)->SetGhosted()
    //   ->SetComponent("cell",AmanziMesh::CELL, 1);
    // S->GetField(ddivKgT_dp_key_, name_)->set_io_vis(true);


    // -- derivatives of energy with respect to pressure
    if (dE_dp_block_ == Teuchos::null) {
      dE_dp_ = Teuchos::rcp(new Operators::PDE_Accumulation(AmanziMesh::CELL, mesh_));
      dE_dp_block_ = dE_dp_->global_operator();
    } else {
      dE_dp_ = Teuchos::rcp(new Operators::PDE_Accumulation(AmanziMesh::CELL, dE_dp_block_));
    }

    
    // Key dE_dp_key = Keys::getDerivKey(e_key_, pres_key_);
    // S->RequireField( dE_dp_key, e_key_)
    //    ->SetMesh(mesh_)->SetGhosted()->SetComponent("cell", AmanziMesh::CELL, 1);
    // S->GetField(dE_dp_key, e_key_)->set_io_vis(true);

<<<<<<< HEAD
    ASSERT(dWC_dT_block_ != Teuchos::null);
    ASSERT(dE_dp_block_ != Teuchos::null);
=======
    AMANZI_ASSERT(dWC_dT_block_ != Teuchos::null);
    AMANZI_ASSERT(dE_dp_block_ != Teuchos::null);
>>>>>>> e55f888d
    preconditioner_->SetOperatorBlock(0, 1, dWC_dT_block_);
    preconditioner_->SetOperatorBlock(1, 0, dE_dp_block_);
  }

  // set up sparsity structure
  preconditioner_->SymbolicAssembleMatrix();
  preconditioner_->InitializePreconditioner(plist_->sublist("preconditioner"));

  // create the linear solver
  if (plist_->isSublist("linear solver")) {
    Teuchos::ParameterList& lin_solver_list = plist_->sublist("linear solver");
    AmanziSolvers::LinearOperatorFactory<Operators::TreeOperator, TreeVector, TreeVectorSpace> fac;
    linsolve_preconditioner_ = fac.Create(lin_solver_list, preconditioner_);
  } else {
    linsolve_preconditioner_ = preconditioner_;
  }
  
  // create the EWC delegate
  if (plist_->isSublist("ewc delegate")) {
    Teuchos::RCP<Teuchos::ParameterList> sub_ewc_list = Teuchos::sublist(plist_, "ewc delegate");
    sub_ewc_list->set("PK name", name_);
    sub_ewc_list->set("domain key", domain_name_);
    ewc_ = Teuchos::rcp(new MPCDelegateEWCSubsurface(*sub_ewc_list));

    Teuchos::RCP<EWCModelBase> model;
    if (S->HasField("internal_energy_gas")) {
      model = Teuchos::rcp(new PermafrostModel());
    } else {
      model = Teuchos::rcp(new LiquidIceModel());
    }
    ewc_->set_model(model);
    ewc_->setup(S);
  }    
}

void MPCSubsurface::Initialize(const Teuchos::Ptr<State>& S) {
  StrongMPC<PK_PhysicalBDF_Default>::Initialize(S);
  if (ewc_ != Teuchos::null) ewc_->initialize(S);

  // initialize offdiagonal operators
  richards_pk_ = Teuchos::rcp_dynamic_cast<Flow::Richards>(sub_pks_[0]);
  AMANZI_ASSERT(richards_pk_ != Teuchos::null);

  if (precon_type_ != PRECON_NONE && precon_type_ != PRECON_BLOCK_DIAGONAL) {
    Key dWC_dT_key = Keys::getDerivKey(wc_key_, temp_key_);
    if (S->HasField(dWC_dT_key)){
      S->GetFieldData(dWC_dT_key, wc_key_)->PutScalar(0.0);
      S->GetField(dWC_dT_key, wc_key_)->set_initialized();
    }
    Key dE_dp_key = Keys::getDerivKey(e_key_, pres_key_);
    if (S->HasField(dE_dp_key)){
      S->GetFieldData(dE_dp_key, e_key_)->PutScalar(0.0);
      S->GetField(dE_dp_key, e_key_)->set_initialized();
    }
    if (S->HasField(ddivq_dT_key_)){
      S->GetFieldData(ddivq_dT_key_, name_)->PutScalar(0.0);
      S->GetField(ddivq_dT_key_, name_)->set_initialized();
    }
    if (S->HasField(ddivKgT_dp_key_)){
      S->GetFieldData(ddivKgT_dp_key_, name_)->PutScalar(0.0);
      S->GetField(ddivKgT_dp_key_, name_)->set_initialized();
    }
  }

  if (precon_type_ != PRECON_NONE && precon_type_ != PRECON_BLOCK_DIAGONAL) {
    Key dWC_dT_key = Keys::getDerivKey(wc_key_, temp_key_);
    if (S->HasField(dWC_dT_key)){
      S->GetFieldData(dWC_dT_key, wc_key_)->PutScalar(0.0);
      S->GetField(dWC_dT_key, wc_key_)->set_initialized();
    }
    Key dE_dp_key = Keys::getDerivKey(e_key_, pres_key_);
    if (S->HasField(dE_dp_key)){
      S->GetFieldData(dE_dp_key, e_key_)->PutScalar(0.0);
      S->GetField(dE_dp_key, e_key_)->set_initialized();
    }
    if (S->HasField(ddivq_dT_key_)){
      S->GetFieldData(ddivq_dT_key_, name_)->PutScalar(0.0);
      S->GetField(ddivq_dT_key_, name_)->set_initialized();
    }
    if (S->HasField(ddivKgT_dp_key_)){
      S->GetFieldData(ddivKgT_dp_key_, name_)->PutScalar(0.0);
      S->GetField(ddivKgT_dp_key_, name_)->set_initialized();
    }
  }

  if (ddivq_dT_ != Teuchos::null) {
    if (!is_fv_) {
      Key dkrdT_key = Keys::getDerivKey(uw_kr_key_, temp_key_);
      S->GetFieldData(dkrdT_key,name_)->PutScalar(0.0);
      S->GetField(dkrdT_key,name_)->set_initialized();
    }

    Teuchos::RCP<const Epetra_Vector> gvec = S->GetConstantVectorData("gravity");
    AmanziGeometry::Point g(3);
    g[0] = (*gvec)[0]; g[1] = (*gvec)[1]; g[2] = (*gvec)[2];
    ddivq_dT_->SetGravity(g);    
    ddivq_dT_->SetBCs(sub_pks_[0]->BCs(), sub_pks_[1]->BCs());
    ASSERT(richards_pk_ != Teuchos::null);
    ddivq_dT_->SetTensorCoefficient(richards_pk_->K_);
  }

  if (ddivKgT_dp_ != Teuchos::null) {
    if (!is_fv_) {
      Key uw_dKappa_dp_key = Keys::getDerivKey(uw_tc_key_, pres_key_);
      S->GetFieldData(uw_dKappa_dp_key,name_)->PutScalar(0.0);

      S->GetField(uw_dKappa_dp_key,name_)->set_initialized();
    }

    ddivKgT_dp_->SetTensorCoefficient(Teuchos::null);
  }

  if (ddivhq_dp_ != Teuchos::null) {

    S->GetFieldData(uw_hkr_key_, name_)->PutScalar(1.);
    S->GetField(uw_hkr_key_, name_)->set_initialized();

    if (!is_fv_) {
      S->GetFieldData(Keys::getDerivKey(uw_hkr_key_, pres_key_), name_)->PutScalar(0.);
      S->GetField(Keys::getDerivKey(uw_hkr_key_, pres_key_), name_)->set_initialized();
      S->GetFieldData(Keys::getDerivKey(uw_hkr_key_, temp_key_), name_)->PutScalar(0.);
      S->GetField(Keys::getDerivKey(uw_hkr_key_, temp_key_), name_)->set_initialized();
    }

    Teuchos::RCP<const Epetra_Vector> gvec = S->GetConstantVectorData("gravity");
    AmanziGeometry::Point g(3);
    g[0] = (*gvec)[0]; g[1] = (*gvec)[1]; g[2] = (*gvec)[2];
    ddivhq_dp_->SetGravity(g);    
    ddivhq_dp_->SetBCs(sub_pks_[1]->BCs(), sub_pks_[0]->BCs());
    ASSERT(richards_pk_ != Teuchos::null);
    ddivhq_dp_->SetTensorCoefficient(richards_pk_->K_);

    ddivhq_dT_->SetGravity(g);    
    ddivhq_dT_->SetBCs(sub_pks_[1]->BCs(), sub_pks_[1]->BCs());
    ASSERT(richards_pk_ != Teuchos::null);
    ddivhq_dT_->SetTensorCoefficient(richards_pk_->K_);
  }  

}


void MPCSubsurface::set_states(const Teuchos::RCP<const State>& S,
        const Teuchos::RCP<State>& S_inter,
        const Teuchos::RCP<State>& S_next) {
  StrongMPC<PK_PhysicalBDF_Default>::set_states(S,S_inter,S_next);
  if (ewc_ != Teuchos::null) ewc_->set_states(S,S_inter,S_next);
}

void MPCSubsurface::CommitStep(double t_old, double t_new, const Teuchos::RCP<State>& S) {

  double dt = t_new - t_old;
  StrongMPC<PK_PhysicalBDF_Default>::CommitStep(t_old, t_new, S);
  if (ewc_ != Teuchos::null) ewc_->commit_state(dt,S);
  update_pcs_ = 0;
}

// update the predictor to be physically consistent
bool MPCSubsurface::ModifyPredictor(double h, Teuchos::RCP<const TreeVector> up0,
        Teuchos::RCP<TreeVector> up) {
  bool modified(false);
  if (ewc_ != Teuchos::null) {
    modified = ewc_->ModifyPredictor(h, up);
    if (modified) ChangedSolution();
  }

  // potentially update faces
  modified |= StrongMPC<PK_PhysicalBDF_Default>::ModifyPredictor(h, up0, up);
  return modified;
}


// updates the preconditioner
void MPCSubsurface::UpdatePreconditioner(double t, Teuchos::RCP<const TreeVector> up, double h, bool assemble) {
  Teuchos::OSTab tab = vo_->getOSTab();

  if (precon_type_ == PRECON_NONE) {
    // nothing to do
  } else if (precon_type_ == PRECON_BLOCK_DIAGONAL) {
    StrongMPC::UpdatePreconditioner(t,up,h);
  } else if (precon_type_ == PRECON_PICARD || precon_type_ == PRECON_EWC) {
    StrongMPC::UpdatePreconditioner(t,up,h);

    // Update operators for off-diagonals
    dWC_dT_block_->Init();
    dE_dp_block_->Init();
    
    // dWC / dT block
    // -- dkr/dT
    if (ddivq_dT_ != Teuchos::null) {
      // -- update and upwind d kr / dT
      S_next_->GetFieldEvaluator(kr_key_)
          ->HasFieldDerivativeChanged(S_next_.ptr(), name_, temp_key_);
      Teuchos::RCP<const CompositeVector> dkrdT;
      if (is_fv_) {
        dkrdT = S_next_->GetFieldData(Keys::getDerivKey(kr_key_, temp_key_));
      } else {
        S_next_->GetFieldData(Keys::getDerivKey(uw_kr_key_, temp_key_), name_)
            ->PutScalar(0.);
        upwinding_dkrdT_->Update(S_next_.ptr());
        dkrdT = S_next_->GetFieldData(Keys::getDerivKey(uw_kr_key_, temp_key_));
      }

      // form the operator
      Teuchos::RCP<const CompositeVector> kr_uw = S_next_->GetFieldData(uw_kr_key_);
      Teuchos::RCP<const CompositeVector> flux = S_next_->GetFieldData(mass_flux_key_);
      Teuchos::RCP<const CompositeVector> rho = S_next_->GetFieldData(rho_key_);

      ddivq_dT_->SetDensity(rho);
      ddivq_dT_->SetScalarCoefficient(kr_uw, dkrdT);
      ddivq_dT_->UpdateMatrices(flux.ptr(),
              up->SubVector(0)->Data().ptr());              
      ddivq_dT_->UpdateMatricesNewtonCorrection(flux.ptr(),
              up->SubVector(0)->Data().ptr());              
      ddivq_dT_->ApplyBCs(false, true);

      // ComputeDivCorrection(flux, kr_uw, dkrdT, 
      //                      S_next_->GetFieldData( ddivq_dT_key_, name_)->ViewComponent("cell", false));

      // double l2norm;
      // S_next_->GetFieldData( ddivq_dT_key_, name_)->ViewComponent("cell", false)->Norm2(&l2norm);
      // if (mesh_->get_comm()->MyPID()==0) std::cout<<"NORM ddivq_dT"<<l2norm<<"\n";


    }

    // -- dWC/dT diagonal term
    S_next_->GetFieldEvaluator(wc_key_)
      ->HasFieldDerivativeChanged(S_next_.ptr(), name_, temp_key_);
    Teuchos::RCP<const CompositeVector> dWC_dT =
      S_next_->GetFieldData(Keys::getDerivKey(wc_key_, temp_key_));
    dWC_dT_->AddAccumulationTerm(*dWC_dT, h, "cell", false);


    // std::cout << "1/h * DWC/DT" << std::endl;
    // CompositeVector dbg(*dWC_dT); dbg = *dWC_dT; dbg.Scale(1./h); dbg.Print(std::cout);
    

    // dE / dp block
    // -- d Kappa / dp
    if (ddivKgT_dp_ != Teuchos::null) {
      // Update and upwind thermal conductivity
      S_next_->GetFieldEvaluator(tc_key_)
          ->HasFieldDerivativeChanged(S_next_.ptr(), name_, pres_key_);

      Teuchos::RCP<const CompositeVector> dKappa_dp;
      if (is_fv_) {
        dKappa_dp = S_next_->GetFieldData(Keys::getDerivKey(tc_key_, pres_key_));
      } else {
        S_next_->GetFieldData(Keys::getDerivKey(uw_tc_key_, pres_key_), name_)
            ->PutScalar(0.);
        upwinding_dKappa_dp_->Update(S_next_.ptr(), db_.ptr());

        dKappa_dp = S_next_->GetFieldData(Keys::getDerivKey(uw_tc_key_, pres_key_));

      }

      // form the operator
      Teuchos::RCP<const CompositeVector> uw_Kappa =
        S_next_->GetFieldData(uw_tc_key_);
      Teuchos::RCP<const CompositeVector> flux =
        S_next_->GetFieldData(energy_flux_key_);
      ddivKgT_dp_->SetScalarCoefficient(uw_Kappa, dKappa_dp);
      ddivKgT_dp_->UpdateMatrices(flux.ptr(),
              up->SubVector(1)->Data().ptr());
      ddivKgT_dp_->UpdateMatricesNewtonCorrection(flux.ptr(),
              up->SubVector(1)->Data().ptr());
      ddivKgT_dp_->ApplyBCs(false, true);

      // ComputeDivCorrection(flux, uw_Kappa, dKappa_dp, 
      //                      S_next_->GetFieldData(ddivKgT_dp_key_, name_)->ViewComponent("cell", false));
      // double l2norm;
      // S_next_->GetFieldData( ddivKgT_dp_key_ , name_)->ViewComponent("cell", false)->Norm2(&l2norm);
      // if (mesh_->get_comm()->MyPID()==0) std::cout<<"NORM ddivKgT_dp"<<l2norm<<"\n";

    }


    // -- d adv / dp   This one is a bit more complicated...
    if (ddivhq_dp_ != Teuchos::null) {
      // Update and upwind enthalpy * kr * rho/mu
      // -- update values
      S_next_->GetFieldEvaluator(hkr_key_)
          ->HasFieldChanged(S_next_.ptr(), name_);
      S_next_->GetFieldEvaluator(hkr_key_)
          ->HasFieldDerivativeChanged(S_next_.ptr(), name_, pres_key_);
      S_next_->GetFieldEvaluator(hkr_key_)
          ->HasFieldDerivativeChanged(S_next_.ptr(), name_, temp_key_);

      Teuchos::RCP<const CompositeVector> denth_kr_dp_uw;
      Teuchos::RCP<const CompositeVector> denth_kr_dT_uw;

      Teuchos::RCP<const CompositeVector> enth_kr =
        S_next_->GetFieldData(hkr_key_);
      Teuchos::RCP<CompositeVector> enth_kr_uw =
        S_next_->GetFieldData(uw_hkr_key_, name_);
      enth_kr_uw->PutScalar(0.);

      enth_kr_uw->ViewComponent("face",false)
          ->Export(*enth_kr->ViewComponent("boundary_face",false),
                   mesh_->exterior_face_importer(), Insert);
      upwinding_hkr_->Update(S_next_.ptr(), db_.ptr());

      ASSERT(richards_pk_ != Teuchos::null);
      if (richards_pk_->clobber_surf_kr_) {
        // -- stick zeros in the boundary faces
        Epetra_MultiVector enth_kr_bf(*enth_kr->ViewComponent("boundary_face",false));
        enth_kr_bf.PutScalar(0.0);
        enth_kr_uw->ViewComponent("face",false)->Export(enth_kr_bf,
                mesh_->exterior_face_importer(), Insert);
      }
      
      if (is_fv_) {
        denth_kr_dp_uw = S_next_->GetFieldData(Keys::getDerivKey(hkr_key_, pres_key_));
        denth_kr_dT_uw = S_next_->GetFieldData(Keys::getDerivKey(hkr_key_, temp_key_));
      } else {

        Teuchos::RCP<const CompositeVector> denth_kr_dp =
            S_next_->GetFieldData(Keys::getDerivKey(hkr_key_, pres_key_));
        Teuchos::RCP<const CompositeVector> denth_kr_dT =
            S_next_->GetFieldData(Keys::getDerivKey(hkr_key_, temp_key_));

        // -- zero target data (may be unnecessary?)
        Teuchos::RCP<CompositeVector> denth_kr_dp_uw_nc =
            S_next_->GetFieldData(Keys::getDerivKey(uw_hkr_key_, pres_key_), name_);
        denth_kr_dp_uw_nc->PutScalar(0.);
        Teuchos::RCP<CompositeVector> denth_kr_dT_uw_nc =
            S_next_->GetFieldData(Keys::getDerivKey(uw_hkr_key_, temp_key_), name_);
        denth_kr_dT_uw_nc->PutScalar(0.);

        // -- copy boundary faces into upwinded vector
        denth_kr_dp_uw_nc->ViewComponent("face",false)
            ->Export(*denth_kr_dp->ViewComponent("boundary_face",false),
                     mesh_->exterior_face_importer(), Insert);
        denth_kr_dT_uw_nc->ViewComponent("face",false)
            ->Export(*denth_kr_dT->ViewComponent("boundary_face",false),
                     mesh_->exterior_face_importer(), Insert);

        // -- upwind      
        upwinding_dhkr_dp_->Update(S_next_.ptr(), db_.ptr());
        upwinding_dhkr_dT_->Update(S_next_.ptr(), db_.ptr());

        // -- clobber
        ASSERT(richards_pk_ != Teuchos::null);
        if (richards_pk_->clobber_surf_kr_) {
          // -- stick zeros in the boundary faces
          Epetra_MultiVector enth_kr_bf(*enth_kr->ViewComponent("boundary_face",false));
          enth_kr_bf.PutScalar(0.0);
          denth_kr_dp_uw_nc->ViewComponent("face",false)->Export(enth_kr_bf,
                  mesh_->exterior_face_importer(), Insert);
          denth_kr_dT_uw_nc->ViewComponent("face",false)->Export(enth_kr_bf,
                  mesh_->exterior_face_importer(), Insert);
        }

        denth_kr_dp_uw =
            S_next_->GetFieldData(Keys::getDerivKey(uw_hkr_key_, pres_key_));
        denth_kr_dT_uw =
            S_next_->GetFieldData(Keys::getDerivKey(uw_hkr_key_, temp_key_));

      }
      
      Teuchos::RCP<const CompositeVector> flux = S_next_->GetFieldData(mass_flux_key_);
      Teuchos::RCP<const CompositeVector> rho = S_next_->GetFieldData(rho_key_);

      // form the operator: pressure component
      ddivhq_dp_->SetDensity(rho);
      ddivhq_dp_->SetScalarCoefficient(enth_kr_uw, denth_kr_dp_uw);
      // -- update the local matrices, div h * kr grad
      ddivhq_dp_->UpdateMatrices(Teuchos::null, Teuchos::null);
      // -- determine the advective fluxes, q_a = h * kr grad p
      CompositeVector adv_flux(*flux, INIT_MODE_ZERO);
      Teuchos::Ptr<CompositeVector> adv_flux_ptr(&adv_flux);
      ddivhq_dp_->UpdateFlux(up->SubVector(0)->Data().ptr(), adv_flux_ptr);
      // -- add in components div (d h*kr / dp) grad q_a / (h*kr)
      ddivhq_dp_->UpdateMatricesNewtonCorrection(adv_flux_ptr, up->SubVector(0)->Data().ptr());
      ddivhq_dp_->ApplyBCs(false, true);

      // form the operator: temperature component
      ddivhq_dT_->SetDensity(rho);
      ddivhq_dT_->SetScalarCoefficient(enth_kr_uw, denth_kr_dT_uw);
      // -- add in components div (d h*kr / dp) grad q_a / (h*kr)
      ddivhq_dT_->UpdateMatrices(adv_flux_ptr, up->SubVector(0)->Data().ptr());
      ddivhq_dT_->UpdateMatricesNewtonCorrection(adv_flux_ptr, up->SubVector(0)->Data().ptr());
      ddivhq_dT_->ApplyBCs(false, true);

    }

    // -- dE/dp diagonal term
    S_next_->GetFieldEvaluator(e_key_)
        ->HasFieldDerivativeChanged(S_next_.ptr(), name_, pres_key_);
    Teuchos::RCP<const CompositeVector> dE_dp =
      S_next_->GetFieldData(Keys::getDerivKey(e_key_, pres_key_));
    dE_dp_->AddAccumulationTerm(*dE_dp, h, "cell", false);

    // std::cout << "1/h * DE/Dp" << std::endl;
    // dbg = *dE_dp; dbg.Scale(1./h); dbg.Print(std::cout);
    
    // write for debugging
    std::vector<std::string> vnames;
    vnames.push_back("  dwc_dT"); vnames.push_back("  de_dp"); 
    std::vector< Teuchos::Ptr<const CompositeVector> > vecs;
    vecs.push_back(dWC_dT.ptr()); vecs.push_back(dE_dp.ptr());
    db_->WriteVectors(vnames, vecs, false);

    // finally assemble the full system, dump if requested, and form the inverse
    if (assemble) {
      preconditioner_->AssembleMatrix();
      if (dump_) {
        std::stringstream filename;
        filename << "Subsurface_PC_" << S_next_->cycle() << "_" << update_pcs_ << ".txt";
        EpetraExt::RowMatrixToMatlabFile(filename.str().c_str(), *preconditioner_->A());
      }
      preconditioner_->UpdatePreconditioner();
    }
  }
  

  if (precon_type_ == PRECON_EWC) {
    ewc_->UpdatePreconditioner(t,up,h);
  }
  update_pcs_++;
}


// -----------------------------------------------------------------------------
// Wrapper to call the requested preconditioner.
// -----------------------------------------------------------------------------
int MPCSubsurface::ApplyPreconditioner(Teuchos::RCP<const TreeVector> u,
        Teuchos::RCP<TreeVector> Pu) {
  Teuchos::OSTab tab = vo_->getOSTab();
  if (vo_->os_OK(Teuchos::VERB_EXTREME))
    *vo_->os() << "Precon application:" << std::endl;

  // write residuals
  if (vo_->os_OK(Teuchos::VERB_HIGH)) {
    *vo_->os() << "Residuals:" << std::endl;
    std::vector<std::string> vnames;
    vnames.push_back("  r_p"); vnames.push_back("  r_T"); 
    std::vector< Teuchos::Ptr<const CompositeVector> > vecs;
    vecs.push_back(u->SubVector(0)->Data().ptr()); 
    vecs.push_back(u->SubVector(1)->Data().ptr()); 
    db_->WriteVectors(vnames, vecs, true);
  }
  
  int ierr = 0;
  if (precon_type_ == PRECON_NONE) {
    *Pu = *u;
    ierr = 1;
  } else if (precon_type_ == PRECON_BLOCK_DIAGONAL) {
    ierr = StrongMPC::ApplyPreconditioner(u,Pu);
  } else if (precon_type_ == PRECON_PICARD) {
    ierr = linsolve_preconditioner_->ApplyInverse(*u, *Pu);
  } else if (precon_type_ == PRECON_EWC) {
    ierr = linsolve_preconditioner_->ApplyInverse(*u, *Pu);

  //   if (vo_->os_OK(Teuchos::VERB_HIGH)) {
  //     *vo_->os() << "PC_std * residuals:" << std::endl;
  //     std::vector<std::string> vnames;
  //     vnames.push_back("  PC*r_p"); vnames.push_back("  PC*r_T"); 
  //     std::vector< Teuchos::Ptr<const CompositeVector> > vecs;
  //     vecs.push_back(Pu->SubVector(0)->Data().ptr()); 
  //     vecs.push_back(Pu->SubVector(1)->Data().ptr()); 
  //     db_->WriteVectors(vnames, vecs, true);
  //   }

  //   // make sure we can back-calc face corrections that preserve residuals on faces
  //   Teuchos::RCP<TreeVector> res0 = Teuchos::rcp(new TreeVector(*u));
  //   res0->PutScalar(0.);
  //   Teuchos::RCP<TreeVector> Pu_std = Teuchos::rcp(new TreeVector(*Pu));
  //   *Pu_std = *Pu;

  //   // call EWC, which does Pu_p <-- Pu_p_std + dPu_p
  //   ewc_->ApplyPreconditioner(u, Pu);

  //   // calculate dPu_lambda from dPu_p
  //   Pu_std->Update(1.0, *Pu, -1.0);
  //   mfd_preconditioner_->UpdateConsistentFaceCorrection(*res0, Pu_std.ptr());

  //   // update Pu_lambda <-- Pu_lambda_std + dPu_lambda
  //   Pu->SubVector(0)->Data()->ViewComponent("face",false)->Update(1.,
  //           *Pu_std->SubVector(0)->Data()->ViewComponent("face",false), 1.);
  //   Pu->SubVector(1)->Data()->ViewComponent("face",false)->Update(1.,
  //           *Pu_std->SubVector(1)->Data()->ViewComponent("face",false), 1.);

  }

  if (vo_->os_OK(Teuchos::VERB_HIGH)) {
    *vo_->os() << "PC * residuals:" << std::endl;
    std::vector<std::string> vnames;
    vnames.push_back("  PC*r_p"); vnames.push_back("  PC*r_T"); 
    std::vector< Teuchos::Ptr<const CompositeVector> > vecs;
    vecs.push_back(Pu->SubVector(0)->Data().ptr()); 
    vecs.push_back(Pu->SubVector(1)->Data().ptr()); 
    db_->WriteVectors(vnames, vecs, true);
  }
  
  return (ierr > 0) ? 0 : 1;
}


// AmanziSolvers::FnBaseDefs::ModifyCorrectionResult
//     MPCSubsurface::ModifyCorrection(double h,
//                                     Teuchos::RCP<const TreeVector> res,
//                                     Teuchos::RCP<const TreeVector> u,
//                                     Teuchos::RCP<TreeVector> du) {

//   if (vo_->os_OK(Teuchos::VERB_HIGH)) {
//     *vo_->os() << "NKA * PC * residuals:" << std::endl;
//     std::vector<std::string> vnames;
//     vnames.push_back("  NKA*PC*r_p"); vnames.push_back("  NKA*PC*r_T"); 
//     std::vector< Teuchos::Ptr<const CompositeVector> > vecs;
//     vecs.push_back(du->SubVector(0)->Data().ptr()); 
//     vecs.push_back(du->SubVector(1)->Data().ptr()); 
//     db_->WriteVectors(vnames, vecs, true);
//   }

//   // if (precon_type_ == PRECON_EWC) {
//   //   // make sure we can back-calc face corrections that preserve residuals on faces
//   //   Teuchos::RCP<TreeVector> res0 = Teuchos::rcp(new TreeVector(*res));
//   //   res0->PutScalar(0.);
//   //   Teuchos::RCP<TreeVector> du_std = Teuchos::rcp(new TreeVector(*du));
//   //   *du_std = *du;

//   //   // call EWC, which does du_p <-- du_p_std + ddu_p
//   //   ewc_->ApplyPreconditioner(res, du);

//   //   // calculate ddu_lambda from ddu_p
//   //   du_std->Update(1.0, *du, -1.0);
//   //   preconditioner_->UpdateConsistentFaceCorrection(*res0, du_std.ptr());

//   //   // update du_lambda <-- du_lambda_std + ddu_lambda
//   //   du->SubVector(0)->Data()->ViewComponent("face",false)->Update(1.,
//   //           *du_std->SubVector(0)->Data()->ViewComponent("face",false), 1.);
//   //   du->SubVector(1)->Data()->ViewComponent("face",false)->Update(1.,
//   //           *du_std->SubVector(1)->Data()->ViewComponent("face",false), 1.);
//   // }

//   return AmanziSolvers::FnBaseDefs::CORRECTION_NOT_MODIFIED;
// }


void MPCSubsurface::ComputeDivCorrection( const Teuchos::RCP<const CompositeVector>& flux,
                                          const Teuchos::RCP<const CompositeVector>& k,
                                          const Teuchos::RCP<const CompositeVector>& dk,
                                          const Teuchos::RCP<Epetra_MultiVector>& res){
  
   // ignore correction if no flux provided.
  if (flux == Teuchos::null) return;

  // Correction is zero for linear problems
  if (k == Teuchos::null || dk == Teuchos::null) return;

  const Epetra_MultiVector& kf = *k->ViewComponent("face");
  const Epetra_MultiVector& dk_f = *dk->ViewComponent("face");
  const Epetra_MultiVector& flux_f = *flux->ViewComponent("face");

  res->PutScalar(0.0);

  double v, vmod;
  AmanziMesh::Entity_ID_List cells;

<<<<<<< HEAD
  int nfaces_owned = mesh_->num_entities(AmanziMesh::FACE, AmanziMesh::OWNED);

  for (int f = 0; f < nfaces_owned; f++) {
    mesh_->face_get_cells(f, AmanziMesh::USED, &cells);
=======
  int nfaces_owned = mesh_->num_entities(AmanziMesh::FACE, AmanziMesh::Parallel_type::OWNED);

  for (int f = 0; f < nfaces_owned; f++) {
    mesh_->face_get_cells(f, AmanziMesh::Parallel_type::GHOST, &cells);
>>>>>>> e55f888d
    int ncells = cells.size();

    // We use the upwind discretization of the generalized flux.
    v = std::abs(kf[0][f]) > 0.0 ? flux_f[0][f] * dk_f[0][f] / kf[0][f] : 0.0;
    vmod = std::abs(v);

// We use the upwind discretization of the generalized flux.
    int i, dir, c1;
    c1 = cells[0];
    const AmanziGeometry::Point& normal = mesh_->face_normal(f, false, c1, &dir);
    //i = (v * dir >= 0.0) ? 0 : 1;

   if (ncells == 2) {
     (*res)[0][cells[0]] += v * dir;
     (*res)[0][cells[1]] += -v * dir;
   } else if (i == 0) {
     (*res)[0][cells[0]] += v * dir;
   }

  }
}

} // namespace<|MERGE_RESOLUTION|>--- conflicted
+++ resolved
@@ -344,13 +344,8 @@
     //    ->SetMesh(mesh_)->SetGhosted()->SetComponent("cell", AmanziMesh::CELL, 1);
     // S->GetField(dE_dp_key, e_key_)->set_io_vis(true);
 
-<<<<<<< HEAD
-    ASSERT(dWC_dT_block_ != Teuchos::null);
-    ASSERT(dE_dp_block_ != Teuchos::null);
-=======
     AMANZI_ASSERT(dWC_dT_block_ != Teuchos::null);
     AMANZI_ASSERT(dE_dp_block_ != Teuchos::null);
->>>>>>> e55f888d
     preconditioner_->SetOperatorBlock(0, 1, dWC_dT_block_);
     preconditioner_->SetOperatorBlock(1, 0, dE_dp_block_);
   }
@@ -393,27 +388,6 @@
   // initialize offdiagonal operators
   richards_pk_ = Teuchos::rcp_dynamic_cast<Flow::Richards>(sub_pks_[0]);
   AMANZI_ASSERT(richards_pk_ != Teuchos::null);
-
-  if (precon_type_ != PRECON_NONE && precon_type_ != PRECON_BLOCK_DIAGONAL) {
-    Key dWC_dT_key = Keys::getDerivKey(wc_key_, temp_key_);
-    if (S->HasField(dWC_dT_key)){
-      S->GetFieldData(dWC_dT_key, wc_key_)->PutScalar(0.0);
-      S->GetField(dWC_dT_key, wc_key_)->set_initialized();
-    }
-    Key dE_dp_key = Keys::getDerivKey(e_key_, pres_key_);
-    if (S->HasField(dE_dp_key)){
-      S->GetFieldData(dE_dp_key, e_key_)->PutScalar(0.0);
-      S->GetField(dE_dp_key, e_key_)->set_initialized();
-    }
-    if (S->HasField(ddivq_dT_key_)){
-      S->GetFieldData(ddivq_dT_key_, name_)->PutScalar(0.0);
-      S->GetField(ddivq_dT_key_, name_)->set_initialized();
-    }
-    if (S->HasField(ddivKgT_dp_key_)){
-      S->GetFieldData(ddivKgT_dp_key_, name_)->PutScalar(0.0);
-      S->GetField(ddivKgT_dp_key_, name_)->set_initialized();
-    }
-  }
 
   if (precon_type_ != PRECON_NONE && precon_type_ != PRECON_BLOCK_DIAGONAL) {
     Key dWC_dT_key = Keys::getDerivKey(wc_key_, temp_key_);
@@ -911,17 +885,10 @@
   double v, vmod;
   AmanziMesh::Entity_ID_List cells;
 
-<<<<<<< HEAD
-  int nfaces_owned = mesh_->num_entities(AmanziMesh::FACE, AmanziMesh::OWNED);
-
-  for (int f = 0; f < nfaces_owned; f++) {
-    mesh_->face_get_cells(f, AmanziMesh::USED, &cells);
-=======
   int nfaces_owned = mesh_->num_entities(AmanziMesh::FACE, AmanziMesh::Parallel_type::OWNED);
 
   for (int f = 0; f < nfaces_owned; f++) {
     mesh_->face_get_cells(f, AmanziMesh::Parallel_type::GHOST, &cells);
->>>>>>> e55f888d
     int ncells = cells.size();
 
     // We use the upwind discretization of the generalized flux.
