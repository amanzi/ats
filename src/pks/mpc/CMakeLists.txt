--- conflicted
+++ resolved
@@ -19,12 +19,8 @@
 include_directories(${ATS_SOURCE_DIR}/src/pks/flow)
 include_directories(${ATS_SOURCE_DIR}/src/pks/energy)
 include_directories(${ATS_SOURCE_DIR}/src/pks/transport)
-<<<<<<< HEAD
 include_directories(${ATS_SOURCE_DIR}/src/pks/lake_thermo)
 include_directories(${ATS_SOURCE_DIR}/src/pks/soil_thermo)
-=======
-include_directories(${ATS_SOURCE_DIR}/src/pks/surface_balance)
->>>>>>> 92c0b618
 include_directories(${ATS_SOURCE_DIR}/src/constitutive_relations/generic_evaluators)
 include_directories(${ATS_SOURCE_DIR}/src/pks/flow/constitutive_relations/wrm)
 include_directories(${ATS_SOURCE_DIR}/src/pks/flow/constitutive_relations/porosity)
@@ -55,21 +51,9 @@
   mpc_weak_subdomain.cc
   mpc_coupled_water_split_flux.cc
   mpc_permafrost_split_flux.cc
-<<<<<<< HEAD
-  mpc_permafrost_split_flux_columns.cc
-  mpc_permafrost_split_flux_columns_subcycled.cc
-  mpc_subsurface.cc
-  mpc_surface.cc
-  mpc_permafrost.cc
-  mpc_morphology_pk.cc
-  mpc_lake_1D.cc
-  mpc_lake_soil_richards.cc
-  biomass_evaluator.cc
-  mpc_coupled_soil.cc
-=======
   # mpc_morphology_pk.cc
   # biomass_evaluator.cc
->>>>>>> 92c0b618
+  mpc_lake_1D.cc
   )
 
 set(ats_mpc_inc_files
@@ -95,20 +79,9 @@
   mpc_weak_subdomain.hh
   mpc_coupled_water_split_flux.hh
   mpc_permafrost_split_flux.hh
-<<<<<<< HEAD
-  mpc_permafrost_split_flux_columns.hh
-  mpc_permafrost_split_flux_columns_subcycled.hh
-  mpc_subsurface.hh
-  mpc_surface.hh
-  mpc_permafrost.hh
+  # biomass_evaluator.hh
   mpc_lake_1D.hh
-  mpc_lake_soil_richards.hh
-  biomass_evaluator.hh
-  mpc_weak_domain_decomposition.hh
   mpc_coupled_soil.hh
-=======
-  # biomass_evaluator.hh
->>>>>>> 92c0b618
   )
 
 set(ats_mpc_link_libs
@@ -132,11 +105,8 @@
   ats_transport
   ats_energy
   ats_flow
-<<<<<<< HEAD
+  ats_surface_balance
   ats_lake
-=======
-  ats_surface_balance
->>>>>>> 92c0b618
   ats_mpc_relations
   )
 
@@ -230,28 +200,16 @@
   HEADERFILE mpc_weak_subdomain_reg.hh
   LISTNAME   ATS_MPC_REG
   )
-
-<<<<<<< HEAD
-register_evaluator_with_factory(
-  HEADERFILE mpc_weak_domain_decomposition_reg.hh
-  LISTNAME   ATS_MPC_REG
-  )
-
-register_evaluator_with_factory(
-  HEADERFILE biomass_evaluator_reg.hh
-  LISTNAME ATS_MPC_REG
-  )
   
 register_evaluator_with_factory(
     HEADERFILE mpc_coupled_soil_reg.hh
     LISTNAME   ATS_MPC_REG
    )  
-=======
+
 # register_evaluator_with_factory(
 #   HEADERFILE biomass_evaluator_reg.hh
 #   LISTNAME ATS_MPC_REG
 #   )
->>>>>>> 92c0b618
 
 generate_evaluators_registration_header(
   HEADERFILE ats_mpc_registration.hh
