--- conflicted
+++ resolved
@@ -321,21 +321,13 @@
   // dWC_dT_surf_->AddAccumulationTerm(*dWCdT->ViewComponent("cell", false), h);
   
 
-<<<<<<< HEAD
-  S_next_->GetFieldEvaluator(Keys::getKey(domain_surf_,"energy"))
-    ->HasFieldDerivativeChanged(S_next_.ptr(), name_, Keys::getKey(domain_surf_,"pressure"));
-  Teuchos::RCP<const CompositeVector> dEdp =
-    S_next_->GetFieldData(Keys::getDerivKey(Keys::getKey(domain_surf_,"energy"), Keys::getKey(domain_surf_,"pressure")));
-  dE_dp_surf_->AddAccumulationTerm(*dEdp, h, "cell", false);
-=======
   if (precon_type_ != PRECON_NO_FLOW_COUPLING) {
     // -- surface dE_dp
     S_next_->GetFieldEvaluator(Keys::getKey(domain_surf_,"energy"))
         ->HasFieldDerivativeChanged(S_next_.ptr(), name_, Keys::getKey(domain_surf_,"pressure"));
     Teuchos::RCP<const CompositeVector> dEdp =
         S_next_->GetFieldData(Keys::getDerivKey(Keys::getKey(domain_surf_,"energy"), Keys::getKey(domain_surf_,"pressure")));
-    dE_dp_surf_->AddAccumulationTerm(*dEdp->ViewComponent("cell", false), h);
->>>>>>> 426865fd
+    dE_dp_surf_->AddAccumulationTerm(*dEdp->ViewComponent("cell", false), h, "cell", false);
   
     // write for debugging
     std::vector<std::string> vnames;
