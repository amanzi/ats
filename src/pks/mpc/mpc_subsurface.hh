--- conflicted
+++ resolved
@@ -40,15 +40,6 @@
 
  public:
 
-<<<<<<< HEAD
-
-  MPCSubsurface(Teuchos::Ptr<State> S,const Teuchos::RCP<Teuchos::ParameterList>& plist,
-                Teuchos::ParameterList& FElist,
-                const Teuchos::RCP<TreeVector>& soln) :
-    PKDefaultBase(S, plist, FElist, soln),
-    StrongMPC<PKPhysicalBDFBase>(S, plist, FElist, soln) {
-    dump_ = plist->get<bool>("dump preconditioner", false);
-=======
   MPCSubsurface(Teuchos::ParameterList& pk_tree_list,
                 const Teuchos::RCP<Teuchos::ParameterList>& global_list,
                 const Teuchos::RCP<State>& S,
@@ -58,7 +49,6 @@
     std::cout<<"plist_\n"<<*plist_;
     dump_ = plist_->get<bool>("dump preconditioner", false);
 
->>>>>>> 6221cd35
   }
 
   // -- Initialize owned (dependent) variables.
