
#include "Teuchos_XMLParameterListHelpers.hpp"
#include "EpetraExt_RowMatrixOut.h"

#include "OperatorDefs.hh"
#include "Operator_FaceCell.hh"
#include "PDE_DiffusionFactory.hh"
#include "mpc_delegate_ewc_surface.hh"
#include "mpc_delegate_ewc_subsurface.hh"
#include "mpc_surface_subsurface_helpers.hh"
#include "permafrost_model.hh"
#include "surface_ice_model.hh"
#include "energy_base.hh"
#include "advection.hh"

#include "mpc_permafrost.hh"

namespace Amanzi {


MPCPermafrost::MPCPermafrost(Teuchos::ParameterList& pk_tree,
                 const Teuchos::RCP<Teuchos::ParameterList>& global_plist,
                 const Teuchos::RCP<State>& S,
                 const Teuchos::RCP<TreeVector>& solution) :
    PK(pk_tree, global_plist, S, solution),
    MPCSubsurface(pk_tree, global_plist, S, solution) {
  // tweak the sub-PK parameter lists
  Teuchos::Array<std::string> names = plist_->get<Teuchos::Array<std::string> >("PKs order");

  domain_subsurf_ = domain_name_;
  if (domain_subsurf_ == "domain" || domain_subsurf_ == "") {
    domain_surf_ = plist_->get<std::string>("surface domain name", "surface");
  } else {
    domain_surf_ = plist_->get<std::string>("surface domain name", "surface_"+domain_subsurf_);
  }

  // propagate domain information down to delegates
  if (plist_->isSublist("surface ewc delegate"))
    plist_->sublist("surface ewc delegate").set("domain name", domain_surf_);
  if (plist_->isSublist("ewc delegate"))
    plist_->sublist("ewc delegate").set("domain name", domain_subsurf_);

  // exchange flux keys and evaluators
  mass_exchange_key_ = Keys::readKey(*plist_, domain_surf_, "mass exchange flux", "surface_subsurface_flux");
  energy_exchange_key_ = Keys::readKey(*plist_, domain_surf_, "energy exchange flux", "surface_subsurface_energy_flux");
  S->FEList().sublist(mass_exchange_key_).set("evaluator type", "primary variable");
  S->FEList().sublist(energy_exchange_key_).set("evaluator type", "primary variable");

  surf_temp_key_ = Keys::readKey(*plist_, domain_surf_, "surface temperature", "temperature");
  surf_pres_key_ = Keys::readKey(*plist_, domain_surf_, "surface pressure", "pressure");
  surf_e_key_ = Keys::readKey(*plist_, domain_surf_, "surface energy", "energy");
  surf_wc_key_ = Keys::readKey(*plist_, domain_surf_, "surface water content", "water_content");

  surf_kr_key_ = Keys::readKey(*plist_, domain_surf_, "overland conductivity", "overland_conductivity");
  surf_kr_uw_key_ = Keys::readKey(*plist_, domain_surf_, "upwind overland conductivity", "upwind_overland_conductivity");
  surf_potential_key_ = Keys::readKey(*plist_, domain_surf_, "surface potential", "pres_elev");
  surf_pd_bar_key_ = Keys::readKey(*plist_, domain_surf_, "ponded depth, negative", "ponded_depth_bar");
  surf_water_flux_key_ = Keys::readKey(*plist_, domain_surf_, "surface water flux", "water_flux");
}


void
MPCPermafrost::Setup(const Teuchos::Ptr<State>& S) {
  Teuchos::Array<std::string> names = plist_->get<Teuchos::Array<std::string> >("PKs order");
  // -- turn on coupling
  pks_list_->sublist(names[0]).set("coupled to surface via flux", true);
  pks_list_->sublist(names[1]).set("coupled to surface via flux", true);
  pks_list_->sublist(names[2]).set("coupled to subsurface via flux", true);
  pks_list_->sublist(names[3]).set("coupled to subsurface via flux", true);

  // -- ensure local ops are suface ops
  pks_list_->sublist(names[2]).sublist("diffusion preconditioner").set("surface operator", true);
  pks_list_->sublist(names[2]).sublist("accumulation preconditioner").set("surface operator", true);
  pks_list_->sublist(names[3]).sublist("diffusion preconditioner").set("surface operator", true);
  pks_list_->sublist(names[3]).sublist("advection preconditioner").set("surface operator", true);
  pks_list_->sublist(names[3]).sublist("accumulation preconditioner").set("surface operator", true);

  // grab the meshes
  surf_mesh_ = S->GetMesh(domain_surf_);
  domain_mesh_ = S->GetMesh(domain_subsurf_);

  // alias the PKs for easier reference
  domain_flow_pk_ = sub_pks_[0];
  domain_energy_pk_ = sub_pks_[1];
  surf_flow_pk_ = sub_pks_[2];
  surf_energy_pk_ = sub_pks_[3];

  // Create the dE_dp block, which will at least have a CELL-based diagonal
  // entry (from subsurface dE/dp) and a FACE-based diagonal entry (from
  // surface dE/dp), but the subsurface might only create a CELL-only matrix if
  // the other terms are supressed.  This can get removed/fixed once there is a
  // better way of creating/amalgamating ops into a single global operator.
  // For now this also means that we must have energy and flow using the same
  // discretization.
  Teuchos::ParameterList plist;
  Teuchos::RCP<CompositeVectorSpace> cvs = Teuchos::rcp(new CompositeVectorSpace());

  std::string pk0_method = pks_list_->sublist(names[0]).sublist("diffusion").get<std::string>("discretization primary");
  std::string pk1_method = pks_list_->sublist(names[1]).sublist("diffusion").get<std::string>("discretization primary");
  if (pk0_method != pk1_method) {
    Errors::Message msg("MPC_Permafrost: for permafrost problems, due to issues in Jacobians, the flow and energy discretization methods must be the same.");
    Exceptions::amanzi_throw(msg);
  }

  if (pk0_method == "nlfv: bnd_faces" || pk0_method == "fv: bnd_faces") {
    cvs->SetMesh(domain_mesh_)->SetGhosted()
      ->AddComponent("boundary_face", AmanziMesh::BOUNDARY_FACE, 1)
      ->AddComponent("cell", AmanziMesh::CELL, 1);
  } else {
    cvs->SetMesh(domain_mesh_)->SetGhosted()
      ->AddComponent("face", AmanziMesh::FACE, 1)
      ->AddComponent("cell", AmanziMesh::CELL, 1);
  }

  dE_dp_block_ = Teuchos::rcp(new Operators::Operator_FaceCell(cvs, plist));

  // call the subsurface setup, which calls the sub-pk's setups and sets up
  // the subsurface block operator
  MPCSubsurface::Setup(S);

  // require the coupling fields, claim ownership
  S->Require<CompositeVector,CompositeVectorSpace>(mass_exchange_key_, Tags::NEXT,  name_)
      ->SetMesh(surf_mesh_)
      ->SetComponent("cell", AmanziMesh::CELL, 1);
  Teuchos::RCP<Evaluator> fe = S->RequireEvaluator(mass_exchange_key_);
  mass_exchange_pvfe_ = Teuchos::rcp_dynamic_cast<EvaluatorPrimary>(fe);
  AMANZI_ASSERT(mass_exchange_pvfe_.get());

  S->Require<CompositeVector,CompositeVectorSpace>(energy_exchange_key_, Tags::NEXT,  name_)
      ->SetMesh(surf_mesh_)
      ->SetComponent("cell", AmanziMesh::CELL, 1);
  fe = S->RequireEvaluator(energy_exchange_key_);
  energy_exchange_pvfe_ = Teuchos::rcp_dynamic_cast<EvaluatorPrimary>(fe);
  AMANZI_ASSERT(energy_exchange_pvfe_.get());

  if (precon_type_ != PRECON_NONE) {
    // Add the (diagonal) surface blocks into the subsurface blocks.

    // For now we have just the basics, but this could get as complex as
    // MPCSubsurface with offdiagonal terms for surface advection, derivatives
    // of surface conductivity with respect to temperature, etc.

    // -- surface flow
    if (precon_type_ != PRECON_NO_FLOW_COUPLING) {
      Teuchos::RCP<Operators::Operator> surf_flow_pc = surf_flow_pk_->preconditioner();
      Teuchos::RCP<Operators::Operator> domain_flow_pc = domain_flow_pk_->preconditioner();
      for (Operators::Operator::op_iterator op = surf_flow_pc->begin();
           op != surf_flow_pc->end(); ++op) {
        domain_flow_pc->OpPushBack(*op);
      }
    }

    // -- surface energy
    Teuchos::RCP<Operators::Operator> surf_energy_pc = surf_energy_pk_->preconditioner();
    Teuchos::RCP<Operators::Operator> domain_energy_pc = domain_energy_pk_->preconditioner();
    for (Operators::Operator::op_iterator op = surf_energy_pc->begin();
         op != surf_energy_pc->end(); ++op) {
      domain_energy_pc->OpPushBack(*op);
    }

    if (precon_type_ != PRECON_BLOCK_DIAGONAL && precon_type_ != PRECON_NO_FLOW_COUPLING) {
      // Add off-diagonal blocks for the surface

      // -- derivatives of surface water content with respect to surface temperature

      // Create the block for derivatives of mass conservation with respect to temperature
      // -- derivatives of kr with respect to temperature
      if (!plist_->get<bool>("supress Jacobian terms: d div surface q / dT", true) &&
          pks_list_->sublist(names[2]).isSublist("diffusion preconditioner") &&
          pks_list_->sublist(names[2]).sublist("diffusion preconditioner").isParameter("discretization primary")) {
        // note the diffusion list may not exist if it is not a lateral flow problem (e.g. surface balance only)
        // set up the operator
        AMANZI_ASSERT(dWC_dT_block_ != Teuchos::null);
        Teuchos::ParameterList divq_plist(pks_list_->sublist(names[2]).sublist("diffusion preconditioner"));
        divq_plist.set("include Newton correction", true);
        divq_plist.set("exclude primary terms", true);
        divq_plist.set("surface operator", true);

        // note we create this with the mesh, not the global operator, as we
        // need the op to work on the surface mesh, not the global operator's
        // mesh, which is the subsurface.  Then we push it into the full global
        // operator.  Probably we need a constructor for PDE_Diffusion that
        // takes both the mesh _and_ the global operator, as the constraint
        // that they are the same is broken here.
        Operators::PDE_DiffusionFactory opfactory;
        ddivq_dT_ = opfactory.Create(divq_plist, surf_mesh_);
        dWC_dT_block_->OpPushBack(ddivq_dT_->jacobian_op());
      }

      // -- ALWAYS ZERO!
      // Teuchos::ParameterList dWC_dT_plist;
      // dWC_dT_plist.set("surface operator", true);
      // dWC_dT_plist.set("entity kind", "cell");
      // dWC_dT_surf_ = Teuchos::rcp(new Operators::PDE_Accumulation(dWC_dT_plist, dWC_dT_block_));

      // -- derivatives of surface energy with respect to surface pressure
      //    For the Operator, we have to create one with the surface mesh,
      //    then push the op into the full (subsurface) operator.
      AMANZI_ASSERT(dE_dp_block_ != Teuchos::null);
      Teuchos::ParameterList dE_dp_plist;
      dE_dp_plist.set("surface operator", true);
      dE_dp_plist.set("entity kind", "cell");
      dE_dp_surf_ = Teuchos::rcp(new Operators::PDE_Accumulation(dE_dp_plist, surf_mesh_));

      for (Operators::Operator::op_iterator op = dE_dp_surf_->global_operator()->begin();
           op != dE_dp_surf_->global_operator()->end(); ++op) {
        dE_dp_block_->OpPushBack(*op);
      }
    }
  }

  // grab the debuggers
  domain_db_ = domain_flow_pk_->debugger();
  surf_db_ = surf_flow_pk_->debugger();

  // set up the water delegate
  if (plist_->isSublist("water delegate")) {
    Teuchos::RCP<Teuchos::ParameterList> water_list = Teuchos::sublist(plist_, "water delegate");
    water_ = Teuchos::rcp(new MPCDelegateWater(water_list, domain_subsurf_));
    water_->set_indices(0,2,1,3);
    water_->set_db(surf_db_);
  }

  // With this MPC, thanks to the form of the error/solver, it is often easier
  // to figure out what subsurface face or cell to debug, and it is hard to
  // figure out what the corresponding cell of the surface system is.
  // Therefore, for all debug cells of the subsurface, if that cell is in the
  // top layer of cells, we add the corresponding face's surface cell.
  {
    AmanziMesh::Entity_ID_List debug_cells = domain_db_->get_cells();
    int ncells_surf = surf_mesh_->num_entities(AmanziMesh::Entity_kind::CELL,
            AmanziMesh::Parallel_type::OWNED);
    if (debug_cells.size() > 0) {
      const auto& domain_cell_map = domain_mesh_->cell_map(false);
      const auto& surf_cell_map = surf_mesh_->cell_map(false);
      AmanziMesh::Entity_ID_List surf_debug_cells;
      for (int sc=0; sc!=ncells_surf; ++sc) {
        int f = surf_mesh_->entity_get_parent(AmanziMesh::Entity_kind::CELL, sc);
        AmanziMesh::Entity_ID_List fcells;
        domain_mesh_->face_get_cells(f, AmanziMesh::Parallel_type::ALL, &fcells);
        AMANZI_ASSERT(fcells.size() == 1);
        auto gid = domain_cell_map.GID(fcells[0]);
        if (std::find(debug_cells.begin(), debug_cells.end(), gid) != debug_cells.end())
          surf_debug_cells.emplace_back(surf_cell_map.GID(sc));
      }
      if (surf_debug_cells.size() > 0) surf_db_->add_cells(surf_debug_cells);
    }
  }
  // do the same for energy
  {
    AmanziMesh::Entity_ID_List debug_cells =
      domain_energy_pk_->debugger()->get_cells();
    int ncells_surf = surf_mesh_->num_entities(AmanziMesh::Entity_kind::CELL,
            AmanziMesh::Parallel_type::OWNED);
    if (debug_cells.size() > 0) {
      const auto& domain_cell_map = domain_mesh_->cell_map(false);
      const auto& surf_cell_map = surf_mesh_->cell_map(false);
      AmanziMesh::Entity_ID_List surf_debug_cells;
      for (int sc=0; sc!=ncells_surf; ++sc) {
        int f = surf_mesh_->entity_get_parent(AmanziMesh::Entity_kind::CELL, sc);
        AmanziMesh::Entity_ID_List fcells;
        domain_mesh_->face_get_cells(f, AmanziMesh::Parallel_type::ALL, &fcells);
        AMANZI_ASSERT(fcells.size() == 1);
        auto gid = domain_cell_map.GID(fcells[0]);
        if (std::find(debug_cells.begin(), debug_cells.end(), gid) != debug_cells.end())
          surf_debug_cells.emplace_back(surf_cell_map.GID(sc));
      }
      if (surf_debug_cells.size() > 0) surf_db_->add_cells(surf_debug_cells);
    }
  }

  // create the surf EWC delegate
  //
  // WORK IN PROGRESS
  //
  // if (plist_->isSublist("surface ewc delegate")) {
  //   Teuchos::RCP<Teuchos::ParameterList> surf_ewc_list = Teuchos::sublist(plist_, "surface ewc delegate");
  //   surf_ewc_list->set("PK name", name_);
  //   surf_ewc_list->set("domain name", domain_surf_);
  //   surf_ewc_ = Teuchos::rcp(new MPCDelegateEWCSurface(*surf_ewc_list));

  //   Teuchos::RCP<EWCModelBase> model = Teuchos::rcp(new SurfaceIceModel());
  //   surf_ewc_->set_model(model);
  //   surf_ewc_->setup(S);
  // }
}

void
MPCPermafrost::Initialize(const Teuchos::Ptr<State>& S)
{
  // initialize coupling terms
  S->GetW<CompositeVector>(mass_exchange_key_, name_).PutScalar(0.);
  S->GetField(mass_exchange_key_, name_)->set_initialized();
  S->GetW<CompositeVector>(energy_exchange_key_, name_).PutScalar(0.);
  S->GetField(energy_exchange_key_, name_)->set_initialized();

  // Initialize all sub PKs.
  MPCSubsurface::Initialize(S);

  // ensure continuity of ICs... surface takes precedence if it was initialized
  if (S->GetField(surf_pres_key_)->initialized()) {
    CopySurfaceToSubsurface(*S->GetPtrW<CompositeVector>(surf_pres_key_, surf_flow_pk_->name()),
                            S->GetPtrW<CompositeVector>(pres_key_, domain_flow_pk_->name()).ptr());
  } else {
    CopySubsurfaceToSurface(*S->GetPtrW<CompositeVector>(pres_key_, domain_flow_pk_->name()),
                            S->GetPtrW<CompositeVector>(surf_pres_key_, surf_flow_pk_->name()).ptr());
    S->GetField(surf_pres_key_, surf_flow_pk_->name())->set_initialized();
  }
  if (S->GetField(surf_temp_key_)->initialized()) {
    CopySurfaceToSubsurface(*S->GetPtrW<CompositeVector>(surf_temp_key_, surf_energy_pk_->name()),
                            S->GetPtrW<CompositeVector>(temp_key_, domain_energy_pk_->name()).ptr());
  } else {
    CopySubsurfaceToSurface(*S->GetPtrW<CompositeVector>(temp_key_, domain_energy_pk_->name()),
                            S->GetPtrW<CompositeVector>(surf_temp_key_, surf_energy_pk_->name()).ptr());
    S->GetField(surf_temp_key_, surf_energy_pk_->name())->set_initialized();
  }

  if (surf_ewc_ != Teuchos::null) surf_ewc_->initialize(S);

  if (ddivq_dT_ != Teuchos::null) {
    ddivq_dT_->SetBCs(sub_pks_[2]->BCs(), sub_pks_[3]->BCs());
    ddivq_dT_->SetTensorCoefficient(Teuchos::null);
  }
}


void
MPCPermafrost::set_states(const Teuchos::RCP<State>& S,
                           const Teuchos::RCP<State>& S_inter,
                           const Teuchos::RCP<State>& S_next)
{
  MPCSubsurface::set_states(S,S_inter,S_next);
  if (water_.get()) water_->set_states(S,S_inter,S_next);
  if (surf_ewc_ != Teuchos::null) surf_ewc_->set_states(S,S_inter,S_next);
}


void MPCPermafrost::CommitStep(double t_old, double t_new, const Teuchos::RCP<State>& S)
{
  MPCSubsurface::CommitStep(t_old, t_new, S);
  if (surf_ewc_ != Teuchos::null) {
    double dt = t_new - t_old;
    surf_ewc_->commit_state(dt,S);
  }
}


// Compute the non-linear functional g = g(t,u,udot)
void
MPCPermafrost::FunctionalResidual(double t_old, double t_new, Teuchos::RCP<TreeVector> u_old,
                           Teuchos::RCP<TreeVector> u_new, Teuchos::RCP<TreeVector> g)
{
  // propagate updated info into state
  Solution_to_State(*u_new, S_next_);

  // Evaluate the surface flow residual
  surf_flow_pk_->FunctionalResidual(t_old, t_new, u_old->SubVector(2),
                            u_new->SubVector(2), g->SubVector(2));

  // The residual of the surface flow equation provides the water flux from
  // subsurface to surface.
  Epetra_MultiVector& source = *S_next_->GetW<CompositeVector>(mass_exchange_key_, name_).ViewComponent("cell",false);
  source = *g->SubVector(2)->Data()->ViewComponent("cell",false);
  mass_exchange_pvfe_->SetChanged(S_next_.ptr());

  // Evaluate the subsurface residual, which uses this flux as a Neumann BC.
  domain_flow_pk_->FunctionalResidual(t_old, t_new, u_old->SubVector(0),
          u_new->SubVector(0), g->SubVector(0));

  // All surface to subsurface fluxes have been taken by the subsurface.
  g->SubVector(2)->Data()->ViewComponent("cell",false)->PutScalar(0.);

  // Now that water fluxes are done, do energy.
  // Evaluate the surface energy residual
  surf_energy_pk_->FunctionalResidual(t_old, t_new, u_old->SubVector(3),
          u_new->SubVector(3), g->SubVector(3));

  // The residual of the surface energy equation provides the diffusive energy
  // flux from subsurface to surface.
  Epetra_MultiVector& esource =
      *S_next_->GetW<CompositeVector>(energy_exchange_key_, name_).ViewComponent("cell",false);
  esource = *g->SubVector(3)->Data()->ViewComponent("cell",false);
  energy_exchange_pvfe_->SetChanged(S_next_.ptr());

  // Evaluate the subsurface energy residual.
  domain_energy_pk_->FunctionalResidual(t_old, t_new, u_old->SubVector(1),
          u_new->SubVector(1), g->SubVector(1));

  // All energy fluxes have been taken by the subsurface.
  g->SubVector(3)->Data()->ViewComponent("cell",false)->PutScalar(0.);
}

// -- Apply preconditioner
int MPCPermafrost::ApplyPreconditioner(Teuchos::RCP<const TreeVector> r,
        Teuchos::RCP<TreeVector> Pr)
{
  Teuchos::OSTab tab = vo_->getOSTab();
  if (vo_->os_OK(Teuchos::VERB_EXTREME))
    *vo_->os() << "Precon application:" << std::endl;

  // write residuals
  if (vo_->os_OK(Teuchos::VERB_HIGH)) {
    *vo_->os() << "Residuals (surface):" << std::endl;
    std::vector<std::string> vnames;
    vnames.push_back("  r_ps");
    vnames.push_back("  r_Ts");
    std::vector< Teuchos::Ptr<const CompositeVector> > vecs;
    vecs.push_back(r->SubVector(2)->Data().ptr());
    vecs.push_back(r->SubVector(3)->Data().ptr());
    surf_db_->WriteVectors(vnames, vecs, true);

    *vo_->os() << "Residuals (subsurface):" << std::endl;
    vnames[0] = "  r_p";
    vnames[1] = "  r_T";
    vecs[0] = r->SubVector(0)->Data().ptr();
    vecs[1] = r->SubVector(1)->Data().ptr();
    domain_db_->WriteVectors(vnames, vecs, true);
  }

  // make a new TreeVector that is just the subsurface values (by pointer).
  // -- note these const casts are necessary to create the new TreeVector, but
  // since the TreeVector COULD be const (it is only used in a single method,
  // in which it is const), const-correctness is not violated here.  The
  // correct solution would be to have a TV constructor that took const
  // subvectors and made a const TV?
  Teuchos::RCP<TreeVector> domain_u_tv = Teuchos::rcp(new TreeVector());
  domain_u_tv->PushBack(Teuchos::rcp_const_cast<TreeVector>(r->SubVector(0)));
  domain_u_tv->PushBack(Teuchos::rcp_const_cast<TreeVector>(r->SubVector(1)));

  Teuchos::RCP<TreeVector> domain_Pu_tv = Teuchos::rcp(new TreeVector());
  domain_Pu_tv->PushBack(Pr->SubVector(0));
  domain_Pu_tv->PushBack(Pr->SubVector(1));

  // call the operator's inverse
  if (vo_->os_OK(Teuchos::VERB_EXTREME))
    *vo_->os() << "Precon applying coupled subsurface operator." << std::endl;
  int ierr = preconditioner_->ApplyInverse(*domain_u_tv, *domain_Pu_tv);

  // rescale to Pa from MPa
  Pr->SubVector(0)->Data()->Scale(1.e6);

  // Copy subsurface face corrections to surface cell corrections
  CopySubsurfaceToSurface(*Pr->SubVector(0)->Data(),
                          Pr->SubVector(2)->Data().ptr());
  CopySubsurfaceToSurface(*Pr->SubVector(1)->Data(),
                          Pr->SubVector(3)->Data().ptr());

  // dump to screen
  if (vo_->os_OK(Teuchos::VERB_HIGH)) {
    *vo_->os() << "PC * residuals (surface):" << std::endl;
    std::vector<std::string> vnames;
    vnames.push_back("  PC * r_ps");
    vnames.push_back("  PC * r_Ts");
    std::vector< Teuchos::Ptr<const CompositeVector> > vecs;
    vecs.push_back(Pr->SubVector(2)->Data().ptr());
    vecs.push_back(Pr->SubVector(3)->Data().ptr());
    surf_db_->WriteVectors(vnames, vecs, true);
  }
  return (ierr > 0) ? 0 : 1;
}

// -- Update the preconditioner.
void
MPCPermafrost::UpdatePreconditioner(double t,
        Teuchos::RCP<const TreeVector> up, double h) {
  Teuchos::OSTab tab = vo_->getOSTab();
  if (vo_->os_OK(Teuchos::VERB_HIGH))
    *vo_->os() << "Precon update at t = " << t << std::endl;

  // update the various components -- note it is important that subsurface are
  // done first (which is handled as they are listed first)
  MPCSubsurface::UpdatePreconditioner(t, up, h);

  // Add the surface off-diagonal blocks.
  // -- surface dWC/dT
  // -- dkr/dT
  if (ddivq_dT_ != Teuchos::null) {
    // -- update and upwind d kr / dT
    S_next_->GetEvaluator(surf_kr_key_)
      ->HasFieldDerivativeChanged(S_next_.ptr(), name_, surf_temp_key_);
    Teuchos::RCP<const CompositeVector> dkrdT =
      S_next_->GetPtrW<CompositeVector>(Keys::getDerivKey(surf_kr_key_, surf_temp_key_));
    Teuchos::RCP<const CompositeVector> kr_uw =
      S_next_->GetPtr<CompositeVector>(surf_kr_uw_key_);
    Teuchos::RCP<const CompositeVector> flux =
<<<<<<< HEAD
      S_next_->GetPtr<CompositeVector>(surf_mass_flux_key_);
=======
      S_next_->GetFieldData(surf_water_flux_key_);
>>>>>>> 0f75fc63

    S_next_->GetEvaluator(surf_potential_key_)
      ->HasFieldChanged(S_next_.ptr(), name_);
    Teuchos::RCP<const CompositeVector> pres_elev =
      S_next_->GetPtr<CompositeVector>(surf_potential_key_);

    // form the operator
    ddivq_dT_->SetScalarCoefficient(kr_uw, dkrdT);
    ddivq_dT_->UpdateMatrices(flux.ptr(), pres_elev.ptr());
    ddivq_dT_->UpdateMatricesNewtonCorrection(flux.ptr(), pres_elev.ptr());
    ddivq_dT_->ApplyBCs(false, true, false);
  }

  if (precon_type_ != PRECON_NO_FLOW_COUPLING) {
    // -- surface dE_dp
    S_next_->GetEvaluator(surf_e_key_)
      ->HasFieldDerivativeChanged(S_next_.ptr(), name_, surf_pres_key_);
    Teuchos::RCP<const CompositeVector> dEdp =
      S_next_->GetPtrW<CompositeVector>(Keys::getDerivKey(surf_e_key_, surf_pres_key_));
    dE_dp_surf_->AddAccumulationTerm(*dEdp, h, "cell", false);

    // write for debugging
    std::vector<std::string> vnames;
    vnames.push_back("  de_dp");
    std::vector< Teuchos::Ptr<const CompositeVector> > vecs;
    vecs.push_back(dEdp.ptr());
    surf_db_->WriteVectors(vnames, vecs, false);
  }

  // assemble
  // -- scale the pressure dofs
  double scaling = 1.e6; // dWC/dp_Pa * (Pa / MPa) --> dWC/dp_MPa
  sub_pks_[0]->preconditioner()->Rescale(scaling);
  dE_dp_block_->Rescale(scaling);

  if (dump_) {
    preconditioner_->SymbolicAssembleMatrix();
    preconditioner_->AssembleMatrix();

    std::stringstream filename;
    filename << "FullyCoupled_PC_" << S_next_->cycle() << "_" << update_pcs_ << ".txt";
    EpetraExt::RowMatrixToMatlabFile(filename.str().c_str(), *preconditioner_->A());
    // Errors::Message msg("MPC_Permafrost: Dumped preconditioner as ");
    // msg << filename.str();
    // Exceptions::amanzi_throw(msg);
  }

  // update ewc Precons if needed
  //  surf_ewc_->UpdatePreconditioner(t, up, h);
}

// -- Modify the predictor.
bool
MPCPermafrost::ModifyPredictor(double h, Teuchos::RCP<const TreeVector> u0,
        Teuchos::RCP<TreeVector> u) {
  Teuchos::OSTab tab = vo_->getOSTab();
  bool modified = false;

  // HACK to allow for predictor use in subcycling, but then trash the history
  // if operator splitting coupler has overwritten our OLD time's value
  S_next_->GetEvaluator(Keys::getKey(domain_subsurf_, "water_content"))
    ->HasFieldChanged(S_next_.ptr(), name_);
  if (S_inter_->GetEvaluator(Keys::getKey(domain_subsurf_, "water_content"))
      ->HasFieldChanged(S_inter_.ptr(), name_)) {
    *u = *u0;
    ChangedSolution();
    S_next_->GetEvaluator(Keys::getKey(domain_subsurf_, "water_content"))
      ->HasFieldChanged(S_next_.ptr(), name_);
    return false; // intentionally lieing -- true here triggers another call of ChangedSolution() which we want to avoid
  }

  // write predictor
  if (vo_->os_OK(Teuchos::VERB_HIGH)) {
    *vo_->os() << "Extrapolated Prediction (surface):" << std::endl;
    std::vector<std::string> vnames;
    vnames.push_back("  ps_extrap");
    vnames.push_back("  Ts_extrap");
    std::vector< Teuchos::Ptr<const CompositeVector> > vecs;
    vecs.push_back(u->SubVector(2)->Data().ptr());
    vecs.push_back(u->SubVector(3)->Data().ptr());
    surf_db_->WriteVectors(vnames, vecs, true);

    *vo_->os() << "Extrapolated Prediction (subsurface):" << std::endl;
    vnames[0] = "  p_extrap";
    vnames[1] = "  T_extrap";
    vecs[0] = u->SubVector(0)->Data().ptr();
    vecs[1] = u->SubVector(1)->Data().ptr();
    domain_db_->WriteVectors(vnames, vecs, true);
  }

  // Make a new TreeVector that is just the subsurface values (by pointer).
  Teuchos::RCP<TreeVector> sub_u = Teuchos::rcp(new TreeVector());
  sub_u->PushBack(u->SubVector(0));
  sub_u->PushBack(u->SubVector(1));

  // Subsurface EWC, modifies cells
  if (ewc_ != Teuchos::null)
    modified |= ewc_->ModifyPredictor(h,sub_u);

  // write predictor
  if (modified && vo_->os_OK(Teuchos::VERB_HIGH)) {
    *vo_->os() << "EWC Prediction (surface):" << std::endl;
    std::vector<std::string> vnames;
    vnames.push_back("  ps_ewc");
    vnames.push_back("  Ts_ewc");
    std::vector< Teuchos::Ptr<const CompositeVector> > vecs;
    vecs.push_back(u->SubVector(2)->Data().ptr());
    vecs.push_back(u->SubVector(3)->Data().ptr());
    surf_db_->WriteVectors(vnames, vecs, true);

    *vo_->os() << "EWC Prediction (subsurface):" << std::endl;
    vnames[0] = "  p_ewc";
    vnames[1] = "  T_ewc";
    vecs[0] = u->SubVector(0)->Data().ptr();
    vecs[1] = u->SubVector(1)->Data().ptr();
    domain_db_->WriteVectors(vnames, vecs, true);
  }

  // Calculate consistent faces
  modified |= domain_flow_pk_->ModifyPredictor(h, u0->SubVector(0), u->SubVector(0));
  modified |= domain_energy_pk_->ModifyPredictor(h, u0->SubVector(1), u->SubVector(1));

  // write predictor
  if (modified && vo_->os_OK(Teuchos::VERB_HIGH)) {
    *vo_->os() << "EWC/Consistent Face Prediction (surface):" << std::endl;
    std::vector<std::string> vnames;
    vnames.push_back("  ps_extrap");
    vnames.push_back("  Ts_extrap");
    std::vector< Teuchos::Ptr<const CompositeVector> > vecs;
    vecs.push_back(u->SubVector(2)->Data().ptr());
    vecs.push_back(u->SubVector(3)->Data().ptr());
    surf_db_->WriteVectors(vnames, vecs, true);

    *vo_->os() << "EWC/Consistent Face Prediction (subsurface):" << std::endl;
    vnames[0] = "  p_extrap";
    vnames[1] = "  T_extrap";
    vecs[0] = u->SubVector(0)->Data().ptr();
    vecs[1] = u->SubVector(1)->Data().ptr();
    domain_db_->WriteVectors(vnames, vecs, true);
  }

  // Copy consistent faces to surface
  if (modified) {
    //S_next_->GetEvaluator(Keys::getKey(domain_surf_,"relative_permeability"))->HasFieldChanged(S_next_.ptr(),name_);
    Teuchos::RCP<const CompositeVector> h_prev = S_inter_->GetPtrW<CompositeVector>(Keys::getKey(domain_surf_,"ponded_depth"));

    MergeSubsurfaceAndSurfacePressure(*h_prev, u->SubVector(0)->Data().ptr(), u->SubVector(2)->Data().ptr());
    CopySubsurfaceToSurface(*u->SubVector(1)->Data(), u->SubVector(3)->Data().ptr());

  }

  // Hack surface faces
  bool newly_modified = false;
  if (water_ != Teuchos::null) {
    newly_modified |= water_->ModifyPredictor_Heuristic(h, u);
    newly_modified |= water_->ModifyPredictor_WaterSpurtDamp(h, u);
    newly_modified |= water_->ModifyPredictor_TempFromSource(h, u);
    modified |= newly_modified;
  }
  if (surf_ewc_ != Teuchos::null) {
    newly_modified |= surf_ewc_->ModifyPredictor(h, u);
    modified |= newly_modified;
  }

  // write predictor
  if (newly_modified && vo_->os_OK(Teuchos::VERB_HIGH)) {
    *vo_->os() << "Spurt Fixed Prediction (surface):" << std::endl;
    std::vector<std::string> vnames;
    vnames.push_back("  ps_spurt");
    vnames.push_back("  Ts_spurt");
    std::vector< Teuchos::Ptr<const CompositeVector> > vecs;
    vecs.push_back(u->SubVector(2)->Data().ptr());
    vecs.push_back(u->SubVector(3)->Data().ptr());
    surf_db_->WriteVectors(vnames, vecs, true);

    *vo_->os() << "Spurt Fixed Prediction (subsurface):" << std::endl;
    vnames[0] = "  p_spurt";
    vnames[1] = "  T_spurt";
    vecs[0] = u->SubVector(0)->Data().ptr();
    vecs[1] = u->SubVector(1)->Data().ptr();
    domain_db_->WriteVectors(vnames, vecs, true);
  }

  // -- copy surf --> sub
  //  if (newly_modified) {
  CopySurfaceToSubsurface(*u->SubVector(2)->Data(), u->SubVector(0)->Data().ptr());
  CopySurfaceToSubsurface(*u->SubVector(3)->Data(), u->SubVector(1)->Data().ptr());
  //  }

  // Calculate consistent surface faces
  surf_flow_pk_->ChangedSolution();
  surf_energy_pk_->ChangedSolution();
  modified |= surf_flow_pk_->ModifyPredictor(h, u0->SubVector(2), u->SubVector(2));
  modified |= surf_energy_pk_->ModifyPredictor(h, u0->SubVector(3), u->SubVector(3));

  return modified;
}

// -- Modify the correction.
AmanziSolvers::FnBaseDefs::ModifyCorrectionResult
MPCPermafrost::ModifyCorrection(double h, Teuchos::RCP<const TreeVector> r,
        Teuchos::RCP<const TreeVector> u, Teuchos::RCP<TreeVector> du) {
  Teuchos::OSTab tab = vo_->getOSTab();

  // dump NKAd correction to screen
  if (vo_->os_OK(Teuchos::VERB_HIGH)) {
    *vo_->os() << "NKA * PC * residuals (surface):" << std::endl;
    std::vector<std::string> vnames;
    vnames.push_back("  NKA*PC*r_ps");
    vnames.push_back("  NKA*PC*r_Ts");
    std::vector< Teuchos::Ptr<const CompositeVector> > vecs;
    vecs.push_back(du->SubVector(2)->Data().ptr());
    vecs.push_back(du->SubVector(3)->Data().ptr());
    surf_db_->WriteVectors(vnames, vecs, true);

    *vo_->os() << "NKA * PC * residuals (subsurface):" << std::endl;
    vnames[0] = "  NKA*PC*r_p";
    vnames[1] = "  NKA*PC*r_T";
    vecs[0] = du->SubVector(0)->Data().ptr();
    vecs[1] = du->SubVector(1)->Data().ptr();
    domain_db_->WriteVectors(vnames, vecs, true);
  }

  // apply PK modifications
  AmanziSolvers::FnBaseDefs::ModifyCorrectionResult pk_modified =
      StrongMPC<PK_PhysicalBDF_Default>::ModifyCorrection(h,r,u,du);
  if (pk_modified) {
    CopySurfaceToSubsurface(*du->SubVector(2)->Data(),
                            du->SubVector(0)->Data().ptr());
    CopySurfaceToSubsurface(*du->SubVector(3)->Data(),
                            du->SubVector(1)->Data().ptr());
  }

  // modify correction using water approaches
  int n_modified = 0;
  double damping = 1;
  if (water_.get()) {
    damping = water_->ModifyCorrection_SaturatedSpurtDamp(h, r, u, du);
    n_modified += water_->ModifyCorrection_SaturatedSpurtCap(h, r, u, du, damping);

    double damping_surf = water_->ModifyCorrection_WaterSpurtDamp(h, r, u, du);
    n_modified += water_->ModifyCorrection_WaterSpurtCap(h, r, u, du, damping_surf);

    // -- total damping
    damping = damping * damping_surf;

    // -- accumulate globally
    int n_modified_l = n_modified;
    u->SubVector(0)->Data()->Comm()->SumAll(&n_modified_l, &n_modified, 1);
  }
  bool modified = (n_modified > 0) || (damping < 1.);

  if (modified) {
    // Copy subsurface face corrections to surface cell corrections
    CopySubsurfaceToSurface(*du->SubVector(0)->Data(),
                            du->SubVector(2)->Data().ptr());
  }

  // dump modified correction to screen
  if ((modified || pk_modified) && vo_->os_OK(Teuchos::VERB_HIGH)) {
    *vo_->os() << "Modified correction:" << std::endl;
    std::vector<std::string> vnames;
    vnames.push_back("  Mod NKA*PC*r_ps");
    vnames.push_back("  Mod NKA*PC*r_Ts");
    std::vector< Teuchos::Ptr<const CompositeVector> > vecs;
    vecs.push_back(du->SubVector(2)->Data().ptr());
    vecs.push_back(du->SubVector(3)->Data().ptr());
    surf_db_->WriteVectors(vnames, vecs, true);

    *vo_->os() << "Modified correction:" << std::endl;
    vnames[0] = "  Mod NKA*PC*r_p";
    vnames[1] = "  Mod NKA*PC*r_T";
    vecs[0] = du->SubVector(0)->Data().ptr();
    vecs[1] = du->SubVector(1)->Data().ptr();
    domain_db_->WriteVectors(vnames, vecs, true);
  }

  if (modified) {
    // disallow backtracking which takes us back under patm
    return AmanziSolvers::FnBaseDefs::CORRECTION_MODIFIED_LAG_BACKTRACKING;
  } else {
    return pk_modified;
  }
}


} // namespace<|MERGE_RESOLUTION|>--- conflicted
+++ resolved
@@ -43,8 +43,8 @@
   // exchange flux keys and evaluators
   mass_exchange_key_ = Keys::readKey(*plist_, domain_surf_, "mass exchange flux", "surface_subsurface_flux");
   energy_exchange_key_ = Keys::readKey(*plist_, domain_surf_, "energy exchange flux", "surface_subsurface_energy_flux");
-  S->FEList().sublist(mass_exchange_key_).set("evaluator type", "primary variable");
-  S->FEList().sublist(energy_exchange_key_).set("evaluator type", "primary variable");
+  S->FEList().sublist(mass_exchange_key_).set("field evaluator type", "primary variable");
+  S->FEList().sublist(energy_exchange_key_).set("field evaluator type", "primary variable");
 
   surf_temp_key_ = Keys::readKey(*plist_, domain_surf_, "surface temperature", "temperature");
   surf_pres_key_ = Keys::readKey(*plist_, domain_surf_, "surface pressure", "pressure");
@@ -119,18 +119,18 @@
   MPCSubsurface::Setup(S);
 
   // require the coupling fields, claim ownership
-  S->Require<CompositeVector,CompositeVectorSpace>(mass_exchange_key_, Tags::NEXT,  name_)
+  S->RequireField(mass_exchange_key_, name_)
       ->SetMesh(surf_mesh_)
       ->SetComponent("cell", AmanziMesh::CELL, 1);
-  Teuchos::RCP<Evaluator> fe = S->RequireEvaluator(mass_exchange_key_);
-  mass_exchange_pvfe_ = Teuchos::rcp_dynamic_cast<EvaluatorPrimary>(fe);
+  Teuchos::RCP<FieldEvaluator> fe = S->RequireFieldEvaluator(mass_exchange_key_);
+  mass_exchange_pvfe_ = Teuchos::rcp_dynamic_cast<PrimaryVariableFieldEvaluator>(fe);
   AMANZI_ASSERT(mass_exchange_pvfe_.get());
 
-  S->Require<CompositeVector,CompositeVectorSpace>(energy_exchange_key_, Tags::NEXT,  name_)
+  S->RequireField(energy_exchange_key_, name_)
       ->SetMesh(surf_mesh_)
       ->SetComponent("cell", AmanziMesh::CELL, 1);
-  fe = S->RequireEvaluator(energy_exchange_key_);
-  energy_exchange_pvfe_ = Teuchos::rcp_dynamic_cast<EvaluatorPrimary>(fe);
+  fe = S->RequireFieldEvaluator(energy_exchange_key_);
+  energy_exchange_pvfe_ = Teuchos::rcp_dynamic_cast<PrimaryVariableFieldEvaluator>(fe);
   AMANZI_ASSERT(energy_exchange_pvfe_.get());
 
   if (precon_type_ != PRECON_NONE) {
@@ -289,9 +289,9 @@
 MPCPermafrost::Initialize(const Teuchos::Ptr<State>& S)
 {
   // initialize coupling terms
-  S->GetW<CompositeVector>(mass_exchange_key_, name_).PutScalar(0.);
+  S->GetFieldData(mass_exchange_key_, name_)->PutScalar(0.);
   S->GetField(mass_exchange_key_, name_)->set_initialized();
-  S->GetW<CompositeVector>(energy_exchange_key_, name_).PutScalar(0.);
+  S->GetFieldData(energy_exchange_key_, name_)->PutScalar(0.);
   S->GetField(energy_exchange_key_, name_)->set_initialized();
 
   // Initialize all sub PKs.
@@ -299,19 +299,19 @@
 
   // ensure continuity of ICs... surface takes precedence if it was initialized
   if (S->GetField(surf_pres_key_)->initialized()) {
-    CopySurfaceToSubsurface(*S->GetPtrW<CompositeVector>(surf_pres_key_, surf_flow_pk_->name()),
-                            S->GetPtrW<CompositeVector>(pres_key_, domain_flow_pk_->name()).ptr());
+    CopySurfaceToSubsurface(*S->GetFieldData(surf_pres_key_, surf_flow_pk_->name()),
+                            S->GetFieldData(pres_key_, domain_flow_pk_->name()).ptr());
   } else {
-    CopySubsurfaceToSurface(*S->GetPtrW<CompositeVector>(pres_key_, domain_flow_pk_->name()),
-                            S->GetPtrW<CompositeVector>(surf_pres_key_, surf_flow_pk_->name()).ptr());
+    CopySubsurfaceToSurface(*S->GetFieldData(pres_key_, domain_flow_pk_->name()),
+                            S->GetFieldData(surf_pres_key_, surf_flow_pk_->name()).ptr());
     S->GetField(surf_pres_key_, surf_flow_pk_->name())->set_initialized();
   }
   if (S->GetField(surf_temp_key_)->initialized()) {
-    CopySurfaceToSubsurface(*S->GetPtrW<CompositeVector>(surf_temp_key_, surf_energy_pk_->name()),
-                            S->GetPtrW<CompositeVector>(temp_key_, domain_energy_pk_->name()).ptr());
+    CopySurfaceToSubsurface(*S->GetFieldData(surf_temp_key_, surf_energy_pk_->name()),
+                            S->GetFieldData(temp_key_, domain_energy_pk_->name()).ptr());
   } else {
-    CopySubsurfaceToSurface(*S->GetPtrW<CompositeVector>(temp_key_, domain_energy_pk_->name()),
-                            S->GetPtrW<CompositeVector>(surf_temp_key_, surf_energy_pk_->name()).ptr());
+    CopySubsurfaceToSurface(*S->GetFieldData(temp_key_, domain_energy_pk_->name()),
+                            S->GetFieldData(surf_temp_key_, surf_energy_pk_->name()).ptr());
     S->GetField(surf_temp_key_, surf_energy_pk_->name())->set_initialized();
   }
 
@@ -359,9 +359,9 @@
 
   // The residual of the surface flow equation provides the water flux from
   // subsurface to surface.
-  Epetra_MultiVector& source = *S_next_->GetW<CompositeVector>(mass_exchange_key_, name_).ViewComponent("cell",false);
+  Epetra_MultiVector& source = *S_next_->GetFieldData(mass_exchange_key_, name_)->ViewComponent("cell",false);
   source = *g->SubVector(2)->Data()->ViewComponent("cell",false);
-  mass_exchange_pvfe_->SetChanged(S_next_.ptr());
+  mass_exchange_pvfe_->SetFieldAsChanged(S_next_.ptr());
 
   // Evaluate the subsurface residual, which uses this flux as a Neumann BC.
   domain_flow_pk_->FunctionalResidual(t_old, t_new, u_old->SubVector(0),
@@ -378,9 +378,9 @@
   // The residual of the surface energy equation provides the diffusive energy
   // flux from subsurface to surface.
   Epetra_MultiVector& esource =
-      *S_next_->GetW<CompositeVector>(energy_exchange_key_, name_).ViewComponent("cell",false);
+      *S_next_->GetFieldData(energy_exchange_key_, name_)->ViewComponent("cell",false);
   esource = *g->SubVector(3)->Data()->ViewComponent("cell",false);
-  energy_exchange_pvfe_->SetChanged(S_next_.ptr());
+  energy_exchange_pvfe_->SetFieldAsChanged(S_next_.ptr());
 
   // Evaluate the subsurface energy residual.
   domain_energy_pk_->FunctionalResidual(t_old, t_new, u_old->SubVector(1),
@@ -476,23 +476,19 @@
   // -- dkr/dT
   if (ddivq_dT_ != Teuchos::null) {
     // -- update and upwind d kr / dT
-    S_next_->GetEvaluator(surf_kr_key_)
+    S_next_->GetFieldEvaluator(surf_kr_key_)
       ->HasFieldDerivativeChanged(S_next_.ptr(), name_, surf_temp_key_);
     Teuchos::RCP<const CompositeVector> dkrdT =
-      S_next_->GetPtrW<CompositeVector>(Keys::getDerivKey(surf_kr_key_, surf_temp_key_));
+      S_next_->GetFieldData(Keys::getDerivKey(surf_kr_key_, surf_temp_key_));
     Teuchos::RCP<const CompositeVector> kr_uw =
-      S_next_->GetPtr<CompositeVector>(surf_kr_uw_key_);
+      S_next_->GetFieldData(surf_kr_uw_key_);
     Teuchos::RCP<const CompositeVector> flux =
-<<<<<<< HEAD
-      S_next_->GetPtr<CompositeVector>(surf_mass_flux_key_);
-=======
       S_next_->GetFieldData(surf_water_flux_key_);
->>>>>>> 0f75fc63
-
-    S_next_->GetEvaluator(surf_potential_key_)
+
+    S_next_->GetFieldEvaluator(surf_potential_key_)
       ->HasFieldChanged(S_next_.ptr(), name_);
     Teuchos::RCP<const CompositeVector> pres_elev =
-      S_next_->GetPtr<CompositeVector>(surf_potential_key_);
+      S_next_->GetFieldData(surf_potential_key_);
 
     // form the operator
     ddivq_dT_->SetScalarCoefficient(kr_uw, dkrdT);
@@ -503,10 +499,10 @@
 
   if (precon_type_ != PRECON_NO_FLOW_COUPLING) {
     // -- surface dE_dp
-    S_next_->GetEvaluator(surf_e_key_)
+    S_next_->GetFieldEvaluator(surf_e_key_)
       ->HasFieldDerivativeChanged(S_next_.ptr(), name_, surf_pres_key_);
     Teuchos::RCP<const CompositeVector> dEdp =
-      S_next_->GetPtrW<CompositeVector>(Keys::getDerivKey(surf_e_key_, surf_pres_key_));
+      S_next_->GetFieldData(Keys::getDerivKey(surf_e_key_, surf_pres_key_));
     dE_dp_surf_->AddAccumulationTerm(*dEdp, h, "cell", false);
 
     // write for debugging
@@ -548,13 +544,13 @@
 
   // HACK to allow for predictor use in subcycling, but then trash the history
   // if operator splitting coupler has overwritten our OLD time's value
-  S_next_->GetEvaluator(Keys::getKey(domain_subsurf_, "water_content"))
+  S_next_->GetFieldEvaluator(Keys::getKey(domain_subsurf_, "water_content"))
     ->HasFieldChanged(S_next_.ptr(), name_);
-  if (S_inter_->GetEvaluator(Keys::getKey(domain_subsurf_, "water_content"))
+  if (S_inter_->GetFieldEvaluator(Keys::getKey(domain_subsurf_, "water_content"))
       ->HasFieldChanged(S_inter_.ptr(), name_)) {
     *u = *u0;
     ChangedSolution();
-    S_next_->GetEvaluator(Keys::getKey(domain_subsurf_, "water_content"))
+    S_next_->GetFieldEvaluator(Keys::getKey(domain_subsurf_, "water_content"))
       ->HasFieldChanged(S_next_.ptr(), name_);
     return false; // intentionally lieing -- true here triggers another call of ChangedSolution() which we want to avoid
   }
@@ -631,8 +627,8 @@
 
   // Copy consistent faces to surface
   if (modified) {
-    //S_next_->GetEvaluator(Keys::getKey(domain_surf_,"relative_permeability"))->HasFieldChanged(S_next_.ptr(),name_);
-    Teuchos::RCP<const CompositeVector> h_prev = S_inter_->GetPtrW<CompositeVector>(Keys::getKey(domain_surf_,"ponded_depth"));
+    //S_next_->GetFieldEvaluator(Keys::getKey(domain_surf_,"relative_permeability"))->HasFieldChanged(S_next_.ptr(),name_);
+    Teuchos::RCP<const CompositeVector> h_prev = S_inter_->GetFieldData(Keys::getKey(domain_surf_,"ponded_depth"));
 
     MergeSubsurfaceAndSurfacePressure(*h_prev, u->SubVector(0)->Data().ptr(), u->SubVector(2)->Data().ptr());
     CopySubsurfaceToSurface(*u->SubVector(1)->Data(), u->SubVector(3)->Data().ptr());
