--- conflicted
+++ resolved
@@ -47,11 +47,6 @@
 
 #include "coordinator.hh"
 
-<<<<<<< HEAD
-=======
-#define DEBUG_MODE 0
-
->>>>>>> 20ec281a
 namespace ATS {
 
 // this MUST be be called before using Coordinator
@@ -72,16 +67,6 @@
   // create state.
   S_ = Teuchos::rcp(new Amanzi::State(parameter_list_->sublist("state")));
 
-<<<<<<< HEAD
-=======
-  coordinator_init();
-
-  vo_ = Teuchos::rcp(new Amanzi::VerboseObject(comm, "Coordinator", *coordinator_list_));
-};
-
-void Coordinator::coordinator_init()
-{
->>>>>>> 20ec281a
   // create the geometric model and regions
   Teuchos::ParameterList reg_list = parameter_list_->sublist("regions");
   Teuchos::RCP<Amanzi::AmanziGeometry::GeometricModel> gm =
@@ -230,10 +215,6 @@
     }
   }
 
-<<<<<<< HEAD
-
-=======
->>>>>>> 20ec281a
   // Final checks.
   //S_->CheckNotEvaluatedFieldsInitialized();
   S_->InitializeEvaluators();
@@ -500,10 +481,7 @@
 
   // ask the step manager if this step is ok
   dt = tsm_->TimeStep(S_->get_time(Amanzi::Tags::NEXT), dt, after_fail);
-<<<<<<< HEAD
-=======
-
->>>>>>> 20ec281a
+
   // note, I believe this can go away (along with the input spec flag) once
   // amanzi/amanzi#685 is closed --etc
   if (subcycled_ts_) dt = std::min(dt, dt_pk);
