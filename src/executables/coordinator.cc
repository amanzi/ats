--- conflicted
+++ resolved
@@ -157,21 +157,18 @@
 
   // Restart from checkpoint, part 2.
   if (restart_) {
-<<<<<<< HEAD
     auto split_restart = Amanzi::Keys::splitKey(restart_filename_, '*');
     if (split_restart.first.empty()) {
       // standard restart file on COMM_WORLD
-      ReadCheckpoint(comm_, S_.ptr(), restart_filename_);
+      ReadCheckpoint(comm_, *S_, restart_filename_);
     } else {
       // rank-based restart file on COMM_SELF
       auto comm_self = Amanzi::getCommSelf();
       std::stringstream restart_fname;
       restart_fname << split_restart.first << rank << split_restart.second;
-      ReadCheckpoint(comm_self, S_.ptr(), restart_fname.str());
-    }
-=======
-    ReadCheckpoint(comm_, *S_, restart_filename_);
->>>>>>> 31eb9c86
+      ReadCheckpoint(comm_self, *S_, restart_fname.str());
+    }
+
     t0_ = S_->time();
     cycle0_ = S_->cycle();
 
