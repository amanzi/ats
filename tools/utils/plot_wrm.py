--- conflicted
+++ resolved
@@ -230,11 +230,9 @@
             print("s = {}".format(s))
             assert(2 <= len(s) <= 3)
 
-<<<<<<< HEAD
-            pc_open, pc_closed = map(float, s[0:2])
-=======
+
             p_open, p_closed = map(float, s[0:2])
->>>>>>> dcb118b7
+
 
             if len(s) > 2:
                 label = s[2]
@@ -242,13 +240,8 @@
                 label = None
 
             print("Wilting Point limiter:")
-<<<<<<< HEAD
-            print(f"  pc_open = {pc_open}")
-            print(f"  pc_closed = {pc_closed}")
-=======
             print(f"  p_open = {p_open}")
             print(f"  p_closed = {p_closed}")
->>>>>>> dcb118b7
             print(f"  label = {label}")
             
         except:
@@ -263,14 +256,11 @@
     parser.add_argument('--kr', action='store_true', help='Plot relative permeability curve')
 
     args = parser.parse_args()
-<<<<<<< HEAD
-=======
     if args.wrm is None:
         args.wrm = []
     if args.wp is None:
         args.wp = []
-    
->>>>>>> dcb118b7
+        
     color_list = colors.enumerated_colors(len(args.wrm)+len(args.wp))
 
     fig = plt.figure()
@@ -282,11 +272,8 @@
     else:
         for (label,wrm), color in zip(args.wrm, color_list):
             plot(wrm, ax, color, y_units=args.y_units, label=label)
-<<<<<<< HEAD
-        for (label,wp), color in zip(args.wp, color_list[len(args.wrm):]):
-=======
+
         for (label,wp), color in zip(args.wrm, color_list[len(args.wrm):]):
->>>>>>> dcb118b7
             plot(wp, ax, color, y_units=args.y_units, label=label)
     ax.legend()
     plt.show()
